--- conflicted
+++ resolved
@@ -9,11 +9,8 @@
         "iterator": "cpp",
         "chrono": "cpp",
         "optional": "cpp",
-<<<<<<< HEAD
-=======
         "__locale": "cpp",
         "__tuple": "cpp",
->>>>>>> 2dac3705
         "__bit_reference": "cpp",
         "__config": "cpp",
         "__debug": "cpp",
