#include <cinttypes>
#include <cstdio>
#include <cstdlib>
#include <cstring>
#include <iostream>
#include <string>
#include <vector>
#include <cmath>
#include <set>
#include <sstream>
#include <utility>
#include <ciso646>
#include <unistd.h>

#include "simdjson.h"
#include "test_ondemand.h"


// const size_t AMAZON_CELLPHONES_NDJSON_DOC_COUNT = 793;
#define SIMDJSON_SHOW_DEFINE(x) printf("%s=%s\n", #x, STRINGIFY(x))

using namespace simdjson;
using namespace simdjson::builtin;

<<<<<<< HEAD

#if SIMDJSON_EXCEPTIONS

// Do not run this, it is only meant to compile
 void compilation_test_2() {
  const padded_string bogus = ""_padded;
  ondemand::parser parser;
  auto doc = parser.iterate(bogus);
  std::set<std::string_view> default_users;
  ondemand::array tweets = doc["statuses"].get_array();
  for (auto tweet_value : tweets) {
    auto tweet = tweet_value.get_object();
    ondemand::object user = tweet["user"].get_object();
    std::string_view screen_name = user["screen_name"].get_string();
    bool default_profile = user["default_profile"].get_bool();
    if (default_profile) { default_users.insert(screen_name); }
  }
}


// Do not run this, it is only meant to compile
void compilation_test_3() {
  const padded_string bogus = ""_padded;
  ondemand::parser parser;
  auto doc = parser.iterate(bogus);
  ondemand::array tweets;
  if(! doc["statuses"].get(tweets)) { return; }
  for (auto tweet_value : tweets) {
    auto tweet = tweet_value.get_object();
    for (auto field : tweet) {
      std::string key = field.key().value().to_string();
      std::cout << "key = " << key << std::endl;
      std::string_view val = field.value().value();
      std::cout << "value (assuming it is a string) = " << val << std::endl;
    }
  }
=======
#if SIMDJSON_EXCEPTIONS

// bogus functions for compilation tests
void process1(int ) {}
void process2(int ) {}
void process3(int ) {}

// Do not run this, it is only meant to compile
void compilation_test_1() {
    const padded_string bogus = ""_padded;
    ondemand::parser parser;
    auto doc = parser.iterate(bogus);
    for (ondemand::object my_object : doc["mykey"]) {
       for (auto field : my_object) {
         if (field.key() == "key_value1") { process1(field.value()); }
         else if (field.key() == "key_value2") { process2(field.value()); }
         else if (field.key() == "key_value3") { process3(field.value()); }
       }
     }
>>>>>>> 3cd98df3
}
#endif

#define ONDEMAND_SUBTEST(NAME, JSON, TEST) \
{ \
  std::cout << "- Subtest " << (NAME) << " - JSON: " << (JSON) << " ..." << std::endl; \
  if (!test_ondemand_doc(JSON##_padded, [&](auto doc) { \
    return (TEST); \
  })) { \
    return false; \
  } \
}

namespace number_tests {

  // ulp distance
  // Marc B. Reynolds, 2016-2019
  // Public Domain under http://unlicense.org, see link for details.
  // adapted by D. Lemire
  inline uint64_t f64_ulp_dist(double a, double b) {
    uint64_t ua, ub;
    memcpy(&ua, &a, sizeof(ua));
    memcpy(&ub, &b, sizeof(ub));
    if ((int64_t)(ub ^ ua) >= 0)
      return (int64_t)(ua - ub) >= 0 ? (ua - ub) : (ub - ua);
    return ua + ub + 0x80000000;
  }

  bool small_integers() {
    std::cout << __func__ << std::endl;
    for (int64_t m = 10; m < 20; m++) {
      for (int64_t i = -1024; i < 1024; i++) {
        return test_ondemand<int64_t>(std::to_string(i), [&](int64_t actual) {
          ASSERT_EQUAL(actual, i);
          return true;
        });
      }
    }
    return true;
  }

  bool powers_of_two() {
    std::cout << __func__ << std::endl;
    char buf[1024];
    uint64_t maxulp = 0;
    for (int i = -1075; i < 1024; ++i) {// large negative values should be zero.
      double expected = pow(2, i);
      size_t n = snprintf(buf, sizeof(buf), "%.*e", std::numeric_limits<double>::max_digits10 - 1, expected);
      if (n >= sizeof(buf)) { abort(); }
      fflush(NULL);
      return test_ondemand<double>(padded_string(buf, n), [&](double actual) {
        uint64_t ulp = f64_ulp_dist(actual,expected);
        if(ulp > maxulp) maxulp = ulp;
        if(ulp > 0) {
          std::cerr << "JSON '" << buf << " parsed to ";
          fprintf( stderr," %18.18g instead of %18.18g\n", actual, expected); // formatting numbers is easier with printf
          SIMDJSON_SHOW_DEFINE(FLT_EVAL_METHOD);
          return false;
        }
        return true;
      });
    }
    return true;
  }

  static const double testing_power_of_ten[] = {
      1e-307, 1e-306, 1e-305, 1e-304, 1e-303, 1e-302, 1e-301, 1e-300, 1e-299,
      1e-298, 1e-297, 1e-296, 1e-295, 1e-294, 1e-293, 1e-292, 1e-291, 1e-290,
      1e-289, 1e-288, 1e-287, 1e-286, 1e-285, 1e-284, 1e-283, 1e-282, 1e-281,
      1e-280, 1e-279, 1e-278, 1e-277, 1e-276, 1e-275, 1e-274, 1e-273, 1e-272,
      1e-271, 1e-270, 1e-269, 1e-268, 1e-267, 1e-266, 1e-265, 1e-264, 1e-263,
      1e-262, 1e-261, 1e-260, 1e-259, 1e-258, 1e-257, 1e-256, 1e-255, 1e-254,
      1e-253, 1e-252, 1e-251, 1e-250, 1e-249, 1e-248, 1e-247, 1e-246, 1e-245,
      1e-244, 1e-243, 1e-242, 1e-241, 1e-240, 1e-239, 1e-238, 1e-237, 1e-236,
      1e-235, 1e-234, 1e-233, 1e-232, 1e-231, 1e-230, 1e-229, 1e-228, 1e-227,
      1e-226, 1e-225, 1e-224, 1e-223, 1e-222, 1e-221, 1e-220, 1e-219, 1e-218,
      1e-217, 1e-216, 1e-215, 1e-214, 1e-213, 1e-212, 1e-211, 1e-210, 1e-209,
      1e-208, 1e-207, 1e-206, 1e-205, 1e-204, 1e-203, 1e-202, 1e-201, 1e-200,
      1e-199, 1e-198, 1e-197, 1e-196, 1e-195, 1e-194, 1e-193, 1e-192, 1e-191,
      1e-190, 1e-189, 1e-188, 1e-187, 1e-186, 1e-185, 1e-184, 1e-183, 1e-182,
      1e-181, 1e-180, 1e-179, 1e-178, 1e-177, 1e-176, 1e-175, 1e-174, 1e-173,
      1e-172, 1e-171, 1e-170, 1e-169, 1e-168, 1e-167, 1e-166, 1e-165, 1e-164,
      1e-163, 1e-162, 1e-161, 1e-160, 1e-159, 1e-158, 1e-157, 1e-156, 1e-155,
      1e-154, 1e-153, 1e-152, 1e-151, 1e-150, 1e-149, 1e-148, 1e-147, 1e-146,
      1e-145, 1e-144, 1e-143, 1e-142, 1e-141, 1e-140, 1e-139, 1e-138, 1e-137,
      1e-136, 1e-135, 1e-134, 1e-133, 1e-132, 1e-131, 1e-130, 1e-129, 1e-128,
      1e-127, 1e-126, 1e-125, 1e-124, 1e-123, 1e-122, 1e-121, 1e-120, 1e-119,
      1e-118, 1e-117, 1e-116, 1e-115, 1e-114, 1e-113, 1e-112, 1e-111, 1e-110,
      1e-109, 1e-108, 1e-107, 1e-106, 1e-105, 1e-104, 1e-103, 1e-102, 1e-101,
      1e-100, 1e-99,  1e-98,  1e-97,  1e-96,  1e-95,  1e-94,  1e-93,  1e-92,
      1e-91,  1e-90,  1e-89,  1e-88,  1e-87,  1e-86,  1e-85,  1e-84,  1e-83,
      1e-82,  1e-81,  1e-80,  1e-79,  1e-78,  1e-77,  1e-76,  1e-75,  1e-74,
      1e-73,  1e-72,  1e-71,  1e-70,  1e-69,  1e-68,  1e-67,  1e-66,  1e-65,
      1e-64,  1e-63,  1e-62,  1e-61,  1e-60,  1e-59,  1e-58,  1e-57,  1e-56,
      1e-55,  1e-54,  1e-53,  1e-52,  1e-51,  1e-50,  1e-49,  1e-48,  1e-47,
      1e-46,  1e-45,  1e-44,  1e-43,  1e-42,  1e-41,  1e-40,  1e-39,  1e-38,
      1e-37,  1e-36,  1e-35,  1e-34,  1e-33,  1e-32,  1e-31,  1e-30,  1e-29,
      1e-28,  1e-27,  1e-26,  1e-25,  1e-24,  1e-23,  1e-22,  1e-21,  1e-20,
      1e-19,  1e-18,  1e-17,  1e-16,  1e-15,  1e-14,  1e-13,  1e-12,  1e-11,
      1e-10,  1e-9,   1e-8,   1e-7,   1e-6,   1e-5,   1e-4,   1e-3,   1e-2,
      1e-1,   1e0,    1e1,    1e2,    1e3,    1e4,    1e5,    1e6,    1e7,
      1e8,    1e9,    1e10,   1e11,   1e12,   1e13,   1e14,   1e15,   1e16,
      1e17,   1e18,   1e19,   1e20,   1e21,   1e22,   1e23,   1e24,   1e25,
      1e26,   1e27,   1e28,   1e29,   1e30,   1e31,   1e32,   1e33,   1e34,
      1e35,   1e36,   1e37,   1e38,   1e39,   1e40,   1e41,   1e42,   1e43,
      1e44,   1e45,   1e46,   1e47,   1e48,   1e49,   1e50,   1e51,   1e52,
      1e53,   1e54,   1e55,   1e56,   1e57,   1e58,   1e59,   1e60,   1e61,
      1e62,   1e63,   1e64,   1e65,   1e66,   1e67,   1e68,   1e69,   1e70,
      1e71,   1e72,   1e73,   1e74,   1e75,   1e76,   1e77,   1e78,   1e79,
      1e80,   1e81,   1e82,   1e83,   1e84,   1e85,   1e86,   1e87,   1e88,
      1e89,   1e90,   1e91,   1e92,   1e93,   1e94,   1e95,   1e96,   1e97,
      1e98,   1e99,   1e100,  1e101,  1e102,  1e103,  1e104,  1e105,  1e106,
      1e107,  1e108,  1e109,  1e110,  1e111,  1e112,  1e113,  1e114,  1e115,
      1e116,  1e117,  1e118,  1e119,  1e120,  1e121,  1e122,  1e123,  1e124,
      1e125,  1e126,  1e127,  1e128,  1e129,  1e130,  1e131,  1e132,  1e133,
      1e134,  1e135,  1e136,  1e137,  1e138,  1e139,  1e140,  1e141,  1e142,
      1e143,  1e144,  1e145,  1e146,  1e147,  1e148,  1e149,  1e150,  1e151,
      1e152,  1e153,  1e154,  1e155,  1e156,  1e157,  1e158,  1e159,  1e160,
      1e161,  1e162,  1e163,  1e164,  1e165,  1e166,  1e167,  1e168,  1e169,
      1e170,  1e171,  1e172,  1e173,  1e174,  1e175,  1e176,  1e177,  1e178,
      1e179,  1e180,  1e181,  1e182,  1e183,  1e184,  1e185,  1e186,  1e187,
      1e188,  1e189,  1e190,  1e191,  1e192,  1e193,  1e194,  1e195,  1e196,
      1e197,  1e198,  1e199,  1e200,  1e201,  1e202,  1e203,  1e204,  1e205,
      1e206,  1e207,  1e208,  1e209,  1e210,  1e211,  1e212,  1e213,  1e214,
      1e215,  1e216,  1e217,  1e218,  1e219,  1e220,  1e221,  1e222,  1e223,
      1e224,  1e225,  1e226,  1e227,  1e228,  1e229,  1e230,  1e231,  1e232,
      1e233,  1e234,  1e235,  1e236,  1e237,  1e238,  1e239,  1e240,  1e241,
      1e242,  1e243,  1e244,  1e245,  1e246,  1e247,  1e248,  1e249,  1e250,
      1e251,  1e252,  1e253,  1e254,  1e255,  1e256,  1e257,  1e258,  1e259,
      1e260,  1e261,  1e262,  1e263,  1e264,  1e265,  1e266,  1e267,  1e268,
      1e269,  1e270,  1e271,  1e272,  1e273,  1e274,  1e275,  1e276,  1e277,
      1e278,  1e279,  1e280,  1e281,  1e282,  1e283,  1e284,  1e285,  1e286,
      1e287,  1e288,  1e289,  1e290,  1e291,  1e292,  1e293,  1e294,  1e295,
      1e296,  1e297,  1e298,  1e299,  1e300,  1e301,  1e302,  1e303,  1e304,
      1e305,  1e306,  1e307,  1e308};



  bool powers_of_ten() {
    std::cout << __func__ << std::endl;
    char buf[1024];

    bool is_pow_correct{1e-308 == std::pow(10,-308)};
    int start_point = is_pow_correct ? -10000 : -307;
    if(!is_pow_correct) {
      std::cout << "On your system, the pow function is busted. Sorry about that. " << std::endl;
    }
    for (int i = start_point; i <= 308; ++i) {// large negative values should be zero.
      size_t n = snprintf(buf, sizeof(buf), "1e%d", i);
      if (n >= sizeof(buf)) { abort(); }
      fflush(NULL);
      double expected = ((i >= -307) ? testing_power_of_ten[i + 307]: std::pow(10, i));
      return test_ondemand<double>(padded_string(buf, n), [&](double actual) {
        int ulp = (int) f64_ulp_dist(actual, expected);
        if(ulp > 0) {
          std::cerr << "JSON '" << buf << " parsed to ";
          fprintf( stderr," %18.18g instead of %18.18g\n", actual, expected); // formatting numbers is easier with printf
          SIMDJSON_SHOW_DEFINE(FLT_EVAL_METHOD);
          return false;
        }
        return true;
      });
    }
    printf("Powers of 10 can be parsed.\n");
    return true;
  }
  bool run() {
    return small_integers() &&
           powers_of_two() &&
           powers_of_ten();
  }
}


namespace parse_api_tests {
  using namespace std;
  using namespace simdjson;
  using namespace simdjson::dom;

  const padded_string BASIC_JSON = "[1,2,3]"_padded;
  const padded_string BASIC_NDJSON = "[1,2,3]\n[4,5,6]"_padded;
  const padded_string EMPTY_NDJSON = ""_padded;

  bool parser_iterate() {
    TEST_START();
    ondemand::parser parser;
    auto doc = parser.iterate(BASIC_JSON);
    ASSERT_SUCCESS( doc.get_array() );
    return true;
  }

#if SIMDJSON_EXCEPTIONS
  bool parser_iterate_exception() {
    TEST_START();
    ondemand::parser parser;
    auto doc = parser.iterate(BASIC_JSON);
    simdjson_unused ondemand::array array = doc;
    return true;
  }
#endif

  bool run() {
    return parser_iterate() &&
#if SIMDJSON_EXCEPTIONS
           parser_iterate_exception() &&
#endif
           true;
  }
}

namespace dom_api_tests {
  using namespace std;
  using namespace simdjson;
  using namespace simdjson::dom;

  bool iterate_object() {
    TEST_START();
    auto json = R"({ "a": 1, "b": 2, "c": 3 })"_padded;
    const char* expected_key[] = { "a", "b", "c" };
    uint64_t expected_value[] = { 1, 2, 3 };
    SUBTEST("ondemand::object", test_ondemand_doc(json, [&](auto doc_result) {
      ondemand::object object;
      ASSERT_SUCCESS( doc_result.get(object) );
      int i = 0;
      for (auto [ field, error ] : object) {
        ASSERT_SUCCESS(error);
        ASSERT_EQUAL( field.key(), expected_key[i]);
        ASSERT_EQUAL( field.value().get_uint64().first, expected_value[i] );
        i++;
      }
      ASSERT_EQUAL( i*sizeof(uint64_t), sizeof(expected_value) );
      return true;
    }));
    SUBTEST("simdjson_result<ondemand::object>", test_ondemand_doc(json, [&](auto doc_result) {
      simdjson_result<ondemand::object> object_result = doc_result.get_object();
      int i = 0;
      for (auto [ field, error ] : object_result) {
        ASSERT_SUCCESS(error);
        ASSERT_EQUAL( field.key(), expected_key[i] );
        ASSERT_EQUAL( field.value().get_uint64().first, expected_value[i] );
        i++;
      }
      ASSERT_EQUAL( i*sizeof(uint64_t), sizeof(expected_value) );
      return true;
    }));
    TEST_SUCCEED();
  }

  bool iterate_array() {
    TEST_START();
    auto json = R"([ 1, 10, 100 ])"_padded;
    uint64_t expected_value[] = { 1, 10, 100 };

    SUBTEST("ondemand::array", test_ondemand_doc(json, [&](auto doc_result) {
      ondemand::array array;
      ASSERT_SUCCESS( doc_result.get(array) );
      int i=0;
      for (simdjson_unused auto value : array) { int64_t actual; ASSERT_SUCCESS( value.get(actual) ); ASSERT_EQUAL(actual, expected_value[i]); i++; }
      ASSERT_EQUAL(i*sizeof(uint64_t), sizeof(expected_value));
      return true;
    }));
    SUBTEST("simdjson_result<ondemand::array>", test_ondemand_doc(json, [&](auto doc_result) {
      simdjson_result<ondemand::array> array = doc_result.get_array();
      int i=0;
      for (simdjson_unused auto value : array) { int64_t actual; ASSERT_SUCCESS( value.get(actual) ); ASSERT_EQUAL(actual, expected_value[i]); i++; }
      ASSERT_EQUAL(i*sizeof(uint64_t), sizeof(expected_value));
      return true;
    }));
    SUBTEST("ondemand::document", test_ondemand_doc(json, [&](auto doc_result) {
      ondemand::document doc;
      ASSERT_SUCCESS( std::move(doc_result).get(doc) );
      int i=0;
      for (simdjson_unused auto value : doc) { int64_t actual; ASSERT_SUCCESS( value.get(actual) ); ASSERT_EQUAL(actual, expected_value[i]); i++; }
      ASSERT_EQUAL(i*sizeof(uint64_t), sizeof(expected_value));
      return true;
    }));
    SUBTEST("simdjson_result<ondemand::document>", test_ondemand_doc(json, [&](auto doc_result) {
      int i=0;
      for (simdjson_unused auto value : doc_result) { int64_t actual; ASSERT_SUCCESS( value.get(actual) ); ASSERT_EQUAL(actual, expected_value[i]); i++; }
      ASSERT_EQUAL(i*sizeof(uint64_t), sizeof(expected_value));
      return true;
    }));
    TEST_SUCCEED();
  }

  bool iterate_empty_object() {
    TEST_START();
    auto json = R"({})"_padded;

    SUBTEST("ondemand::object", test_ondemand_doc(json, [&](auto doc_result) {
      ondemand::object object;
      ASSERT_SUCCESS( doc_result.get(object) );
      for (simdjson_unused auto field : object) {
        TEST_FAIL("Unexpected field");
      }
      return true;
    }));
    SUBTEST("simdjson_result<ondemand::object>", test_ondemand_doc(json, [&](auto doc_result) {
      simdjson_result<ondemand::object> object_result = doc_result.get_object();
      for (simdjson_unused auto field : object_result) {
        TEST_FAIL("Unexpected field");
      }
      return true;
    }));
    TEST_SUCCEED();
  }

  bool iterate_empty_array() {
    TEST_START();
    auto json = "[]"_padded;
    SUBTEST("ondemand::array", test_ondemand_doc(json, [&](auto doc_result) {
      ondemand::array array;
      ASSERT_SUCCESS( doc_result.get(array) );
      for (simdjson_unused auto value : array) { TEST_FAIL("Unexpected value"); }
      return true;
    }));
    SUBTEST("simdjson_result<ondemand::array>", test_ondemand_doc(json, [&](auto doc_result) {
      simdjson_result<ondemand::array> array_result = doc_result.get_array();
      for (simdjson_unused auto value : array_result) { TEST_FAIL("Unexpected value"); }
      return true;
    }));
    SUBTEST("ondemand::document", test_ondemand_doc(json, [&](auto doc_result) {
      ondemand::document doc;
      ASSERT_SUCCESS( std::move(doc_result).get(doc) );
      for (simdjson_unused auto value : doc) { TEST_FAIL("Unexpected value"); }
      return true;
    }));
    SUBTEST("simdjson_result<ondemand::document>", test_ondemand_doc(json, [&](auto doc_result) {
      for (simdjson_unused auto value : doc_result) { TEST_FAIL("Unexpected value"); }
      return true;
    }));
    TEST_SUCCEED();
  }

  template<typename T>
  bool test_scalar_value(const padded_string &json, const T &expected) {
    cout << "- JSON: " << json << endl;
    SUBTEST( "simdjson_result<document>", test_ondemand_doc(json, [&](auto doc_result) {
      T actual;
      ASSERT_SUCCESS( doc_result.get(actual) );
      ASSERT_EQUAL( expected, actual );
      return true;
    }));
    SUBTEST( "document", test_ondemand_doc(json, [&](auto doc_result) {
      T actual;
      ASSERT_SUCCESS( doc_result.get(actual) );
      ASSERT_EQUAL( expected, actual );
      return true;
    }));
    padded_string array_json = std::string("[") + std::string(json) + "]";
    cout << "- JSON: " << array_json << endl;
    SUBTEST( "simdjson_result<ondemand::value>", test_ondemand_doc(array_json, [&](auto doc_result) {
      int count = 0;
      for (simdjson_result<ondemand::value> val_result : doc_result) {
        T actual;
        ASSERT_SUCCESS( val_result.get(actual) );
        ASSERT_EQUAL(expected, actual);
        count++;
      }
      ASSERT_EQUAL(count, 1);
      return true;
    }));
    SUBTEST( "ondemand::value", test_ondemand_doc(array_json, [&](auto doc_result) {
      int count = 0;
      for (simdjson_result<ondemand::value> val_result : doc_result) {
        ondemand::value val;
        ASSERT_SUCCESS( std::move(val_result).get(val) );
        T actual;
        ASSERT_SUCCESS( val.get(actual) );
        ASSERT_EQUAL(expected, actual);
        count++;
      }
      ASSERT_EQUAL(count, 1);
      return true;
    }));
    TEST_SUCCEED();
  }
  bool string_value() {
    TEST_START();
    return test_scalar_value(R"("hi")"_padded, std::string_view("hi"));
  }

  bool numeric_values() {
    TEST_START();
    if (!test_scalar_value<int64_t> ("0"_padded,   0)) { return false; }
    if (!test_scalar_value<uint64_t>("0"_padded,   0)) { return false; }
    if (!test_scalar_value<double>  ("0"_padded,   0)) { return false; }
    if (!test_scalar_value<int64_t> ("1"_padded,   1)) { return false; }
    if (!test_scalar_value<uint64_t>("1"_padded,   1)) { return false; }
    if (!test_scalar_value<double>  ("1"_padded,   1)) { return false; }
    if (!test_scalar_value<int64_t> ("-1"_padded,  -1)) { return false; }
    if (!test_scalar_value<double>  ("-1"_padded,  -1)) { return false; }
    if (!test_scalar_value<double>  ("1.1"_padded, 1.1)) { return false; }
    TEST_SUCCEED();
  }

  bool boolean_values() {
    TEST_START();
    if (!test_scalar_value<bool> ("true"_padded,  true)) { return false; }
    if (!test_scalar_value<bool> ("false"_padded, false)) { return false; }
    TEST_SUCCEED();
  }

  bool null_value() {
    TEST_START();
    auto json = "null"_padded;
    SUBTEST("ondemand::document", test_ondemand_doc(json, [&](auto doc_result) {
      ondemand::document doc;
      ASSERT_SUCCESS( std::move(doc_result).get(doc) );
      ASSERT_EQUAL( doc.is_null(), true );
      return true;
    }));
    SUBTEST("simdjson_result<ondemand::document>", test_ondemand_doc(json, [&](auto doc_result) {
      ASSERT_EQUAL( doc_result.is_null(), true );
      return true;
    }));
    json = "[null]"_padded;
    SUBTEST("ondemand::value", test_ondemand_doc(json, [&](auto doc_result) {
      int count = 0;
      for (auto value_result : doc_result) {
        ondemand::value value;
        ASSERT_SUCCESS( std::move(value_result).get(value) );
        ASSERT_EQUAL( value.is_null(), true );
        count++;
      }
      ASSERT_EQUAL( count, 1 );
      return true;
    }));
    SUBTEST("simdjson_result<ondemand::value>", test_ondemand_doc(json, [&](auto doc_result) {
      int count = 0;
      for (auto value_result : doc_result) {
        ASSERT_EQUAL( value_result.is_null(), true );
        count++;
      }
      ASSERT_EQUAL( count, 1 );
      return true;
    }));
    return true;
  }

  bool object_index() {
    TEST_START();
    auto json = R"({ "a": 1, "b": 2, "c/d": 3})"_padded;
    SUBTEST("ondemand::object", test_ondemand_doc(json, [&](auto doc_result) {
      ondemand::object object;
      ASSERT_SUCCESS( doc_result.get(object) );

      ASSERT_EQUAL( object["a"].get_uint64().first, 1 );
      ASSERT_EQUAL( object["b"].get_uint64().first, 2 );
      ASSERT_EQUAL( object["c/d"].get_uint64().first, 3 );

      ASSERT_ERROR( object["a"], NO_SUCH_FIELD );
      ASSERT_ERROR( object["d"], NO_SUCH_FIELD );
      return true;
    }));
    SUBTEST("simdjson_result<ondemand::object>", test_ondemand_doc(json, [&](auto doc_result) {
      ASSERT_EQUAL( doc_result.get_object()["a"].get_uint64().first, 1 );
      return true;
    }));
    SUBTEST("ondemand::document", test_ondemand_doc(json, [&](auto doc_result) {
      ondemand::document doc;
      ASSERT_SUCCESS( std::move(doc_result).get(doc) );
      ASSERT_EQUAL( doc["a"].get_uint64().first, 1 );
      return true;
    }));
    SUBTEST("simdjson_result<ondemand::document>", test_ondemand_doc(json, [&](auto doc_result) {
      ASSERT_EQUAL( doc_result["a"].get_uint64().first, 1 );
      return true;
    }));
    TEST_SUCCEED();
  }

#if SIMDJSON_EXCEPTIONS

  bool iterate_object_exception() {
    TEST_START();
    auto json = R"({ "a": 1, "b": 2, "c": 3 })"_padded;
    const char* expected_key[] = { "a", "b", "c" };
    uint64_t expected_value[] = { 1, 2, 3 };
    ASSERT_TRUE(test_ondemand_doc(json, [&](auto doc_result) {
      int i = 0;
      for (ondemand::field field : doc_result.get_object()) {
        ASSERT_EQUAL( field.key(), expected_key[i] );
        ASSERT_EQUAL( uint64_t(field.value()), expected_value[i] );
        i++;
      }
      ASSERT_EQUAL( i*sizeof(uint64_t), sizeof(expected_value) );
      return true;
    }));
    TEST_SUCCEED();
  }

  bool iterate_array_exception() {
    TEST_START();
    auto json = R"([ 1, 10, 100 ])"_padded;
    uint64_t expected_value[] = { 1, 10, 100 };

    ASSERT_TRUE(test_ondemand_doc(json, [&](auto doc_result) {
      int i=0;
      for (int64_t actual : doc_result) { ASSERT_EQUAL(actual, expected_value[i]); i++; }
      ASSERT_EQUAL(i*sizeof(uint64_t), sizeof(expected_value));
      return true;
    }));
    TEST_SUCCEED();
  }

  bool iterate_empty_object_exception() {
    TEST_START();
    auto json = R"({})"_padded;

    ASSERT_TRUE(test_ondemand_doc(json, [&](auto doc_result) {
      for (simdjson_unused ondemand::field field : doc_result.get_object()) {
        TEST_FAIL("Unexpected field");
      }
      return true;
    }));

    TEST_SUCCEED();
  }

  bool iterate_empty_array_exception() {
    TEST_START();
    auto json = "[]"_padded;

    ASSERT_TRUE(test_ondemand_doc(json, [&](auto doc_result) {
      for (simdjson_unused ondemand::value value : doc_result) { TEST_FAIL("Unexpected value"); }
      return true;
    }));

    TEST_SUCCEED();
  }

  template<typename T>
  bool test_scalar_value_exception(const padded_string &json, const T &expected) {
    cout << "- JSON: " << json << endl;
    SUBTEST( "document", test_ondemand_doc(json, [&](auto doc_result) {
      ASSERT_EQUAL( expected, T(doc_result) );
      return true;
    }));
    padded_string array_json = std::string("[") + std::string(json) + "]";
    cout << "- JSON: " << array_json << endl;
    SUBTEST( "value", test_ondemand_doc(array_json, [&](auto doc_result) {
      int count = 0;
      for (T actual : doc_result) {
        ASSERT_EQUAL( expected, actual );
        count++;
      }
      ASSERT_EQUAL(count, 1);
      return true;
    }));
    TEST_SUCCEED();
  }
  bool string_value_exception() {
    TEST_START();
    return test_scalar_value_exception(R"("hi")"_padded, std::string_view("hi"));
  }

  bool numeric_values_exception() {
    TEST_START();
    if (!test_scalar_value_exception<int64_t> ("0"_padded,   0)) { return false; }
    if (!test_scalar_value_exception<uint64_t>("0"_padded,   0)) { return false; }
    if (!test_scalar_value_exception<double>  ("0"_padded,   0)) { return false; }
    if (!test_scalar_value_exception<int64_t> ("1"_padded,   1)) { return false; }
    if (!test_scalar_value_exception<uint64_t>("1"_padded,   1)) { return false; }
    if (!test_scalar_value_exception<double>  ("1"_padded,   1)) { return false; }
    if (!test_scalar_value_exception<int64_t> ("-1"_padded,  -1)) { return false; }
    if (!test_scalar_value_exception<double>  ("-1"_padded,  -1)) { return false; }
    if (!test_scalar_value_exception<double>  ("1.1"_padded, 1.1)) { return false; }
    TEST_SUCCEED();
  }

  bool boolean_values_exception() {
    TEST_START();
    if (!test_scalar_value_exception<bool> ("true"_padded,  true)) { return false; }
    if (!test_scalar_value_exception<bool> ("false"_padded, false)) { return false; }
    TEST_SUCCEED();
  }


  bool object_index_exception() {
    TEST_START();
    auto json = R"({ "a": 1, "b": 2, "c/d": 3})"_padded;
    SUBTEST("ondemand::object", test_ondemand_doc(json, [&](auto doc_result) {
      ondemand::object object = doc_result;

      ASSERT_EQUAL( uint64_t(object["a"]), 1 );
      ASSERT_EQUAL( uint64_t(object["b"]), 2 );
      ASSERT_EQUAL( uint64_t(object["c/d"]), 3 );

      return true;
    }));
    TEST_SUCCEED();
  }

#endif

  bool run() {
    return
           iterate_array() &&
           iterate_empty_array() &&
           iterate_object() &&
           iterate_empty_object() &&
           string_value() &&
           numeric_values() &&
           boolean_values() &&
           null_value() &&
           object_index() &&
#if SIMDJSON_EXCEPTIONS
           iterate_object_exception() &&
           iterate_array_exception() &&
           string_value_exception() &&
           numeric_values_exception() &&
           boolean_values_exception() &&
           object_index_exception() &&
#endif
           true;
  }
}


namespace ordering_tests {
  using namespace std;
  using namespace simdjson;
  using namespace simdjson::dom;
#if SIMDJSON_EXCEPTIONS

  auto json = "{\"coordinates\":[{\"x\":1.1,\"y\":2.2,\"z\":3.3}]}"_padded;

  bool in_order() {
    TEST_START();
    ondemand::parser parser{};
    auto doc = parser.iterate(json);
    double x{0};
    double y{0};
    double z{0};
    for (ondemand::object point_object : doc["coordinates"]) {
      x += double(point_object["x"]);
      y += double(point_object["y"]);
      z += double(point_object["z"]);
    }
    return (x == 1.1) && (y == 2.2) && (z == 3.3); 
  }

  bool out_of_order() {
    TEST_START();
    ondemand::parser parser{};
    auto doc = parser.iterate(json);
    double x{0};
    double y{0};
    double z{0};
    for (ondemand::object point_object : doc["coordinates"]) {
      z += double(point_object["z"]);
      try {
        x += double(point_object["x"]);
        return false;
      } catch(simdjson_error&) {}
      try {
        y += double(point_object["y"]);
        return false;
      } catch(simdjson_error&) {}
    }
    return (x == 0) && (y == 0) && (z == 3.3);     
  }

  bool robust_order() {
    TEST_START();
    ondemand::parser parser{};
    auto doc = parser.iterate(json);
    double x{0};
    double y{0};
    double z{0};
    for (ondemand::object point_object : doc["coordinates"]) {
      for (auto field : point_object) {
        if (field.key() == "z") { z += double(field.value()); }
        else if (field.key() == "x") { x += double(field.value()); }
        else if (field.key() == "y") { y += double(field.value()); }
      }
    }
    return (x == 1.1) && (y == 2.2) && (z == 3.3);     
  }
#endif

  bool run() {
    return
#if SIMDJSON_EXCEPTIONS
           in_order() &&
           out_of_order() &&
           robust_order() &&
#endif
           true;
  }

}

namespace twitter_tests {
  using namespace std;
  using namespace simdjson;
  using namespace simdjson::dom;

  bool twitter_count() {
    TEST_START();
    padded_string json;
    ASSERT_SUCCESS( padded_string::load(TWITTER_JSON).get(json) );
    ASSERT_TRUE(test_ondemand_doc(json, [&](auto doc_result) {
      auto metadata = doc_result["search_metadata"].get_object();
      uint64_t count;
      ASSERT_SUCCESS( metadata["count"].get(count) );
      ASSERT_EQUAL( count, 100 );
      return true;
    }));
    TEST_SUCCEED();
  }

  bool twitter_default_profile() {
    TEST_START();
    padded_string json;
    ASSERT_SUCCESS( padded_string::load(TWITTER_JSON).get(json) );
    ASSERT_TRUE(test_ondemand_doc(json, [&](auto doc_result) {
      // Print users with a default profile.
      set<string_view> default_users;
      ondemand::array tweets;
      ASSERT_SUCCESS( doc_result["statuses"].get(tweets) );
      for (auto tweet_value : tweets) {
        auto tweet = tweet_value.get_object();

        ondemand::object user;
        ASSERT_SUCCESS( tweet["user"].get(user) );

        // We have to get the screen name before default_profile because it appears first
        std::string_view screen_name;
        ASSERT_SUCCESS( user["screen_name"].get(screen_name) );

        bool default_profile;
        ASSERT_SUCCESS( user["default_profile"].get(default_profile) );
        if (default_profile) {
          default_users.insert(screen_name);
        }
      }
      ASSERT_EQUAL( default_users.size(), 86 );
      return true;
    }));
    TEST_SUCCEED();
  }

  bool twitter_image_sizes() {
    TEST_START();
    padded_string json;
    ASSERT_SUCCESS( padded_string::load(TWITTER_JSON).get(json) );
    ASSERT_TRUE(test_ondemand_doc(json, [&](auto doc_result) {
      // Print image names and sizes
      set<pair<uint64_t, uint64_t>> image_sizes;
      ondemand::array tweets;
      ASSERT_SUCCESS( doc_result["statuses"].get(tweets) );
      for (auto tweet_value : tweets) {
        auto tweet = tweet_value.get_object();
        auto entities = tweet["entities"].get_object();
        ondemand::array media;
        if (entities["media"].get(media) == SUCCESS) {
          for (auto image_value : media) {
            auto image = image_value.get_object();
            auto sizes = image["sizes"].get_object();
            for (auto size : sizes) {
              auto size_value = size.value().get_object();
              uint64_t width, height;
              ASSERT_SUCCESS( size_value["w"].get(width) );
              ASSERT_SUCCESS( size_value["h"].get(height) );
              image_sizes.insert(make_pair(width, height));
            }
          }
        }
      }
      ASSERT_EQUAL( image_sizes.size(), 15 );
      return true;
    }));
    TEST_SUCCEED();
  }

#if SIMDJSON_EXCEPTIONS

  bool twitter_count_exception() {
    TEST_START();
    padded_string json;
    ASSERT_SUCCESS( padded_string::load(TWITTER_JSON).get(json) );
    ASSERT_TRUE(test_ondemand_doc(json, [&](auto doc_result) {
      auto metadata = doc_result["search_metadata"].get_object();
      uint64_t count;
      ASSERT_SUCCESS( metadata["count"].get(count) );
      ASSERT_EQUAL( count, 100 );
      return true;
    }));
    TEST_SUCCEED();
  }

  bool twitter_default_profile_exception() {
    TEST_START();
    padded_string json = padded_string::load(TWITTER_JSON);
    ASSERT_TRUE(test_ondemand_doc(json, [&](auto doc_result) {
      // Print users with a default profile.
      set<string_view> default_users;
      auto tweets = doc_result["statuses"];
      for (ondemand::object tweet : tweets) {
        ondemand::object user = tweet["user"];

        // We have to get the screen name before default_profile because it appears first
        std::string_view screen_name = user["screen_name"];
        if (user["default_profile"]) {
          default_users.insert(screen_name);
        }
      }
      ASSERT_EQUAL( default_users.size(), 86 );
      return true;
    }));
    TEST_SUCCEED();
  }

  bool twitter_image_sizes_exception() {
    TEST_START();
    padded_string json = padded_string::load(TWITTER_JSON);
    ASSERT_TRUE(test_ondemand_doc(json, [&](auto doc_result) {
      // Print image names and sizes
      set<pair<uint64_t, uint64_t>> image_sizes;
      for (ondemand::object tweet : doc_result["statuses"]) {
        ondemand::object entities = tweet["entities"];
        auto media = entities["media"];
        if (media.error() == SUCCESS) {
          for (ondemand::object image : media) {
            /**
             * Fun fact: id and id_str can differ:
             * 505866668485386240 and 505866668485386241.
             * Presumably, it is because doubles are used
             * at some point in the process and the number
             * 505866668485386241 cannot be represented as a double.
             * (not our fault)
             */
            uint64_t id_val = image["id"].get_uint64();
            std::cout << "id = " <<id_val << std::endl;
            auto id_string = std::string_view(image["id_str"].value());
            std::cout << "id_string = " << id_string << std::endl;
            auto sizes = image["sizes"].get_object();
            for (auto size : sizes) {
              /**
               * We want to know the key that describes the size.
               */
              std::string raw_size_key_v = size.key().value().to_string();
              std::cout << "Type of image size = " << raw_size_key_v << std::endl;
              ondemand::object size_value = size.value();
              int64_t width = size_value["w"];
              int64_t height = size_value["h"];
              std::cout <<  width << " x " << height << std::endl;
              image_sizes.insert(make_pair(width, height));
            }
          }
        }
      }
      ASSERT_EQUAL( image_sizes.size(), 15 );
      return true;
    }));
    TEST_SUCCEED();
  }

#endif

  bool run() {
    return
           twitter_count() &&
           twitter_default_profile() &&
           twitter_image_sizes() &&
#if SIMDJSON_EXCEPTIONS
           twitter_count_exception() &&
           twitter_default_profile_exception() &&
           twitter_image_sizes_exception() &&
#endif
           true;
  }
}

namespace error_tests {
  using namespace std;
  using namespace simdjson;
  using namespace simdjson::builtin;

  bool empty_document_error() {
    TEST_START();
    ondemand::parser parser;
    ASSERT_ERROR( parser.iterate(""_padded), EMPTY );
    TEST_SUCCEED();
  }

  namespace wrong_type {

#define TEST_CAST_ERROR(JSON, TYPE, ERROR) \
    std::cout << "- Subtest: get_" << (#TYPE) << "() - JSON: " << (JSON) << std::endl; \
    if (!test_ondemand_doc((JSON##_padded), [&](auto doc_result) { \
      ASSERT_ERROR( doc_result.get_##TYPE(), (ERROR) ); \
      return true; \
    })) { \
      return false; \
    } \
    { \
      padded_string a_json(std::string(R"({ "a": )") + JSON + " })"); \
      std::cout << R"(- Subtest: get_)" << (#TYPE) << "() - JSON: " << a_json << std::endl; \
      if (!test_ondemand_doc(a_json, [&](auto doc_result) { \
        ASSERT_ERROR( doc_result["a"].get_##TYPE(), (ERROR) ); \
        return true; \
      })) { \
        return false; \
      }; \
    }

    bool wrong_type_array() {
      TEST_START();
      TEST_CAST_ERROR("[]", object, INCORRECT_TYPE);
      TEST_CAST_ERROR("[]", bool, INCORRECT_TYPE);
      TEST_CAST_ERROR("[]", int64, NUMBER_ERROR);
      TEST_CAST_ERROR("[]", uint64, NUMBER_ERROR);
      TEST_CAST_ERROR("[]", double, NUMBER_ERROR);
      TEST_CAST_ERROR("[]", string, INCORRECT_TYPE);
      TEST_CAST_ERROR("[]", raw_json_string, INCORRECT_TYPE);
      TEST_SUCCEED();
    }

    bool wrong_type_object() {
      TEST_START();
      TEST_CAST_ERROR("{}", array, INCORRECT_TYPE);
      TEST_CAST_ERROR("{}", bool, INCORRECT_TYPE);
      TEST_CAST_ERROR("{}", int64, NUMBER_ERROR);
      TEST_CAST_ERROR("{}", uint64, NUMBER_ERROR);
      TEST_CAST_ERROR("{}", double, NUMBER_ERROR);
      TEST_CAST_ERROR("{}", string, INCORRECT_TYPE);
      TEST_CAST_ERROR("{}", raw_json_string, INCORRECT_TYPE);
      TEST_SUCCEED();
    }

    bool wrong_type_true() {
      TEST_START();
      TEST_CAST_ERROR("true", array, INCORRECT_TYPE);
      TEST_CAST_ERROR("true", object, INCORRECT_TYPE);
      TEST_CAST_ERROR("true", int64, NUMBER_ERROR);
      TEST_CAST_ERROR("true", uint64, NUMBER_ERROR);
      TEST_CAST_ERROR("true", double, NUMBER_ERROR);
      TEST_CAST_ERROR("true", string, INCORRECT_TYPE);
      TEST_CAST_ERROR("true", raw_json_string, INCORRECT_TYPE);
      TEST_SUCCEED();
    }

    bool wrong_type_false() {
      TEST_START();
      TEST_CAST_ERROR("false", array, INCORRECT_TYPE);
      TEST_CAST_ERROR("false", object, INCORRECT_TYPE);
      TEST_CAST_ERROR("false", int64, NUMBER_ERROR);
      TEST_CAST_ERROR("false", uint64, NUMBER_ERROR);
      TEST_CAST_ERROR("false", double, NUMBER_ERROR);
      TEST_CAST_ERROR("false", string, INCORRECT_TYPE);
      TEST_CAST_ERROR("false", raw_json_string, INCORRECT_TYPE);
      TEST_SUCCEED();
    }

    bool wrong_type_null() {
      TEST_START();
      TEST_CAST_ERROR("null", array, INCORRECT_TYPE);
      TEST_CAST_ERROR("null", object, INCORRECT_TYPE);
      TEST_CAST_ERROR("null", int64, NUMBER_ERROR);
      TEST_CAST_ERROR("null", uint64, NUMBER_ERROR);
      TEST_CAST_ERROR("null", double, NUMBER_ERROR);
      TEST_CAST_ERROR("null", string, INCORRECT_TYPE);
      TEST_CAST_ERROR("null", raw_json_string, INCORRECT_TYPE);
      TEST_SUCCEED();
    }

    bool wrong_type_1() {
      TEST_START();
      TEST_CAST_ERROR("1", array, INCORRECT_TYPE);
      TEST_CAST_ERROR("1", object, INCORRECT_TYPE);
      TEST_CAST_ERROR("1", bool, INCORRECT_TYPE);
      TEST_CAST_ERROR("1", string, INCORRECT_TYPE);
      TEST_CAST_ERROR("1", raw_json_string, INCORRECT_TYPE);
      TEST_SUCCEED();
    }

    bool wrong_type_negative_1() {
      TEST_START();
      TEST_CAST_ERROR("-1", array, INCORRECT_TYPE);
      TEST_CAST_ERROR("-1", object, INCORRECT_TYPE);
      TEST_CAST_ERROR("-1", bool, INCORRECT_TYPE);
      TEST_CAST_ERROR("-1", uint64, NUMBER_ERROR);
      TEST_CAST_ERROR("-1", string, INCORRECT_TYPE);
      TEST_CAST_ERROR("-1", raw_json_string, INCORRECT_TYPE);
      TEST_SUCCEED();
    }

    bool wrong_type_float() {
      TEST_START();
      TEST_CAST_ERROR("1.1", array, INCORRECT_TYPE);
      TEST_CAST_ERROR("1.1", object, INCORRECT_TYPE);
      TEST_CAST_ERROR("1.1", bool, INCORRECT_TYPE);
      TEST_CAST_ERROR("1.1", int64, NUMBER_ERROR);
      TEST_CAST_ERROR("1.1", uint64, NUMBER_ERROR);
      TEST_CAST_ERROR("1.1", string, INCORRECT_TYPE);
      TEST_CAST_ERROR("1.1", raw_json_string, INCORRECT_TYPE);
      TEST_SUCCEED();
    }

    bool wrong_type_negative_int64_overflow() {
      TEST_START();
      TEST_CAST_ERROR("-9223372036854775809", array, INCORRECT_TYPE);
      TEST_CAST_ERROR("-9223372036854775809", object, INCORRECT_TYPE);
      TEST_CAST_ERROR("-9223372036854775809", bool, INCORRECT_TYPE);
      TEST_CAST_ERROR("-9223372036854775809", int64, NUMBER_ERROR);
      TEST_CAST_ERROR("-9223372036854775809", uint64, NUMBER_ERROR);
      TEST_CAST_ERROR("-9223372036854775809", string, INCORRECT_TYPE);
      TEST_CAST_ERROR("-9223372036854775809", raw_json_string, INCORRECT_TYPE);
      TEST_SUCCEED();
    }

    bool wrong_type_int64_overflow() {
      TEST_START();
      TEST_CAST_ERROR("9223372036854775808", array, INCORRECT_TYPE);
      TEST_CAST_ERROR("9223372036854775808", object, INCORRECT_TYPE);
      TEST_CAST_ERROR("9223372036854775808", bool, INCORRECT_TYPE);
      // TODO BUG: this should be an error but is presently not
      // TEST_CAST_ERROR("9223372036854775808", int64, NUMBER_ERROR);
      TEST_CAST_ERROR("9223372036854775808", string, INCORRECT_TYPE);
      TEST_CAST_ERROR("9223372036854775808", raw_json_string, INCORRECT_TYPE);
      TEST_SUCCEED();
    }

    bool wrong_type_uint64_overflow() {
      TEST_START();
      TEST_CAST_ERROR("18446744073709551616", array, INCORRECT_TYPE);
      TEST_CAST_ERROR("18446744073709551616", object, INCORRECT_TYPE);
      TEST_CAST_ERROR("18446744073709551616", bool, INCORRECT_TYPE);
      TEST_CAST_ERROR("18446744073709551616", int64, NUMBER_ERROR);
      // TODO BUG: this should be an error but is presently not
      // TEST_CAST_ERROR("18446744073709551616", uint64, NUMBER_ERROR);
      TEST_CAST_ERROR("18446744073709551616", string, INCORRECT_TYPE);
      TEST_CAST_ERROR("18446744073709551616", raw_json_string, INCORRECT_TYPE);
      TEST_SUCCEED();
    }

    bool run() {
      return
            wrong_type_1() &&
            wrong_type_array() &&
            wrong_type_false() &&
            wrong_type_float() &&
            wrong_type_int64_overflow() &&
            wrong_type_negative_1() &&
            wrong_type_negative_int64_overflow() &&
            wrong_type_null() &&
            wrong_type_object() &&
            wrong_type_true() &&
            wrong_type_uint64_overflow() &&
            true;
    }

  } // namespace wrong_type

  template<typename V, typename T>
  bool assert_iterate(T array, V *expected, size_t N, simdjson::error_code *expected_error, size_t N2) {
    size_t count = 0;
    for (auto elem : std::forward<T>(array)) {
      V actual;
      auto actual_error = elem.get(actual);
      if (count >= N) {
        ASSERT_ERROR(actual_error, expected_error[count - N]);
        ASSERT(count < (N+N2), "Extra error reported");
      } else {
        ASSERT_SUCCESS(actual_error);
        ASSERT_EQUAL(actual, expected[count]);
      }
      count++;
    }
    ASSERT_EQUAL(count, N+N2);
    return true;
  }

  template<typename V, size_t N, size_t N2, typename T>
  bool assert_iterate(T &array, V (&&expected)[N], simdjson::error_code (&&expected_error)[N2]) {
    return assert_iterate<V, T&>(array, expected, N, expected_error, N2);
  }

  template<size_t N2, typename T>
  bool assert_iterate(T &array, simdjson::error_code (&&expected_error)[N2]) {
    return assert_iterate<int64_t, T&>(array, nullptr, 0, expected_error, N2);
  }

  template<typename V, size_t N, typename T>
  bool assert_iterate(T &array, V (&&expected)[N]) {
    return assert_iterate<V, T&&>(array, expected, N, nullptr, 0);
  }

  template<typename V, size_t N, size_t N2, typename T>
  bool assert_iterate(T &&array, V (&&expected)[N], simdjson::error_code (&&expected_error)[N2]) {
    return assert_iterate<V, T&&>(std::forward<T>(array), expected, N, expected_error, N2);
  }

  template<size_t N2, typename T>
  bool assert_iterate(T &&array, simdjson::error_code (&&expected_error)[N2]) {
    return assert_iterate<int64_t, T&&>(std::forward<T>(array), nullptr, 0, expected_error, N2);
  }

  template<typename V, size_t N, typename T>
  bool assert_iterate(T &&array, V (&&expected)[N]) {
    return assert_iterate<V, T&&>(std::forward<T>(array), expected, N, nullptr, 0);
  }

  bool top_level_array_iterate_error() {
    TEST_START();
    ONDEMAND_SUBTEST("missing comma", "[1 1]",  assert_iterate(doc, { int64_t(1) }, { TAPE_ERROR }));
    ONDEMAND_SUBTEST("extra comma  ", "[1,,1]", assert_iterate(doc, { int64_t(1) }, { NUMBER_ERROR, TAPE_ERROR }));
    ONDEMAND_SUBTEST("extra comma  ", "[,]",    assert_iterate(doc,                 { NUMBER_ERROR }));
    ONDEMAND_SUBTEST("extra comma  ", "[,,]",   assert_iterate(doc,                 { NUMBER_ERROR, NUMBER_ERROR, TAPE_ERROR }));
    TEST_SUCCEED();
  }
  bool top_level_array_iterate_unclosed_error() {
    TEST_START();
    ONDEMAND_SUBTEST("unclosed extra comma", "[,", assert_iterate(doc,                 { NUMBER_ERROR, TAPE_ERROR }));
    ONDEMAND_SUBTEST("unclosed     ", "[1 ",    assert_iterate(doc, { int64_t(1) }, { TAPE_ERROR }));
    // TODO These pass the user values that may run past the end of the buffer if they aren't careful
    // In particular, if the padding is decorated with the wrong values, we could cause overrun!
    ONDEMAND_SUBTEST("unclosed extra comma", "[,,", assert_iterate(doc,                 { NUMBER_ERROR, NUMBER_ERROR, TAPE_ERROR }));
    ONDEMAND_SUBTEST("unclosed     ", "[1,",    assert_iterate(doc, { int64_t(1) }, { NUMBER_ERROR, TAPE_ERROR }));
    ONDEMAND_SUBTEST("unclosed     ", "[1",     assert_iterate(doc,                 { NUMBER_ERROR, TAPE_ERROR }));
    ONDEMAND_SUBTEST("unclosed     ", "[",      assert_iterate(doc,                 { NUMBER_ERROR, TAPE_ERROR }));
    TEST_SUCCEED();
  }

  bool array_iterate_error() {
    TEST_START();
    ONDEMAND_SUBTEST("missing comma", R"({ "a": [1 1] })",  assert_iterate(doc["a"], { int64_t(1) }, { TAPE_ERROR }));
    ONDEMAND_SUBTEST("extra comma  ", R"({ "a": [1,,1] })", assert_iterate(doc["a"], { int64_t(1) }, { NUMBER_ERROR, TAPE_ERROR }));
    ONDEMAND_SUBTEST("extra comma  ", R"({ "a": [1,,] })",  assert_iterate(doc["a"], { int64_t(1) }, { NUMBER_ERROR }));
    ONDEMAND_SUBTEST("extra comma  ", R"({ "a": [,] })",    assert_iterate(doc["a"],                 { NUMBER_ERROR }));
    ONDEMAND_SUBTEST("extra comma  ", R"({ "a": [,,] })",   assert_iterate(doc["a"],                 { NUMBER_ERROR, NUMBER_ERROR, TAPE_ERROR }));
    TEST_SUCCEED();
  }
  bool array_iterate_unclosed_error() {
    TEST_START();
    ONDEMAND_SUBTEST("unclosed extra comma", R"({ "a": [,)", assert_iterate(doc["a"],                 { NUMBER_ERROR, TAPE_ERROR }));
    ONDEMAND_SUBTEST("unclosed extra comma", R"({ "a": [,,)", assert_iterate(doc["a"],                 { NUMBER_ERROR, NUMBER_ERROR, TAPE_ERROR }));
    ONDEMAND_SUBTEST("unclosed     ", R"({ "a": [1 )",     assert_iterate(doc["a"], { int64_t(1) }, { TAPE_ERROR }));
    // TODO These pass the user values that may run past the end of the buffer if they aren't careful
    // In particular, if the padding is decorated with the wrong values, we could cause overrun!
    ONDEMAND_SUBTEST("unclosed     ", R"({ "a": [1,)",     assert_iterate(doc["a"], { int64_t(1) }, { NUMBER_ERROR, TAPE_ERROR }));
    ONDEMAND_SUBTEST("unclosed     ", R"({ "a": [1)",      assert_iterate(doc["a"],                 { NUMBER_ERROR, TAPE_ERROR }));
    ONDEMAND_SUBTEST("unclosed     ", R"({ "a": [)",       assert_iterate(doc["a"],                 { NUMBER_ERROR, TAPE_ERROR }));
    TEST_SUCCEED();
  }

  template<typename V, typename T>
  bool assert_iterate_object(T &&object, const char **expected_key, V *expected, size_t N, simdjson::error_code *expected_error, size_t N2) {
    size_t count = 0;
    for (auto field : object) {
      V actual;
      auto actual_error = field.value().get(actual);
      if (count >= N) {
        ASSERT((count - N) < N2, "Extra error reported");
        ASSERT_ERROR(actual_error, expected_error[count - N]);
      } else {
        ASSERT_SUCCESS(actual_error);
        ASSERT_EQUAL(field.key().first, expected_key[count]);
        ASSERT_EQUAL(actual, expected[count]);
      }
      count++;
    }
    ASSERT_EQUAL(count, N+N2);
    return true;
  }

  template<typename V, size_t N, size_t N2, typename T>
  bool assert_iterate_object(T &&object, const char *(&&expected_key)[N], V (&&expected)[N], simdjson::error_code (&&expected_error)[N2]) {
    return assert_iterate_object<V, T>(std::forward<T>(object), expected_key, expected, N, expected_error, N2);
  }

  template<size_t N2, typename T>
  bool assert_iterate_object(T &&object, simdjson::error_code (&&expected_error)[N2]) {
    return assert_iterate_object<int64_t, T>(std::forward<T>(object), nullptr, nullptr, 0, expected_error, N2);
  }

  template<typename V, size_t N, typename T>
  bool assert_iterate_object(T &&object, const char *(&&expected_key)[N], V (&&expected)[N]) {
    return assert_iterate_object<V, T>(std::forward<T>(object), expected_key, expected, N, nullptr, 0);
  }

  bool object_iterate_error() {
    TEST_START();
    ONDEMAND_SUBTEST("missing colon", R"({ "a"  1, "b": 2 })",    assert_iterate_object(doc.get_object(),                          { TAPE_ERROR }));
    ONDEMAND_SUBTEST("missing key  ", R"({    : 1, "b": 2 })",    assert_iterate_object(doc.get_object(),                          { TAPE_ERROR }));
    ONDEMAND_SUBTEST("missing value", R"({ "a":  , "b": 2 })",    assert_iterate_object(doc.get_object(),                          { NUMBER_ERROR, TAPE_ERROR }));
    ONDEMAND_SUBTEST("missing comma", R"({ "a": 1  "b": 2 })",    assert_iterate_object(doc.get_object(), { "a" }, { int64_t(1) }, { TAPE_ERROR }));
    TEST_SUCCEED();
  }
  bool object_iterate_wrong_key_type_error() {
    TEST_START();
    ONDEMAND_SUBTEST("wrong key type", R"({ 1:   1, "b": 2 })",    assert_iterate_object(doc.get_object(),                          { TAPE_ERROR }));
    ONDEMAND_SUBTEST("wrong key type", R"({ true: 1, "b": 2 })",   assert_iterate_object(doc.get_object(),                          { TAPE_ERROR }));
    ONDEMAND_SUBTEST("wrong key type", R"({ false: 1, "b": 2 })",  assert_iterate_object(doc.get_object(),                          { TAPE_ERROR }));
    ONDEMAND_SUBTEST("wrong key type", R"({ null: 1, "b": 2 })",   assert_iterate_object(doc.get_object(),                          { TAPE_ERROR }));
    ONDEMAND_SUBTEST("wrong key type", R"({ []:  1, "b": 2 })",    assert_iterate_object(doc.get_object(),                          { TAPE_ERROR }));
    ONDEMAND_SUBTEST("wrong key type", R"({ {}:  1, "b": 2 })",    assert_iterate_object(doc.get_object(),                          { TAPE_ERROR }));
    TEST_SUCCEED();
  }
  bool object_iterate_unclosed_error() {
    TEST_START();
    ONDEMAND_SUBTEST("unclosed", R"({ "a": 1,         )",    assert_iterate_object(doc.get_object(), { "a" }, { int64_t(1) }, { TAPE_ERROR }));
    // TODO These next two pass the user a value that may run past the end of the buffer if they aren't careful.
    // In particular, if the padding is decorated with the wrong values, we could cause overrun!
    ONDEMAND_SUBTEST("unclosed", R"({ "a": 1          )",    assert_iterate_object(doc.get_object(), { "a" }, { int64_t(1) }, { TAPE_ERROR }));
    ONDEMAND_SUBTEST("unclosed", R"({ "a":            )",    assert_iterate_object(doc.get_object(),                          { NUMBER_ERROR, TAPE_ERROR }));
    ONDEMAND_SUBTEST("unclosed", R"({ "a"             )",    assert_iterate_object(doc.get_object(),                          { TAPE_ERROR }));
    ONDEMAND_SUBTEST("unclosed", R"({                 )",    assert_iterate_object(doc.get_object(),                          { TAPE_ERROR }));
    TEST_SUCCEED();
  }

  bool object_lookup_error() {
    TEST_START();
    ONDEMAND_SUBTEST("missing colon", R"({ "a"  1, "b": 2 })",    assert_error(doc["a"], TAPE_ERROR));
    ONDEMAND_SUBTEST("missing key  ", R"({    : 1, "b": 2 })",    assert_error(doc["a"], TAPE_ERROR));
    ONDEMAND_SUBTEST("missing value", R"({ "a":  , "b": 2 })",    assert_success(doc["a"]));
    ONDEMAND_SUBTEST("missing comma", R"({ "a": 1  "b": 2 })",    assert_success(doc["a"]));
    TEST_SUCCEED();
  }
  bool object_lookup_unclosed_error() {
    TEST_START();
    // TODO This one passes the user a value that may run past the end of the buffer if they aren't careful.
    // In particular, if the padding is decorated with the wrong values, we could cause overrun!
    ONDEMAND_SUBTEST("unclosed", R"({ "a":            )",    assert_success(doc["a"]));
    ONDEMAND_SUBTEST("unclosed", R"({ "a"             )",    assert_error(doc["a"], TAPE_ERROR));
    ONDEMAND_SUBTEST("unclosed", R"({                 )",    assert_error(doc["a"], TAPE_ERROR));
    TEST_SUCCEED();
  }

  bool object_lookup_miss_error() {
    TEST_START();
    ONDEMAND_SUBTEST("missing colon", R"({ "a"  1, "b": 2 })",    assert_error(doc["b"], TAPE_ERROR));
    ONDEMAND_SUBTEST("missing key  ", R"({    : 1, "b": 2 })",    assert_error(doc["b"], TAPE_ERROR));
    ONDEMAND_SUBTEST("missing value", R"({ "a":  , "b": 2 })",    assert_error(doc["b"], TAPE_ERROR));
    ONDEMAND_SUBTEST("missing comma", R"({ "a": 1  "b": 2 })",    assert_error(doc["b"], TAPE_ERROR));
    TEST_SUCCEED();
  }
  bool object_lookup_miss_wrong_key_type_error() {
    TEST_START();
    ONDEMAND_SUBTEST("wrong key type", R"({ 1:   1, "b": 2 })",    assert_error(doc["b"], TAPE_ERROR));
    ONDEMAND_SUBTEST("wrong key type", R"({ true: 1, "b": 2 })",   assert_error(doc["b"], TAPE_ERROR));
    ONDEMAND_SUBTEST("wrong key type", R"({ false: 1, "b": 2 })",  assert_error(doc["b"], TAPE_ERROR));
    ONDEMAND_SUBTEST("wrong key type", R"({ null: 1, "b": 2 })",   assert_error(doc["b"], TAPE_ERROR));
    ONDEMAND_SUBTEST("wrong key type", R"({ []:  1, "b": 2 })",    assert_error(doc["b"], TAPE_ERROR));
    ONDEMAND_SUBTEST("wrong key type", R"({ {}:  1, "b": 2 })",    assert_error(doc["b"], TAPE_ERROR));
    TEST_SUCCEED();
  }
  bool object_lookup_miss_unclosed_error() {
    TEST_START();
    ONDEMAND_SUBTEST("unclosed", R"({ "a": 1,         )",    assert_error(doc["b"], TAPE_ERROR));
    // TODO These next two pass the user a value that may run past the end of the buffer if they aren't careful.
    // In particular, if the padding is decorated with the wrong values, we could cause overrun!
    ONDEMAND_SUBTEST("unclosed", R"({ "a": 1          )",    assert_error(doc["b"], TAPE_ERROR));
    ONDEMAND_SUBTEST("unclosed", R"({ "a":            )",    assert_error(doc["b"], TAPE_ERROR));
    ONDEMAND_SUBTEST("unclosed", R"({ "a"             )",    assert_error(doc["b"], TAPE_ERROR));
    ONDEMAND_SUBTEST("unclosed", R"({                 )",    assert_error(doc["b"], TAPE_ERROR));
    TEST_SUCCEED();
  }
  bool object_lookup_miss_next_error() {
    TEST_START();
    ONDEMAND_SUBTEST("missing comma", R"({ "a": 1  "b": 2 })", ([&]() {
      auto obj = doc.get_object();
      return assert_result<int64_t>(obj["a"], 1) && assert_error(obj["b"], TAPE_ERROR);
    })());
    TEST_SUCCEED();
  }

  bool run() {
    return
           empty_document_error() &&
           top_level_array_iterate_error() &&
           top_level_array_iterate_unclosed_error() &&
           array_iterate_error() &&
           array_iterate_unclosed_error() &&
           wrong_type::run() &&
           object_iterate_error() &&
           object_iterate_wrong_key_type_error() &&
           object_iterate_unclosed_error() &&
           object_lookup_error() &&
           object_lookup_unclosed_error() &&
           object_lookup_miss_error() &&
           object_lookup_miss_unclosed_error() &&
           object_lookup_miss_wrong_key_type_error() &&
           object_lookup_miss_next_error() &&
           true;
  }
}

int main(int argc, char *argv[]) {
  std::cout << std::unitbuf;
  int c;
  while ((c = getopt(argc, argv, "a:")) != -1) {
    switch (c) {
    case 'a': {
      const simdjson::implementation *impl = simdjson::available_implementations[optarg];
      if (!impl) {
        fprintf(stderr, "Unsupported architecture value -a %s\n", optarg);
        return EXIT_FAILURE;
      }
      simdjson::active_implementation = impl;
      break;
    }
    default:
      fprintf(stderr, "Unexpected argument %c\n", c);
      return EXIT_FAILURE;
    }
  }

  // this is put here deliberately to check that the documentation is correct (README),
  // should this fail to compile, you should update the documentation:
  if (simdjson::active_implementation->name() == "unsupported") {
    printf("unsupported CPU\n");
  }
  // We want to know what we are testing.
  std::cout << "Running tests against this implementation: " << simdjson::active_implementation->name();
  std::cout << "(" << simdjson::active_implementation->description() << ")" << std::endl;
  std::cout << "------------------------------------------------------------" << std::endl;

  std::cout << "Running basic tests." << std::endl;
  if (
      parse_api_tests::run() &&
      dom_api_tests::run() &&
      twitter_tests::run() &&
      number_tests::run() &&
      error_tests::run() &&
      ordering_tests::run() &&
      true
  ) {
    std::cout << "Basic tests are ok." << std::endl;
    return EXIT_SUCCESS;
  } else {
    return EXIT_FAILURE;
  }
}<|MERGE_RESOLUTION|>--- conflicted
+++ resolved
@@ -22,9 +22,27 @@
 using namespace simdjson;
 using namespace simdjson::builtin;
 
-<<<<<<< HEAD
-
 #if SIMDJSON_EXCEPTIONS
+
+// bogus functions for compilation tests
+void process1(int ) {}
+void process2(int ) {}
+void process3(int ) {}
+
+// Do not run this, it is only meant to compile
+void compilation_test_1() {
+    const padded_string bogus = ""_padded;
+    ondemand::parser parser;
+    auto doc = parser.iterate(bogus);
+    for (ondemand::object my_object : doc["mykey"]) {
+       for (auto field : my_object) {
+         if (field.key() == "key_value1") { process1(field.value()); }
+         else if (field.key() == "key_value2") { process2(field.value()); }
+         else if (field.key() == "key_value3") { process3(field.value()); }
+       }
+     }
+}
+
 
 // Do not run this, it is only meant to compile
  void compilation_test_2() {
@@ -59,28 +77,6 @@
       std::cout << "value (assuming it is a string) = " << val << std::endl;
     }
   }
-=======
-#if SIMDJSON_EXCEPTIONS
-
-// bogus functions for compilation tests
-void process1(int ) {}
-void process2(int ) {}
-void process3(int ) {}
-
-// Do not run this, it is only meant to compile
-void compilation_test_1() {
-    const padded_string bogus = ""_padded;
-    ondemand::parser parser;
-    auto doc = parser.iterate(bogus);
-    for (ondemand::object my_object : doc["mykey"]) {
-       for (auto field : my_object) {
-         if (field.key() == "key_value1") { process1(field.value()); }
-         else if (field.key() == "key_value2") { process2(field.value()); }
-         else if (field.key() == "key_value3") { process3(field.value()); }
-       }
-     }
->>>>>>> 3cd98df3
-}
 #endif
 
 #define ONDEMAND_SUBTEST(NAME, JSON, TEST) \
