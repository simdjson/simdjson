--- conflicted
+++ resolved
@@ -1483,7 +1483,6 @@
 }
 
 
-<<<<<<< HEAD
 bool to_optional() {
   TEST_START();
   auto json = R"({ "foo1": "3.1416" } )"_padded;
@@ -1500,7 +1499,7 @@
 #endif
   TEST_SUCCEED();
 }
-=======
+
 bool value_raw_json_array() {
   TEST_START();
   auto json = R"( [1,2,"fds", {"a":1}, [1,344]] )"_padded;
@@ -1530,16 +1529,12 @@
   TEST_SUCCEED();
 }
 
->>>>>>> 6412b27c
 #endif
 bool run() {
   return true
 #if SIMDJSON_EXCEPTIONS
-<<<<<<< HEAD
     && to_optional()
-=======
     && value_raw_json_array() && value_raw_json_object()
->>>>>>> 6412b27c
     && gen_raw1() && gen_raw2() && gen_raw3()
     && at_end()
     && example1956() && example1958()
