--- conflicted
+++ resolved
@@ -1101,11 +1101,8 @@
 
   bool run() {
     return
-<<<<<<< HEAD
            value_search_unescaped_key() &&
-=======
            missing_key_continue() &&
->>>>>>> 2ec23bdf
            no_missing_keys() &&
            missing_keys() &&
 #if SIMDJSON_EXCEPTIONS
