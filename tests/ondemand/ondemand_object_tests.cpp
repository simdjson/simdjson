--- conflicted
+++ resolved
@@ -428,8 +428,6 @@
     TEST_SUCCEED();
   }
 
-<<<<<<< HEAD
-=======
   bool object_index() {
     TEST_START();
     auto json = R"({ "a": 1, "b": 2, "c/d": 3})"_padded;
@@ -548,7 +546,6 @@
     TEST_SUCCEED();
   }
 
->>>>>>> 714f0ba2
   bool issue_1480() {
     TEST_START();
     auto json = R"({ "name"  : "something", "version": "0.13.2", "version_major": 0})"_padded;
