#include "simdjson.h"
#include "test_ondemand.h"

using namespace simdjson;

namespace parse_api_tests {
  using namespace std;

  const padded_string BASIC_JSON = "[1,2,3]"_padded;
  const padded_string BASIC_NDJSON = "[1,2,3]\n[4,5,6]"_padded;
  const padded_string EMPTY_NDJSON = ""_padded;


  bool parser_iterate_empty() {
    TEST_START();
    FILE *p;
    // Of course, we could just call iterate on the empty string, but
    // we want to test the whole process.
    const char *const tmpfilename = "emptyondemand.txt";
    if((p = fopen(tmpfilename, "w")) != nullptr) {
      fclose(p);
      auto json = padded_string::load(tmpfilename);
      ondemand::document doc;
      ondemand::parser parser;
      auto error = parser.iterate(json).get(doc);
      remove(tmpfilename);
      if(error != simdjson::EMPTY) {
        std::cerr << "Was expecting empty but got " << error << std::endl;
        return false;
      }
    } else {
      std::cout << "Warning: I could not create temporary file " << tmpfilename << std::endl;
      std::cout << "We omit testing the empty file case." << std::endl;
    }
    TEST_SUCCEED();
  }

  bool parser_iterate() {
    TEST_START();
    ondemand::parser parser;
    auto doc = parser.iterate(BASIC_JSON);
    ASSERT_SUCCESS( doc.get_array() );
    return true;
  }

  bool parser_iterate_padded() {
    TEST_START();
    ondemand::parser parser;
    const char json_str[] = "12\0                              "; // 32 padding
    ASSERT_EQUAL(sizeof(json_str), 34);
    ASSERT_EQUAL(strlen(json_str), 2);

    {
      cout << "- char*" << endl;
      auto doc = parser.iterate(json_str, strlen(json_str), sizeof(json_str));
      ASSERT_SUCCESS( doc.get_double() );
    }

    {
      cout << "- uint8_t*" << endl;
      const uint8_t* json = reinterpret_cast<const uint8_t*>(json_str);
      auto doc = parser.iterate(json, strlen(json_str), sizeof(json_str));
      ASSERT_SUCCESS( doc.get_double() );
    }

    {
      cout << "- string_view" << endl;
      std::string_view json(json_str);
      auto doc = parser.iterate(json, sizeof(json_str));
      ASSERT_SUCCESS( doc.get_double() );
    }

    {
      cout << "- string" << endl;
      std::string json = "12";
      json.reserve(json.length() + SIMDJSON_PADDING);
      auto doc = parser.iterate(json);
      ASSERT_SUCCESS( doc.get_double() );
    }

    TEST_SUCCEED();
  }

  bool parser_iterate_padded_string_view() {
    TEST_START();
    ondemand::parser parser;
    const char json_str[] = "12\0                              "; // 32 padding
    ASSERT_EQUAL(sizeof(json_str), 34);
    ASSERT_EQUAL(strlen(json_str), 2);

    {
      cout << "- padded_string_view(string_view)" << endl;
      padded_string_view json(std::string_view(json_str), sizeof(json_str));
      auto doc = parser.iterate(json);
      ASSERT_SUCCESS( doc.get_double() );
    }

    {
      cout << "- padded_string_view(char*)" << endl;
      auto doc = parser.iterate(padded_string_view(json_str, strlen(json_str), sizeof(json_str)));
      ASSERT_SUCCESS( doc.get_double() );
    }

    {
      cout << "- padded_string_view(string)" << endl;
      std::string json = "12";
      json.reserve(json.length() + SIMDJSON_PADDING);
      auto doc = parser.iterate(padded_string_view(json));
      ASSERT_SUCCESS( doc.get_double() );
    }

    {
      cout << "- padded_string_view(string_view(char*))" << endl;
      padded_string_view json(json_str, sizeof(json_str));
      auto doc = parser.iterate(json);
      ASSERT_SUCCESS( doc.get_double() );
    }

    TEST_SUCCEED();
  }

  bool parser_iterate_insufficient_padding() {
    TEST_START();
    ondemand::parser parser;
    constexpr char json_str[] = "12\0                             "; // 31 padding
    ASSERT_EQUAL(sizeof(json_str), 33);
    ASSERT_EQUAL(strlen(json_str), 2);
    ASSERT_EQUAL(padded_string_view(json_str, strlen(json_str), sizeof(json_str)).padding(), 31);
    ASSERT_EQUAL(SIMDJSON_PADDING, 32);

    {
      cout << "- char*, 31 padding" << endl;
      ASSERT_ERROR( parser.iterate(json_str, strlen(json_str), sizeof(json_str)), INSUFFICIENT_PADDING );
      cout << "- char*, 0 padding" << endl;
      ASSERT_ERROR( parser.iterate(json_str, strlen(json_str), strlen(json_str)), INSUFFICIENT_PADDING );
    }

    {
      std::string_view json(json_str);
      cout << "- string_view, 31 padding" << endl;
      ASSERT_ERROR( parser.iterate(json, sizeof(json_str)), INSUFFICIENT_PADDING );
      cout << "- string_view, 0 padding" << endl;
      ASSERT_ERROR( parser.iterate(json, strlen(json_str)), INSUFFICIENT_PADDING );
    }

    {
      std::string json = "12";
      json.shrink_to_fit();
      cout << "- string, 0 padding" << endl;
      ASSERT_ERROR( parser.iterate(json), INSUFFICIENT_PADDING );
      // It's actually kind of hard to allocate "just enough" capacity, since the string tends
      // to grow more than you tell it to.
    }

    TEST_SUCCEED();
  }

#if SIMDJSON_EXCEPTIONS
  bool parser_iterate_exception() {
    TEST_START();
    ondemand::parser parser;
    auto doc = parser.iterate(BASIC_JSON);
    simdjson_unused ondemand::array array = doc;
    TEST_SUCCEED();
  }

  bool parser_document_reuse() {
    TEST_START();
    ondemand::document doc;
    // A document spans about 40 bytes. Nevertheless, some users
    // would rather reuse them.
    std::cout << sizeof(doc) << std::endl;
    auto json = R"({"key": "value"})"_padded;
    auto jsonbad = R"({"key": "value")"_padded; // deliberaty broken
    auto jsonunclosedstring = "{\"coordinates:[{\"x\":1.1,\"y\":2.2,\"z\":3.3}]}"_padded;
    std::string_view output;

    ondemand::parser parser;
    std::cout << "correct document (1)" << std::endl;

    ASSERT_SUCCESS( parser.iterate(json).get(doc) );

    ASSERT_SUCCESS(simdjson::to_json_string(doc).get(output));
    std::cout << output << std::endl;

    std::cout << "correct document (2)" << std::endl;

    ASSERT_SUCCESS( parser.iterate(json).get(doc) );
    for(ondemand::field field : doc.get_object() ) {
      std::cout << "field: " << field.key() << std::endl;
    }
    std::cout << "unclosed string document " << std::endl;
    simdjson::error_code error;
    if((error = parser.iterate(jsonunclosedstring).get(doc)) == SUCCESS) {
      // fallback kernel:
      ASSERT_EQUAL( doc.get_object().find_field("coordinates").error(), TAPE_ERROR );
    } else {
      // regular kernels:
      ASSERT_EQUAL( error, UNCLOSED_STRING );
    }

    std::cout << "truncated document " << std::endl;
    ASSERT_SUCCESS( parser.iterate(jsonbad).get(doc) );
<<<<<<< HEAD

    ASSERT_EQUAL( simdjson::to_string(doc).get(output), INCOMPLETE_ARRAY_OR_OBJECT );
=======
    ASSERT_EQUAL( simdjson::to_json_string(doc).get(output), TAPE_ERROR );
>>>>>>> 2dac3705

    std::cout << "correct document with new doc" << std::endl;
    ondemand::document doc2;
    ASSERT_SUCCESS( parser.iterate(json).get(doc2) );
    for(ondemand::field field : doc2.get_object() ) {
      std::cout << "field: " << field.key() << std::endl;
    }
    std::cout << "correct document (3): " << doc.to_debug_string() << std::endl;

    std::cout << "correct document (3)" << std::endl;
    ASSERT_SUCCESS( parser.iterate(json).get(doc) );
    std::cout << doc.to_debug_string() << std::endl;
    for(ondemand::field field : doc.get_object() ) {
      std::cout << "field: " << field.key() << std::endl;
    }

    std::cout << "unclosed string document " << std::endl;
    ASSERT_SUCCESS( parser.iterate(jsonbad).get(doc) );
<<<<<<< HEAD
    ASSERT_EQUAL( simdjson::to_string(doc).get(output), INCOMPLETE_ARRAY_OR_OBJECT );
=======
    ASSERT_EQUAL( simdjson::to_json_string(doc).get(output), TAPE_ERROR );
>>>>>>> 2dac3705

    // next two lines are terrible code.
    doc.~document();
    doc = ondemand::document();
    //

    std::cout << "correct document (4)" << std::endl;

    ASSERT_SUCCESS( parser.iterate(json).get(doc) );
    ASSERT_SUCCESS( simdjson::to_json_string(doc).get(output) );
    std::cout << output << std::endl;

    std::cout << "unclosed string document " << std::endl;

    if((error = parser.iterate(jsonunclosedstring).get(doc)) == SUCCESS) {
      // fallback kernel:
      ASSERT_EQUAL( doc.get_object().find_field("coordinates").error(), TAPE_ERROR );
    } else {
      // regular kernels:
      ASSERT_EQUAL( error, UNCLOSED_STRING );
    }


    // next two lines are terrible code.
    doc.~document();
    doc = ondemand::document();
    //
    std::cout << "correct document (5)" << std::endl;

    ASSERT_SUCCESS( parser.iterate(json).get(doc) );
    ASSERT_SUCCESS( simdjson::to_json_string(doc).get(output) );
    std::cout << output << std::endl;

    TEST_SUCCEED();
  }
#endif // SIMDJSON_EXCEPTIONS

  bool run() {
    return parser_iterate_empty() &&
           parser_iterate() &&
           parser_iterate_padded() &&
           parser_iterate_padded_string_view() &&
           parser_iterate_insufficient_padding() &&
#if SIMDJSON_EXCEPTIONS
           parser_document_reuse() &&
           parser_iterate_exception() &&
#endif // SIMDJSON_EXCEPTIONS
           true;
  }
}


int main(int argc, char *argv[]) {
  return test_main(argc, argv, parse_api_tests::run);
}<|MERGE_RESOLUTION|>--- conflicted
+++ resolved
@@ -201,12 +201,7 @@
 
     std::cout << "truncated document " << std::endl;
     ASSERT_SUCCESS( parser.iterate(jsonbad).get(doc) );
-<<<<<<< HEAD
-
-    ASSERT_EQUAL( simdjson::to_string(doc).get(output), INCOMPLETE_ARRAY_OR_OBJECT );
-=======
     ASSERT_EQUAL( simdjson::to_json_string(doc).get(output), TAPE_ERROR );
->>>>>>> 2dac3705
 
     std::cout << "correct document with new doc" << std::endl;
     ondemand::document doc2;
@@ -225,11 +220,7 @@
 
     std::cout << "unclosed string document " << std::endl;
     ASSERT_SUCCESS( parser.iterate(jsonbad).get(doc) );
-<<<<<<< HEAD
-    ASSERT_EQUAL( simdjson::to_string(doc).get(output), INCOMPLETE_ARRAY_OR_OBJECT );
-=======
     ASSERT_EQUAL( simdjson::to_json_string(doc).get(output), TAPE_ERROR );
->>>>>>> 2dac3705
 
     // next two lines are terrible code.
     doc.~document();
