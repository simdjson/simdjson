#include "simdjson.h"
#include "test_ondemand.h"
#include <string>

using namespace simdjson;

namespace json_pointer_tests {
    const padded_string TEST_JSON = R"(
    {
        "/~01abc": [
        0,
        {
            "\\\" 0": [
            "value0",
            "value1"
            ]
        }
        ],
        "0": "0 ok",
        "01": "01 ok",
        "": "empty ok",
        "arr": []
    }
    )"_padded;

    const padded_string TEST_RFC_JSON = R"(
    {
        "foo": ["bar", "baz"],
        "": 0,
        "a/b": 1,
        "c%d": 2,
        "e^f": 3,
        "g|h": 4,
        "i\\j": 5,
        "k\"l": 6,
        " ": 7,
        "m~n": 8
    }
    )"_padded;

    bool run_success_test(const padded_string & json,std::string_view json_pointer,std::string expected) {
        TEST_START();
        ondemand::parser parser;
        ondemand::document doc;
        ondemand::value val;
        std::string actual;
        ASSERT_SUCCESS(parser.iterate(json).get(doc));
        ASSERT_SUCCESS(doc.at_pointer(json_pointer).get(val));
        ASSERT_SUCCESS(simdjson::to_string(val).get(actual));
        ASSERT_EQUAL(actual,expected);
        TEST_SUCCEED();
    }

    bool run_failure_test(const padded_string & json,std::string_view json_pointer,error_code expected) {
        TEST_START();
        ondemand::parser parser;
        ondemand::document doc;
        ASSERT_SUCCESS(parser.iterate(json).get(doc));
        ASSERT_EQUAL(doc.at_pointer(json_pointer).error(),expected);
        TEST_SUCCEED();
    }

    bool demo_test() {
        TEST_START();
        auto cars_json = R"( [
        { "make": "Toyota", "model": "Camry",  "year": 2018, "tire_pressure": [ 40.1, 39.9, 37.7, 40.4 ] },
        { "make": "Kia",    "model": "Soul",   "year": 2012, "tire_pressure": [ 30.1, 31.0, 28.6, 28.7 ] },
        { "make": "Toyota", "model": "Tercel", "year": 1999, "tire_pressure": [ 29.8, 30.0, 30.2, 30.5 ] }
        ] )"_padded;

        ondemand::parser parser;
        ondemand::document cars;
        double x;
        ASSERT_SUCCESS(parser.iterate(cars_json).get(cars));
        ASSERT_SUCCESS(cars.at_pointer("/0/tire_pressure/1").get(x));
        ASSERT_EQUAL(x,39.9);
        TEST_SUCCEED();
    }

    bool demo_relative_path() {
        TEST_START();
        auto cars_json = R"( [
        { "make": "Toyota", "model": "Camry",  "year": 2018, "tire_pressure": [ 40.1, 39.9, 37.7, 40.4 ] },
        { "make": "Kia",    "model": "Soul",   "year": 2012, "tire_pressure": [ 30.1, 31.0, 28.6, 28.7 ] },
        { "make": "Toyota", "model": "Tercel", "year": 1999, "tire_pressure": [ 29.8, 30.0, 30.2, 30.5 ] }
        ] )"_padded;

        ondemand::parser parser;
        ondemand::document cars;
        std::vector<double> measured;
        ASSERT_SUCCESS(parser.iterate(cars_json).get(cars));
        for (auto car_element : cars) {
            double x;
            ASSERT_SUCCESS(car_element.at_pointer("/tire_pressure/1").get(x));
            measured.push_back(x);
        }

        std::vector<double> expected = {39.9, 31, 30};
        if (measured != expected) { return false; }
        TEST_SUCCEED();
    }

    bool many_json_pointers() {
        TEST_START();
        auto cars_json = R"( [
        { "make": "Toyota", "model": "Camry",  "year": 2018, "tire_pressure": [ 40.1, 39.9, 37.7, 40.4 ] },
        { "make": "Kia",    "model": "Soul",   "year": 2012, "tire_pressure": [ 30.1, 31.0, 28.6, 28.7 ] },
        { "make": "Toyota", "model": "Tercel", "year": 1999, "tire_pressure": [ 29.8, 30.0, 30.2, 30.5 ] }
        ] )"_padded;

        ondemand::parser parser;
        ondemand::document cars;
        std::vector<double> measured;
        ASSERT_SUCCESS(parser.iterate(cars_json).get(cars));
        for (int i = 0; i < 3; i++) {
            double x;
            std::string json_pointer = "/" + std::to_string(i) + "/tire_pressure/1";
            ASSERT_SUCCESS(cars.at_pointer(json_pointer).get(x));
            measured.push_back(x);
        }

        std::vector<double> expected = {39.9, 31, 30};
        if (measured != expected) { return false; }
        TEST_SUCCEED();
    }
    bool run_broken_tests() {
        TEST_START();
        ondemand::parser parser;
        ondemand::document doc;
        ondemand::value v;
        std::string_view val;

        auto invalid_escape_key = R"( {"hello": [0,1,2,3], "te\est": "foo", "bool": true, "num":1234, "success":"yes"} )"_padded;
        auto invalid_escape_value = R"( {"hello": [0,1,2,3], "test": "fo\eo", "bool": true, "num":1234, "success":"yes"} )"_padded;
        auto invalid_escape_value_at_jp = R"( {"hello": [0,1,2,3], "test": "foo", "bool": true, "num":1234, "success":"y\es"} )"_padded;
        auto unclosed_object = R"( {"test": "foo", "bool": true, "num":1234, "success":"yes" )"_padded;
        auto missing_bracket_before = R"( {"hello": [0,1,2,3, "test": "foo", "bool": true, "num":1234, "success":"yes"} )"_padded;
        auto missing_bracket_after = R"( {"test": "foo", "bool": true, "num":1234, "success":"yes", "hello":[0,1,2,3} )"_padded;

        std::string json_pointer = "/success";
        std::cout << "\t- invalid_escape_key" << std::endl;
        ASSERT_SUCCESS(parser.iterate(invalid_escape_key).get(doc));
        ASSERT_ERROR(doc.at_pointer(json_pointer).get(val), simdjson::SUCCESS);
        std::cout << "\t- invalid_escape_value" << std::endl;
        ASSERT_SUCCESS(parser.iterate(invalid_escape_value).get(doc));
        ASSERT_ERROR(doc.at_pointer(json_pointer).get(val), simdjson::SUCCESS);
        std::cout << "\t- invalid_escape_value_at_jp_nomat" << std::endl;
        ASSERT_SUCCESS(parser.iterate(invalid_escape_value_at_jp).get(doc));
        ASSERT_ERROR(doc.at_pointer(json_pointer).get(v), simdjson::SUCCESS);
        std::cout << "\t- invalid_escape_value_at_jp" << std::endl;
        ASSERT_SUCCESS(parser.iterate(invalid_escape_value_at_jp).get(doc));
        ASSERT_ERROR(doc.at_pointer(json_pointer).get(val), simdjson::STRING_ERROR);
        std::cout << "\t- unclosed_object" << std::endl;
        ASSERT_SUCCESS(parser.iterate(unclosed_object).get(doc));
        ASSERT_ERROR(doc.at_pointer(json_pointer).get(val), simdjson::TAPE_ERROR);
        std::cout << "\t- missing_bracket_before" << std::endl;
        ASSERT_SUCCESS(parser.iterate(missing_bracket_before).get(doc));
        ASSERT_ERROR(doc.at_pointer(json_pointer).get(val), simdjson::TAPE_ERROR);
        std::cout << "\t- missing_bracket_after" << std::endl;
        ASSERT_SUCCESS(parser.iterate(missing_bracket_after).get(doc));
        ASSERT_ERROR(doc.at_pointer(json_pointer).get(val), simdjson::SUCCESS);

        TEST_SUCCEED();
    }


    struct car_type {
        std::string make;
        std::string model;
        uint64_t year;
        std::vector<double> tire_pressure;
        car_type(std::string_view _make, std::string_view _model, uint64_t _year,
          std::vector<double>&& _tire_pressure) :
          make{_make}, model{_model}, year(_year), tire_pressure(_tire_pressure) {}
    };

    bool json_pointer_invalidation() {
        TEST_START();
        auto cars_json = R"( [
        { "make": "Toyota", "model": "Camry",  "year": 2018, "tire_pressure": [ 40.1, 39.9, 37.7, 40.4 ] },
        { "make": "Kia",    "model": "Soul",   "year": 2012, "tire_pressure": [ 30.1, 31.0, 28.6, 28.7 ] },
        { "make": "Toyota", "model": "Tercel", "year": 1999, "tire_pressure": [ 29.8, 30.0, 30.2, 30.5 ] }
        ] )"_padded;

        ondemand::parser parser;
        ondemand::document cars;
        std::vector<double> measured;
        ASSERT_SUCCESS(parser.iterate(cars_json).get(cars));
        std::vector<car_type> content;
        for (int i = 0; i < 3; i++) {
            ondemand::object obj;
            std::string json_pointer = "/" + std::to_string(i);
            // Each successive at_pointer call invalidates
            // previously parsed values, strings, objects and array.
            ASSERT_SUCCESS(cars.at_pointer(json_pointer).get(obj));
            // We materialize the object.
            std::string_view make;
            ASSERT_SUCCESS(obj["make"].get(make));
            std::string_view model;
            ASSERT_SUCCESS(obj["model"].get(model));
            uint64_t year;
            ASSERT_SUCCESS(obj["year"].get(year));
            // We materialize the array.
            ondemand::array arr;
            ASSERT_SUCCESS(obj["tire_pressure"].get(arr));
            std::vector<double> values;
            for(auto x : arr) {
                double value_double;
                ASSERT_SUCCESS(x.get(value_double));
                values.push_back(value_double);
            }
            content.emplace_back(make, model, year, std::move(values));
        }
        std::string expected[] = {"Toyota", "Kia", "Toyota"};
        int i = 0;
        for (car_type c : content) {
            std::cout << c.make << " " << c.model << " " << c.year << "\n";
            ASSERT_EQUAL(expected[i++], c.make);
        }
        TEST_SUCCEED();
    }

    bool run() {
        return
<<<<<<< HEAD
                run_broken_tests() &&
=======
                json_pointer_invalidation() &&
>>>>>>> 1c01fc35
                demo_test() &&
                demo_relative_path() &&
                run_success_test(TEST_RFC_JSON,"",R"({"foo":["bar","baz"],"":0,"a/b":1,"c%d":2,"e^f":3,"g|h":4,"i\\j":5,"k\"l":6," ":7,"m~n":8})") &&
                run_success_test(TEST_RFC_JSON,"/foo",R"(["bar","baz"])") &&
                run_success_test(TEST_RFC_JSON,"/foo/0",R"("bar")") &&
                run_success_test(TEST_RFC_JSON,"/",R"(0)") &&
                run_success_test(TEST_RFC_JSON,"/a~1b",R"(1)") &&
                run_success_test(TEST_RFC_JSON,"/c%d",R"(2)") &&
                run_success_test(TEST_RFC_JSON,"/e^f",R"(3)") &&
                run_success_test(TEST_RFC_JSON,"/g|h",R"(4)") &&
                run_success_test(TEST_RFC_JSON,R"(/i\\j)",R"(5)") &&
                run_success_test(TEST_RFC_JSON,R"(/k\"l)",R"(6)") &&
                run_success_test(TEST_RFC_JSON,"/ ",R"(7)") &&
                run_success_test(TEST_RFC_JSON,"/m~0n",R"(8)") &&
                run_success_test(TEST_JSON, "", R"({"/~01abc":[0,{"\\\" 0":["value0","value1"]}],"0":"0 ok","01":"01 ok","":"empty ok","arr":[]})") &&
                run_success_test(TEST_JSON, R"(/~1~001abc)", R"([0,{"\\\" 0":["value0","value1"]}])") &&
                run_success_test(TEST_JSON, R"(/~1~001abc/1)", R"({"\\\" 0":["value0","value1"]})") &&
                run_success_test(TEST_JSON, R"(/~1~001abc/1/\\\" 0)", R"(["value0","value1"])") &&
                run_success_test(TEST_JSON, R"(/~1~001abc/1/\\\" 0/0)", "\"value0\"") &&
                run_success_test(TEST_JSON, R"(/~1~001abc/1/\\\" 0/1)", "\"value1\"") &&
                run_success_test(TEST_JSON, "/arr", R"([])") &&
                run_success_test(TEST_JSON, "/0", "\"0 ok\"") &&
                run_success_test(TEST_JSON, "/01", "\"01 ok\"") &&
                run_success_test(TEST_JSON, "", R"({"/~01abc":[0,{"\\\" 0":["value0","value1"]}],"0":"0 ok","01":"01 ok","":"empty ok","arr":[]})") &&
                run_failure_test(TEST_JSON, R"(/~1~001abc/1/\\\" 0/2)", INDEX_OUT_OF_BOUNDS) &&
                run_failure_test(TEST_JSON, "/arr/0", INDEX_OUT_OF_BOUNDS) &&
                run_failure_test(TEST_JSON, "~1~001abc", INVALID_JSON_POINTER) &&
                run_failure_test(TEST_JSON, "/~01abc", NO_SUCH_FIELD) &&
                run_failure_test(TEST_JSON, "/~1~001abc/01", INVALID_JSON_POINTER) &&
                run_failure_test(TEST_JSON, "/~1~001abc/", INVALID_JSON_POINTER) &&
                run_failure_test(TEST_JSON, "/~1~001abc/-", INDEX_OUT_OF_BOUNDS) &&
                many_json_pointers() &&
                true;
    }
}   // json_pointer_tests

int main(int argc, char *argv[]) {
  return test_main(argc, argv, json_pointer_tests::run);
}<|MERGE_RESOLUTION|>--- conflicted
+++ resolved
@@ -222,11 +222,8 @@
 
     bool run() {
         return
-<<<<<<< HEAD
                 run_broken_tests() &&
-=======
                 json_pointer_invalidation() &&
->>>>>>> 1c01fc35
                 demo_test() &&
                 demo_relative_path() &&
                 run_success_test(TEST_RFC_JSON,"",R"({"foo":["bar","baz"],"":0,"a/b":1,"c%d":2,"e^f":3,"g|h":4,"i\\j":5,"k\"l":6," ":7,"m~n":8})") &&
