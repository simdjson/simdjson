# Helper so we don't have to repeat ourselves so much
# Usage: add_cpp_test(testname [COMPILE_ONLY] [SOURCES a.cpp b.cpp ...] [LABELS acceptance per_implementation ...])
# SOURCES defaults to testname.cpp if not specified.
function(add_cpp_test TEST_NAME)
  # Parse arguments
  cmake_parse_arguments(PARSE_ARGV 1 ARGS "COMPILE_ONLY;WILL_FAIL" "" "SOURCES;LABELS")
  if (NOT ARGS_SOURCES)
    list(APPEND ARGS_SOURCES ${TEST_NAME}.cpp)
  endif()
  if (COMPILE_ONLY)
    list(APPEND ${ARGS_LABELS} compile)
  endif()

  # Add executable
  add_executable(${TEST_NAME} ${ARGS_SOURCES})

  # Add test
  if (ARGS_COMPILE_ONLY)
    add_test(
      NAME ${TEST_NAME}
      COMMAND ${CMAKE_COMMAND} --build . --target ${TEST_NAME} --config $<CONFIGURATION>
      WORKING_DIRECTORY ${PROJECT_BINARY_DIR}
    )
    set_target_properties(${TEST_NAME} PROPERTIES EXCLUDE_FROM_ALL TRUE EXCLUDE_FROM_DEFAULT_BUILD TRUE)
  else()
    add_test(${TEST_NAME} ${TEST_NAME})
  endif()

  if (ARGS_LABELS)
    set_property(TEST ${TEST_NAME} APPEND PROPERTY LABELS ${ARGS_LABELS})
  endif()

  if (ARGS_WILL_FAIL)
    set_property(TEST ${TEST_NAME} PROPERTY WILL_FAIL TRUE)
  endif()
endfunction()
# Most tests need test data, and many need windows headers.
link_libraries(simdjson-flags test-data simdjson-windows-headers)

include(${PROJECT_SOURCE_DIR}/tests/add_cpp_test.cmake)

#
# These tests explicitly do #include "simdjson.cpp" so they can override stuff
#
if (NOT MSVC) # Can't get simdjson-source to compile on Windows for some reason.
  add_cpp_test(numberparsingcheck LABELS acceptance per_implementation)
  target_link_libraries(numberparsingcheck simdjson-include-source)
  add_cpp_test(stringparsingcheck LABELS acceptance per_implementation)
  target_link_libraries(stringparsingcheck simdjson-include-source)
endif()

# All remaining tests link with simdjson proper
link_libraries(simdjson)
add_cpp_test(basictests LABELS acceptance per_implementation)
add_cpp_test(errortests LABELS acceptance per_implementation)
add_cpp_test(integer_tests LABELS acceptance per_implementation)
add_cpp_test(jsoncheck LABELS acceptance per_implementation)
add_cpp_test(parse_many_test LABELS acceptance per_implementation)
add_cpp_test(pointercheck LABELS acceptance per_implementation)
add_cpp_test(extracting_values_example LABELS acceptance per_implementation)

# Script tests
if (NOT MSVC) # Can't run .sh on windows
  #
  # json2json test
  #
  add_test(
    NAME testjson2json
    COMMAND ${CMAKE_CURRENT_SOURCE_DIR}/testjson2json.sh
    WORKING_DIRECTORY $<TARGET_FILE_DIR:minify>
  )
  set_property(TEST testjson2json APPEND PROPERTY DEPENDS minify json2json)
  set_property(TEST testjson2json APPEND PROPERTY LABELS per_implementation)

  #
  # Competition parse test
  #
  if (SIMDJSON_COMPETITION)
    add_executable(allparserscheckfile allparserscheckfile.cpp)
    target_link_libraries(allparserscheckfile competition-all)

    add_test(issue150 ${CMAKE_CURRENT_SOURCE_DIR}/issue150.sh)
    set_property(TEST issue150 APPEND PROPERTY DEPENDS allparserscheckfile)
    set_property(TEST issue150 APPEND PROPERTY LABELS per_implementation)
  endif()
endif()

if (NOT MSVC)
  #
  # json2json tool test: check that json2json can parse twitter.json
  #

  # This tests validates that the implementation is what we think it is if we get passed
  # SIMDJSON_FORCE_IMPLEMENTATION, so we know we're testing what we think we're testing
  add_cpp_test(checkimplementation LABELS per_implementation)

  add_test(NAME json2json COMMAND $<TARGET_FILE:json2json> ${EXAMPLE_JSON})
  set_property(TEST json2json APPEND PROPERTY LABELS acceptance per_implementation)

  #
  # SIMDJSON_FORCE_IMPLEMENTATION tests: run json2json with SIMDJSON
  #
  if (SIMDJSON_IMPLEMENTATION_FALLBACK)
    add_test(
      NAME simdjson_force_implementation
      COMMAND
        ${CMAKE_COMMAND} -E env
        SIMDJSON_FORCE_IMPLEMENTATION=fallback
        $<TARGET_FILE:checkimplementation>
    )
  endif()
  add_test(
    NAME simdjson_force_implementation_error
    COMMAND
      ${CMAKE_COMMAND} -E env
      SIMDJSON_FORCE_IMPLEMENTATION=doesnotexist
      $<TARGET_FILE:json2json> ${EXAMPLE_JSON}
  )
  set_tests_properties(simdjson_force_implementation_error PROPERTIES WILL_FAIL TRUE)
endif()

#
# Compile-only tests with simdjson flags on
#

# Don't add the tests if we're on VS2017 or older; they don't succeed.
if(NOT (MSVC AND MSVC_VERSION LESS 1920))
  if(SIMDJSON_EXCEPTIONS)
<<<<<<< HEAD
    add_compile_test(readme_examples readme_examples.cpp quicktests)
    set_property(
      TEST readme_examples
      APPEND PROPERTY LABELS quicktests
    )
if(NOT APPLE) # we require C++17 on Apple
    add_compile_test(readme_examples11 readme_examples.cpp quicktests)
    set_target_properties(readme_examples11 PROPERTIES CXX_STANDARD 11 CXX_STANDARD_REQUIRED ON CXX_EXTENSIONS OFF)
    if (!MSVC)
      target_compile_options(readme_examples11 PRIVATE -Werror)
    endif()
endif(NOT APPLE)
  endif()

  add_compile_test(readme_examples_noexceptions readme_examples_noexceptions.cpp quicktests)
if(NOT APPLE) # we require C++17 on Apple
  add_compile_test(readme_examples_noexceptions11 readme_examples_noexceptions.cpp quicktests)
  set_target_properties(readme_examples_noexceptions11 PROPERTIES CXX_STANDARD 11 CXX_STANDARD_REQUIRED ON CXX_EXTENSIONS OFF)
  if (!MSVC)
    target_compile_options(readme_examples_noexceptions11 PRIVATE -Werror)
  endif()
endif(NOT APPLE)
=======
    add_cpp_test(readme_examples COMPILE_ONLY LABELS acceptance)
    add_cpp_test(readme_examples11 COMPILE_ONLY LABELS acceptance SOURCES readme_examples.cpp)
    set_target_properties(readme_examples11 PROPERTIES CXX_STANDARD 11 CXX_STANDARD_REQUIRED ON CXX_EXTENSIONS OFF)
  endif()

  add_cpp_test(readme_examples_noexceptions COMPILE_ONLY LABELS acceptance)

  add_cpp_test(readme_examples_noexceptions11 COMPILE_ONLY LABELS acceptance SOURCES readme_examples_noexceptions.cpp)
  set_target_properties(readme_examples_noexceptions11 PROPERTIES CXX_STANDARD 11 CXX_STANDARD_REQUIRED ON CXX_EXTENSIONS OFF)
>>>>>>> d94cd65d

  # Compile tests that *should fail*
  add_cpp_test(readme_examples_will_fail_with_exceptions_off WILL_FAIL COMPILE_ONLY LABELS acceptance SOURCES readme_examples.cpp)
  target_compile_definitions(readme_examples_will_fail_with_exceptions_off PRIVATE SIMDJSON_EXCEPTIONS=0)

endif()


if(MSVC)
  add_custom_command(TARGET basictests POST_BUILD        # Adds a post-build event
    COMMAND ${CMAKE_COMMAND} -E echo "$<TARGET_FILE:simdjson>"
    COMMAND ${CMAKE_COMMAND} -E echo "$<TARGET_FILE_DIR:basictests>"
    COMMAND ${CMAKE_COMMAND} -E copy_if_different  # which executes "cmake -E copy_if_different..."
        "$<TARGET_FILE:simdjson>"      # <--this is in-file
        "$<TARGET_FILE_DIR:basictests>")                 # <--this is out-file path
endif()

# Copy the simdjson dll into the tests directory
if(MSVC)
  add_custom_command(TARGET basictests POST_BUILD        # Adds a post-build event
    COMMAND ${CMAKE_COMMAND} -E copy_if_different  # which executes "cmake -E copy_if_different..."
        "$<TARGET_FILE:simdjson>"      # <--this is in-file
        "$<TARGET_FILE_DIR:basictests>")                 # <--this is out-file path
endif()

## Next bit should not be needed!
#if(CMAKE_INTERPROCEDURAL_OPTIMIZATION)
# next line is a workaround for an odr-violation in basictests regarding the globals 0x432a40 and 0x52045c under clang
#set_tests_properties(basictests PROPERTIES
#    ENVIRONMENT ASAN_OPTIONS="detect_odr_violation=0")
#endif()

## This causes problems
# add_executable(singleheader ./singleheadertest.cpp ${PROJECT_SOURCE_DIR}/singleheader/simdjson.cpp)
# target_link_libraries(singleheader simdjson simdjson-flags)
# add_test(singleheader singleheader)

add_subdirectory(compilation_failure_tests)<|MERGE_RESOLUTION|>--- conflicted
+++ resolved
@@ -126,40 +126,18 @@
 # Don't add the tests if we're on VS2017 or older; they don't succeed.
 if(NOT (MSVC AND MSVC_VERSION LESS 1920))
   if(SIMDJSON_EXCEPTIONS)
-<<<<<<< HEAD
-    add_compile_test(readme_examples readme_examples.cpp quicktests)
-    set_property(
-      TEST readme_examples
-      APPEND PROPERTY LABELS quicktests
-    )
-if(NOT APPLE) # we require C++17 on Apple
-    add_compile_test(readme_examples11 readme_examples.cpp quicktests)
-    set_target_properties(readme_examples11 PROPERTIES CXX_STANDARD 11 CXX_STANDARD_REQUIRED ON CXX_EXTENSIONS OFF)
-    if (!MSVC)
-      target_compile_options(readme_examples11 PRIVATE -Werror)
-    endif()
-endif(NOT APPLE)
-  endif()
-
-  add_compile_test(readme_examples_noexceptions readme_examples_noexceptions.cpp quicktests)
-if(NOT APPLE) # we require C++17 on Apple
-  add_compile_test(readme_examples_noexceptions11 readme_examples_noexceptions.cpp quicktests)
-  set_target_properties(readme_examples_noexceptions11 PROPERTIES CXX_STANDARD 11 CXX_STANDARD_REQUIRED ON CXX_EXTENSIONS OFF)
-  if (!MSVC)
-    target_compile_options(readme_examples_noexceptions11 PRIVATE -Werror)
-  endif()
-endif(NOT APPLE)
-=======
     add_cpp_test(readme_examples COMPILE_ONLY LABELS acceptance)
-    add_cpp_test(readme_examples11 COMPILE_ONLY LABELS acceptance SOURCES readme_examples.cpp)
-    set_target_properties(readme_examples11 PROPERTIES CXX_STANDARD 11 CXX_STANDARD_REQUIRED ON CXX_EXTENSIONS OFF)
+    if(NOT APPLE) # we require C++17 on Apple
+      add_cpp_test(readme_examples11 COMPILE_ONLY LABELS acceptance SOURCES readme_examples.cpp)
+      set_target_properties(readme_examples11 PROPERTIES CXX_STANDARD 11 CXX_STANDARD_REQUIRED ON CXX_EXTENSIONS OFF)
+    endif(NOT APPLE)
   endif()
 
   add_cpp_test(readme_examples_noexceptions COMPILE_ONLY LABELS acceptance)
-
-  add_cpp_test(readme_examples_noexceptions11 COMPILE_ONLY LABELS acceptance SOURCES readme_examples_noexceptions.cpp)
-  set_target_properties(readme_examples_noexceptions11 PROPERTIES CXX_STANDARD 11 CXX_STANDARD_REQUIRED ON CXX_EXTENSIONS OFF)
->>>>>>> d94cd65d
+  if(NOT APPLE) # we require C++17 on Apple
+   add_cpp_test(readme_examples_noexceptions11 COMPILE_ONLY LABELS acceptance SOURCES readme_examples_noexceptions.cpp)
+   set_target_properties(readme_examples_noexceptions11 PROPERTIES CXX_STANDARD 11 CXX_STANDARD_REQUIRED ON CXX_EXTENSIONS OFF)
+  endif(NOT APPLE)
 
   # Compile tests that *should fail*
   add_cpp_test(readme_examples_will_fail_with_exceptions_off WILL_FAIL COMPILE_ONLY LABELS acceptance SOURCES readme_examples.cpp)
