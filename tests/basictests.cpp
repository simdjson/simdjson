--- conflicted
+++ resolved
@@ -1319,13 +1319,8 @@
 
   bool test_minify() {
     std::cout << "Running " << __func__ << std::endl;
-<<<<<<< HEAD
     const std::string test = R"({ "foo" : 1, "bar" : [ 1, 2, 0.11111111111111113 ], "baz": { "a": 3.1415926535897936, "b": 2, "c": 3.141592653589794 } })";
-     const std::string minified(R"({"foo":1,"bar":[1,2,0.11111111111111113],"baz":{"a":3.1415926535897936,"b":2,"c":3.141592653589794}})");
-=======
-    const std::string test = R"({ "foo" : 1, "bar" : [ 1, 2, 3 ], "baz": { "a": 1, "b": 2, "c": 3 } })";
-    const std::string minified(R"({"foo":1,"bar":[1,2,3],"baz":{"a":1,"b":2,"c":3}})");
->>>>>>> 3e5497e2
+    const std::string minified(R"({"foo":1,"bar":[1,2,0.11111111111111113],"baz":{"a":3.1415926535897936,"b":2,"c":3.141592653589794}})");
     return check_minification(test.c_str(), test.size(), minified.c_str(), minified.size());
   }
   bool test_minify_array() {
