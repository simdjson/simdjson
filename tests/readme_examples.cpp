--- conflicted
+++ resolved
@@ -261,13 +261,8 @@
 
 void minify() {
   const char * some_string = "[ 1, 2, 3, 4] ";
-<<<<<<< HEAD
   size_t length = std::strlen(some_string);
-  std::unique_ptr<char[]> buffer{new(std::nothrow) char[length]};
-=======
-  size_t length = strlen(some_string);
   std::unique_ptr<char[]> buffer{new char[length]};
->>>>>>> 19cb5d57
   size_t new_length{};
   auto error = simdjson::minify(some_string, length, buffer.get(), new_length);
   if(error != simdjson::SUCCESS) {
