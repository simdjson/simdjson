--- conflicted
+++ resolved
@@ -1,7 +1,7 @@
 version: 2.1
 
 
-# We constantly run out of memory so please do not use parallelism (-j, -j4). 
+# We constantly run out of memory so please do not use parallelism (-j, -j4).
 
 # Reusable image / compiler definitions
 executors:
@@ -48,7 +48,7 @@
           CXX: clang++-9
           CC: clang-9
           CMAKE_BUILD_FLAGS:
-          CTEST_FLAGS: --output-on-failure 
+          CTEST_FLAGS: --output-on-failure
 
   clang6:
     docker:
@@ -88,7 +88,7 @@
     steps:
       - cmake_prep
       - dependency_restore
-      - run: cmake $CMAKE_FLAGS -DCMAKE_INSTALL_PREFIX:PATH=destination -B build . 
+      - run: cmake $CMAKE_FLAGS -DCMAKE_INSTALL_PREFIX:PATH=destination -B build .
       - dependency_cache # dependencies are produced in the configure step
 
   cmake_build:
@@ -130,7 +130,7 @@
       - cmake_build_cache
       - run: |
           cmake -DSIMDJSON_ENABLE_DOM_CHECKPERF=ON --build  build --target checkperf &&
-          cd build && 
+          cd build &&
           ctest --output-on-failure -R checkperf
 
   # we not only want cmake to build and run tests, but we want also a successful installation from which we can build, link and run programs
@@ -191,11 +191,7 @@
   sanitize-gcc10:
     description: Build and run tests on GCC 10 and AVX 2 with a cmake sanitize build
     executor: gcc10
-<<<<<<< HEAD
     environment: { CMAKE_FLAGS: -DBUILD_SHARED_LIBS=ON -DSIMDJSON_SANITIZE=ON, CTEST_FLAGS: --output-on-failure -LE explicitonly }
-=======
-    environment: { CMAKE_FLAGS: -DBUILD_SHARED_LIBS=ON -DSIMDJSON_NO_FORCE_INLINING=ON -DSIMDJSON_SANITIZE=ON, CTEST_FLAGS: --output-on-failure -LE explicitonly }
->>>>>>> 42a31ad0
     steps: [ cmake_test ]
   sanitize-clang10:
     description: Build and run tests on clang 10 and AVX 2 with a cmake sanitize build
@@ -205,11 +201,7 @@
   threadsanitize-gcc10:
     description: Build and run tests on GCC 10 and AVX 2 with a cmake sanitize build
     executor: gcc10
-<<<<<<< HEAD
     environment: { CMAKE_FLAGS: -DBUILD_SHARED_LIBS=ON -DSIMDJSON_SANITIZE_THREADS=ON, CTEST_FLAGS: --output-on-failure -LE explicitonly }
-=======
-    environment: { CMAKE_FLAGS: -DBUILD_SHARED_LIBS=ON  -DSIMDJSON_NO_FORCE_INLINING=ON -DSIMDJSON_SANITIZE_THREADS=ON, CTEST_FLAGS: --output-on-failure -LE explicitonly }
->>>>>>> 42a31ad0
     steps: [ cmake_test ]
   threadsanitize-clang10:
     description: Build and run tests on clang 10 and AVX 2 with a cmake sanitize build
@@ -286,11 +278,7 @@
   sanitize-haswell-gcc10:
     description: Build and run tests on GCC 10 and AVX 2 with a cmake sanitize build
     executor: gcc10
-<<<<<<< HEAD
     environment: {  CXXFLAGS: -march=haswell, CMAKE_FLAGS: -DBUILD_SHARED_LIBS=ON -DSIMDJSON_SANITIZE=ON, CTEST_FLAGS: --output-on-failure -LE explicitonly }
-=======
-    environment: {  CXXFLAGS: -march=haswell, CMAKE_FLAGS: -DBUILD_SHARED_LIBS=ON  -DSIMDJSON_NO_FORCE_INLINING=ON -DSIMDJSON_SANITIZE=ON, CTEST_FLAGS: --output-on-failure -LE explicitonly }
->>>>>>> 42a31ad0
     steps: [ cmake_test ]
   sanitize-haswell-clang10:
     description: Build and run tests on clang 10 and AVX 2 with a cmake sanitize build
