--- conflicted
+++ resolved
@@ -24,20 +24,16 @@
         environment:
           CXX: g++
           BUILD_FLAGS: -j
-<<<<<<< HEAD
-          CTEST_FLAGS: -j --output-on-failure
+          CTEST_FLAGS: -j4 --output-on-failure
   clang9:
     docker:
       - image: conanio/clang9
         environment:
           CXX: clang++-9
           BUILD_FLAGS: -j
-          CTEST_FLAGS: -j --output-on-failure
-=======
-          CTEST_FLAGS: -j4 --output-on-failure
-
->>>>>>> fbf274a4
-  clang6:
+          CTEST_FLAGS: -j4 --output-on-failure
+
+clang6:
     docker:
       - image: ubuntu:18.04
         environment:
