--- conflicted
+++ resolved
@@ -48,23 +48,7 @@
     }
 }
 extern "C" int LLVMFuzzerTestOneInput(const uint8_t *Data, size_t Size) {
-<<<<<<< HEAD
 #if SIMDJSON_EXCEPTIONS
-  try {
-    auto pj = simdjson::build_parsed_json(Data, Size);
-    if (!pj.is_valid()) {
-      throw 1;
-    }
-    simdjson::ParsedJson::Iterator pjh(pj);
-    if (pjh.is_ok()) {
-      compute_dump(pjh);
-    }
-  } catch (...) {
-  }
-#endif
-  return 0;
-=======
-
     try {
         simdjson::dom::parser pj;
         auto elem=pj.parse(Data, Size);
@@ -74,7 +58,6 @@
         print_json(os,v);
     } catch (...) {
     }
+#endif
     return 0;
-
->>>>>>> d7370cc9
 }