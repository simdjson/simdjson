#include "simdjson.h"
#include <cstddef>
#include <cstdint>
#include <string>

#include "NullBuffer.h"


extern "C" int LLVMFuzzerTestOneInput(const uint8_t *Data, size_t Size) {
<<<<<<< HEAD
#if SIMDJSON_EXCEPTIONS
  try {
    auto pj = simdjson::build_parsed_json(Data, Size);
    NulOStream os;
    bool ignored=pj.print_json(os);
    (void)ignored;
  } catch (...) {
  }
#endif
  return 0;
=======

    try {
        simdjson::dom::parser pj;
        auto elem=pj.parse(Data, Size);
        NulOStream os;
        os<<elem;
    } catch (...) {
    }
    return 0;
>>>>>>> d7370cc9
}<|MERGE_RESOLUTION|>--- conflicted
+++ resolved
@@ -7,19 +7,7 @@
 
 
 extern "C" int LLVMFuzzerTestOneInput(const uint8_t *Data, size_t Size) {
-<<<<<<< HEAD
 #if SIMDJSON_EXCEPTIONS
-  try {
-    auto pj = simdjson::build_parsed_json(Data, Size);
-    NulOStream os;
-    bool ignored=pj.print_json(os);
-    (void)ignored;
-  } catch (...) {
-  }
-#endif
-  return 0;
-=======
-
     try {
         simdjson::dom::parser pj;
         auto elem=pj.parse(Data, Size);
@@ -27,6 +15,6 @@
         os<<elem;
     } catch (...) {
     }
+#endif
     return 0;
->>>>>>> d7370cc9
 }