--- conflicted
+++ resolved
@@ -41,42 +41,30 @@
    100 results.
    ```
 
-<<<<<<< HEAD
 ## How It Works
-=======
+
+simdjson's startling speed is a result of research into the best ways to take advantage of modern superscalar architectures. The biggest factors are using parallel/vector algorithms and SIMD instructions to eliminate branches, reducing data dependency, and careful attention to cache.
+
+* A description of the design and implementation of simdjson is in our research article in VLDB journal: Geoff Langdale, Daniel Lemire, [Parsing Gigabytes of JSON per Second](https://arxiv.org/abs/1902.08318), VLDB Journal 28 (6), 2019appear)
+
+We also have an informal [blog post providing some background and context](https://branchfree.org/2019/02/25/paper-parsing-gigabytes-of-json-per-second/).
+
+Some people [enjoy reading our paper](https://arxiv.org/abs/1902.08318):
+
+[<img src="images/halvarflake.png" width="50%">](https://twitter.com/halvarflake/status/1118459536686362625)
+
+## Talks
+
+QCon San Francisco 2019 (best voted talk):
+
+[![simdjson at QCon San Francisco 2019](http://img.youtube.com/vi/wlvKAT7SZIQ/0.jpg)](http://www.youtube.com/watch?v=wlvKAT7SZIQ)
+
 ## Real-world usage
 
 - [Microsoft FishStore](https://github.com/microsoft/FishStore)
 - [Yandex ClickHouse](https://github.com/yandex/ClickHouse)
 - [Clang Build Analyzer](https://github.com/aras-p/ClangBuildAnalyzer)
 - [azul](https://github.com/tudelft3d/azul)
-
-If you are planning to use simdjson in a product, please work from one of our releases.
-
-## Research article (VLDB Journal)
->>>>>>> 5514ae38
-
-simdjson's startling speed is a result of research into the best ways to take advantage of modern superscalar architectures. The biggest factors are using parallel/vector algorithms and SIMD instructions to eliminate branches, reducing data dependency, and careful attention to cache.
-
-* A description of the design and implementation of simdjson is in our research article in VLDB journal: Geoff Langdale, Daniel Lemire, [Parsing Gigabytes of JSON per Second](https://arxiv.org/abs/1902.08318), VLDB Journal 28 (6), 2019appear)
-
-We also have an informal [blog post providing some background and context](https://branchfree.org/2019/02/25/paper-parsing-gigabytes-of-json-per-second/).
-
-Some people [enjoy reading our paper](https://arxiv.org/abs/1902.08318):
-
-[<img src="images/halvarflake.png" width="50%">](https://twitter.com/halvarflake/status/1118459536686362625)
-
-## Talks
-
-QCon San Francisco 2019 (best voted talk):
-
-[![simdjson at QCon San Francisco 2019](http://img.youtube.com/vi/wlvKAT7SZIQ/0.jpg)](http://www.youtube.com/watch?v=wlvKAT7SZIQ)
-
-## Real-world usage
-
-- [Microsoft FishStore](https://github.com/microsoft/FishStore)
-- [Yandex ClickHouse](https://github.com/yandex/ClickHouse)
-- [Clang Build Analyzer](https://github.com/aras-p/ClangBuildAnalyzer)
 
 If you are planning to use simdjson in a product, please work from one of our releases.
 
