namespace simdjson {
namespace SIMDJSON_IMPLEMENTATION {
namespace ondemand {

simdjson_really_inline document::document(ondemand::json_iterator &&_iter) noexcept
  : iter{std::forward<json_iterator>(_iter)}
{
  logger::log_start_value(iter, "document");
}

simdjson_really_inline document document::start(json_iterator &&iter) noexcept {
  return document(std::forward<json_iterator>(iter));
}

inline void document::rewind() noexcept {
  iter.rewind();
}

inline std::string document::to_debug_string() noexcept {
  return iter.to_string();
}
<<<<<<< HEAD

inline simdjson_result<const char *> document::current_location() noexcept {
  return iter.current_location();
}

=======
>>>>>>> 6bed34ad
inline bool document::is_alive() noexcept {
  return iter.is_alive();
}
simdjson_really_inline value_iterator document::resume_value_iterator() noexcept {
  return value_iterator(&iter, 1, iter.root_position());
}
simdjson_really_inline value_iterator document::get_root_value_iterator() noexcept {
  return resume_value_iterator();
}
simdjson_really_inline simdjson_result<object> document::start_or_resume_object() noexcept {
  if (iter.at_root()) {
    return get_object();
  } else {
    return object::resume(resume_value_iterator());
  }
}
simdjson_really_inline simdjson_result<value> document::get_value() noexcept {
  // Make sure we start any arrays or objects before returning, so that start_root_<object/array>()
  // gets called.
  iter.assert_at_document_depth();
  switch (*iter.peek()) {
    case '[':
    case '{':
      return value(get_root_value_iterator());
    default:
      // Unfortunately, scalar documents are a special case in simdjson and they cannot
      // be safely converted to value instances.
      return SCALAR_DOCUMENT_AS_VALUE;
      // return value(get_root_value_iterator());
  }
}
simdjson_really_inline simdjson_result<array> document::get_array() & noexcept {
  auto value = get_root_value_iterator();
  return array::start_root(value);
}
simdjson_really_inline simdjson_result<object> document::get_object() & noexcept {
  auto value = get_root_value_iterator();
  return object::start_root(value);
}
simdjson_really_inline simdjson_result<uint64_t> document::get_uint64() noexcept {
  return get_root_value_iterator().get_root_uint64();
}
simdjson_really_inline simdjson_result<uint64_t> document::get_uint64_in_string() noexcept {
  return get_root_value_iterator().get_root_uint64_in_string();
}
simdjson_really_inline simdjson_result<int64_t> document::get_int64() noexcept {
  return get_root_value_iterator().get_root_int64();
}
simdjson_really_inline simdjson_result<int64_t> document::get_int64_in_string() noexcept {
  return get_root_value_iterator().get_root_int64_in_string();
}
simdjson_really_inline simdjson_result<double> document::get_double() noexcept {
  return get_root_value_iterator().get_root_double();
}
simdjson_really_inline simdjson_result<double> document::get_double_in_string() noexcept {
  return get_root_value_iterator().get_root_double_in_string();
}
simdjson_really_inline simdjson_result<std::string_view> document::get_string() noexcept {
  return get_root_value_iterator().get_root_string();
}
simdjson_really_inline simdjson_result<raw_json_string> document::get_raw_json_string() noexcept {
  return get_root_value_iterator().get_root_raw_json_string();
}
simdjson_really_inline simdjson_result<bool> document::get_bool() noexcept {
  return get_root_value_iterator().get_root_bool();
}
simdjson_really_inline bool document::is_null() noexcept {
  return get_root_value_iterator().is_root_null();
}

template<> simdjson_really_inline simdjson_result<array> document::get() & noexcept { return get_array(); }
template<> simdjson_really_inline simdjson_result<object> document::get() & noexcept { return get_object(); }
template<> simdjson_really_inline simdjson_result<raw_json_string> document::get() & noexcept { return get_raw_json_string(); }
template<> simdjson_really_inline simdjson_result<std::string_view> document::get() & noexcept { return get_string(); }
template<> simdjson_really_inline simdjson_result<double> document::get() & noexcept { return get_double(); }
template<> simdjson_really_inline simdjson_result<uint64_t> document::get() & noexcept { return get_uint64(); }
template<> simdjson_really_inline simdjson_result<int64_t> document::get() & noexcept { return get_int64(); }
template<> simdjson_really_inline simdjson_result<bool> document::get() & noexcept { return get_bool(); }
template<> simdjson_really_inline simdjson_result<value> document::get() & noexcept { return get_value(); }

template<> simdjson_really_inline simdjson_result<raw_json_string> document::get() && noexcept { return get_raw_json_string(); }
template<> simdjson_really_inline simdjson_result<std::string_view> document::get() && noexcept { return get_string(); }
template<> simdjson_really_inline simdjson_result<double> document::get() && noexcept { return std::forward<document>(*this).get_double(); }
template<> simdjson_really_inline simdjson_result<uint64_t> document::get() && noexcept { return std::forward<document>(*this).get_uint64(); }
template<> simdjson_really_inline simdjson_result<int64_t> document::get() && noexcept { return std::forward<document>(*this).get_int64(); }
template<> simdjson_really_inline simdjson_result<bool> document::get() && noexcept { return std::forward<document>(*this).get_bool(); }
template<> simdjson_really_inline simdjson_result<value> document::get() && noexcept { return get_value(); }

template<typename T> simdjson_really_inline error_code document::get(T &out) & noexcept {
  return get<T>().get(out);
}
template<typename T> simdjson_really_inline error_code document::get(T &out) && noexcept {
  return std::forward<document>(*this).get<T>().get(out);
}

#if SIMDJSON_EXCEPTIONS
simdjson_really_inline document::operator array() & noexcept(false) { return get_array(); }
simdjson_really_inline document::operator object() & noexcept(false) { return get_object(); }
simdjson_really_inline document::operator uint64_t() noexcept(false) { return get_uint64(); }
simdjson_really_inline document::operator int64_t() noexcept(false) { return get_int64(); }
simdjson_really_inline document::operator double() noexcept(false) { return get_double(); }
simdjson_really_inline document::operator std::string_view() noexcept(false) { return get_string(); }
simdjson_really_inline document::operator raw_json_string() noexcept(false) { return get_raw_json_string(); }
simdjson_really_inline document::operator bool() noexcept(false) { return get_bool(); }
simdjson_really_inline document::operator value() noexcept(false) { return get_value(); }

#endif
simdjson_really_inline simdjson_result<size_t> document::count_elements() & noexcept {
  auto a = get_array();
  simdjson_result<size_t> answer = a.count_elements();
  /* If there was an array, we are now left pointing at its first element. */
  if(answer.error() == SUCCESS) {
    iter._depth = 1 ; /* undoing the increment so we go back at the doc depth.*/
    iter.assert_at_document_depth();
  }
  return answer;
}
simdjson_really_inline simdjson_result<value> document::at(size_t index) & noexcept {
  auto a = get_array();
  return a.at(index);
}
simdjson_really_inline simdjson_result<array_iterator> document::begin() & noexcept {
  return get_array().begin();
}
simdjson_really_inline simdjson_result<array_iterator> document::end() & noexcept {
  return {};
}

simdjson_really_inline simdjson_result<value> document::find_field(std::string_view key) & noexcept {
  return start_or_resume_object().find_field(key);
}
simdjson_really_inline simdjson_result<value> document::find_field(const char *key) & noexcept {
  return start_or_resume_object().find_field(key);
}
simdjson_really_inline simdjson_result<value> document::find_field_unordered(std::string_view key) & noexcept {
  return start_or_resume_object().find_field_unordered(key);
}
simdjson_really_inline simdjson_result<value> document::find_field_unordered(const char *key) & noexcept {
  return start_or_resume_object().find_field_unordered(key);
}
simdjson_really_inline simdjson_result<value> document::operator[](std::string_view key) & noexcept {
  return start_or_resume_object()[key];
}
simdjson_really_inline simdjson_result<value> document::operator[](const char *key) & noexcept {
  return start_or_resume_object()[key];
}

simdjson_really_inline error_code document::consume() noexcept {
  auto error = iter.skip_child(0);
  if(error) { iter.abandon(); }
  return error;
}

simdjson_really_inline simdjson_result<std::string_view> document::raw_json() noexcept {
  auto _iter = get_root_value_iterator();
  const uint8_t * starting_point{_iter.peek_start()};
  auto error = consume();
  if(error) { return error; }
  // After 'consume()', we could be left pointing just beyond the document, but that
  // is ok because we are not going to dereference the final pointer position, we just
  // use it to compute the length in bytes.
  const uint8_t * final_point{iter.unsafe_pointer()};
  return std::string_view(reinterpret_cast<const char*>(starting_point), size_t(final_point - starting_point));
}

simdjson_really_inline simdjson_result<json_type> document::type() noexcept {
  return get_root_value_iterator().type();
}

simdjson_really_inline simdjson_result<bool> document::is_scalar() noexcept {
  json_type this_type;
  auto error = type().get(this_type);
  if(error) { return error; }
  return ! ((this_type == json_type::array) || (this_type == json_type::object));
}

simdjson_really_inline simdjson_result<std::string_view> document::raw_json_token() noexcept {
  auto _iter = get_root_value_iterator();
  return std::string_view(reinterpret_cast<const char*>(_iter.peek_start()), _iter.peek_start_length());
}

simdjson_really_inline simdjson_result<value> document::at_pointer(std::string_view json_pointer) noexcept {
  rewind(); // Rewind the document each time at_pointer is called
  if (json_pointer.empty()) {
    return this->get_value();
  }
  json_type t;
  SIMDJSON_TRY(type().get(t));
  switch (t)
  {
    case json_type::array:
      return (*this).get_array().at_pointer(json_pointer);
    case json_type::object:
      return (*this).get_object().at_pointer(json_pointer);
    default:
      return INVALID_JSON_POINTER;
  }
}

} // namespace ondemand
} // namespace SIMDJSON_IMPLEMENTATION
} // namespace simdjson

namespace simdjson {

simdjson_really_inline simdjson_result<SIMDJSON_IMPLEMENTATION::ondemand::document>::simdjson_result(
  SIMDJSON_IMPLEMENTATION::ondemand::document &&value
) noexcept :
    implementation_simdjson_result_base<SIMDJSON_IMPLEMENTATION::ondemand::document>(
      std::forward<SIMDJSON_IMPLEMENTATION::ondemand::document>(value)
    )
{
}
simdjson_really_inline simdjson_result<SIMDJSON_IMPLEMENTATION::ondemand::document>::simdjson_result(
  error_code error
) noexcept :
    implementation_simdjson_result_base<SIMDJSON_IMPLEMENTATION::ondemand::document>(
      error
    )
{
}
simdjson_really_inline simdjson_result<size_t> simdjson_result<SIMDJSON_IMPLEMENTATION::ondemand::document>::count_elements() & noexcept {
  if (error()) { return error(); }
  return first.count_elements();
}
simdjson_really_inline simdjson_result<SIMDJSON_IMPLEMENTATION::ondemand::value> simdjson_result<SIMDJSON_IMPLEMENTATION::ondemand::document>::at(size_t index) & noexcept {
  if (error()) { return error(); }
  return first.at(index);
}
simdjson_really_inline error_code simdjson_result<SIMDJSON_IMPLEMENTATION::ondemand::document>::rewind() noexcept {
  if (error()) { return error(); }
  first.rewind();
  return SUCCESS;
}
simdjson_really_inline simdjson_result<SIMDJSON_IMPLEMENTATION::ondemand::array_iterator> simdjson_result<SIMDJSON_IMPLEMENTATION::ondemand::document>::begin() & noexcept {
  if (error()) { return error(); }
  return first.begin();
}
simdjson_really_inline simdjson_result<SIMDJSON_IMPLEMENTATION::ondemand::array_iterator> simdjson_result<SIMDJSON_IMPLEMENTATION::ondemand::document>::end() & noexcept {
  return {};
}
simdjson_really_inline simdjson_result<SIMDJSON_IMPLEMENTATION::ondemand::value> simdjson_result<SIMDJSON_IMPLEMENTATION::ondemand::document>::find_field_unordered(std::string_view key) & noexcept {
  if (error()) { return error(); }
  return first.find_field_unordered(key);
}
simdjson_really_inline simdjson_result<SIMDJSON_IMPLEMENTATION::ondemand::value> simdjson_result<SIMDJSON_IMPLEMENTATION::ondemand::document>::find_field_unordered(const char *key) & noexcept {
  if (error()) { return error(); }
  return first.find_field_unordered(key);
}
simdjson_really_inline simdjson_result<SIMDJSON_IMPLEMENTATION::ondemand::value> simdjson_result<SIMDJSON_IMPLEMENTATION::ondemand::document>::operator[](std::string_view key) & noexcept {
  if (error()) { return error(); }
  return first[key];
}
simdjson_really_inline simdjson_result<SIMDJSON_IMPLEMENTATION::ondemand::value> simdjson_result<SIMDJSON_IMPLEMENTATION::ondemand::document>::operator[](const char *key) & noexcept {
  if (error()) { return error(); }
  return first[key];
}
simdjson_really_inline simdjson_result<SIMDJSON_IMPLEMENTATION::ondemand::value> simdjson_result<SIMDJSON_IMPLEMENTATION::ondemand::document>::find_field(std::string_view key) & noexcept {
  if (error()) { return error(); }
  return first.find_field(key);
}
simdjson_really_inline simdjson_result<SIMDJSON_IMPLEMENTATION::ondemand::value> simdjson_result<SIMDJSON_IMPLEMENTATION::ondemand::document>::find_field(const char *key) & noexcept {
  if (error()) { return error(); }
  return first.find_field(key);
}
simdjson_really_inline simdjson_result<SIMDJSON_IMPLEMENTATION::ondemand::array> simdjson_result<SIMDJSON_IMPLEMENTATION::ondemand::document>::get_array() & noexcept {
  if (error()) { return error(); }
  return first.get_array();
}
simdjson_really_inline simdjson_result<SIMDJSON_IMPLEMENTATION::ondemand::object> simdjson_result<SIMDJSON_IMPLEMENTATION::ondemand::document>::get_object() & noexcept {
  if (error()) { return error(); }
  return first.get_object();
}
simdjson_really_inline simdjson_result<uint64_t> simdjson_result<SIMDJSON_IMPLEMENTATION::ondemand::document>::get_uint64() noexcept {
  if (error()) { return error(); }
  return first.get_uint64();
}
simdjson_really_inline simdjson_result<int64_t> simdjson_result<SIMDJSON_IMPLEMENTATION::ondemand::document>::get_int64() noexcept {
  if (error()) { return error(); }
  return first.get_int64();
}
simdjson_really_inline simdjson_result<double> simdjson_result<SIMDJSON_IMPLEMENTATION::ondemand::document>::get_double() noexcept {
  if (error()) { return error(); }
  return first.get_double();
}
simdjson_really_inline simdjson_result<std::string_view> simdjson_result<SIMDJSON_IMPLEMENTATION::ondemand::document>::get_string() noexcept {
  if (error()) { return error(); }
  return first.get_string();
}
simdjson_really_inline simdjson_result<SIMDJSON_IMPLEMENTATION::ondemand::raw_json_string> simdjson_result<SIMDJSON_IMPLEMENTATION::ondemand::document>::get_raw_json_string() noexcept {
  if (error()) { return error(); }
  return first.get_raw_json_string();
}
simdjson_really_inline simdjson_result<bool> simdjson_result<SIMDJSON_IMPLEMENTATION::ondemand::document>::get_bool() noexcept {
  if (error()) { return error(); }
  return first.get_bool();
}
simdjson_really_inline simdjson_result<SIMDJSON_IMPLEMENTATION::ondemand::value> simdjson_result<SIMDJSON_IMPLEMENTATION::ondemand::document>::get_value() noexcept {
  if (error()) { return error(); }
  return first.get_value();
}
simdjson_really_inline bool simdjson_result<SIMDJSON_IMPLEMENTATION::ondemand::document>::is_null() noexcept {
  if (error()) { return error(); }
  return first.is_null();
}

template<typename T>
simdjson_really_inline simdjson_result<T> simdjson_result<SIMDJSON_IMPLEMENTATION::ondemand::document>::get() & noexcept {
  if (error()) { return error(); }
  return first.get<T>();
}
template<typename T>
simdjson_really_inline simdjson_result<T> simdjson_result<SIMDJSON_IMPLEMENTATION::ondemand::document>::get() && noexcept {
  if (error()) { return error(); }
  return std::forward<SIMDJSON_IMPLEMENTATION::ondemand::document>(first).get<T>();
}
template<typename T>
simdjson_really_inline error_code simdjson_result<SIMDJSON_IMPLEMENTATION::ondemand::document>::get(T &out) & noexcept {
  if (error()) { return error(); }
  return first.get<T>(out);
}
template<typename T>
simdjson_really_inline error_code simdjson_result<SIMDJSON_IMPLEMENTATION::ondemand::document>::get(T &out) && noexcept {
  if (error()) { return error(); }
  return std::forward<SIMDJSON_IMPLEMENTATION::ondemand::document>(first).get<T>(out);
}

template<> simdjson_really_inline simdjson_result<SIMDJSON_IMPLEMENTATION::ondemand::document> simdjson_result<SIMDJSON_IMPLEMENTATION::ondemand::document>::get<SIMDJSON_IMPLEMENTATION::ondemand::document>() & noexcept = delete;
template<> simdjson_really_inline simdjson_result<SIMDJSON_IMPLEMENTATION::ondemand::document> simdjson_result<SIMDJSON_IMPLEMENTATION::ondemand::document>::get<SIMDJSON_IMPLEMENTATION::ondemand::document>() && noexcept {
  if (error()) { return error(); }
  return std::forward<SIMDJSON_IMPLEMENTATION::ondemand::document>(first);
}
template<> simdjson_really_inline error_code simdjson_result<SIMDJSON_IMPLEMENTATION::ondemand::document>::get<SIMDJSON_IMPLEMENTATION::ondemand::document>(SIMDJSON_IMPLEMENTATION::ondemand::document &out) & noexcept = delete;
template<> simdjson_really_inline error_code simdjson_result<SIMDJSON_IMPLEMENTATION::ondemand::document>::get<SIMDJSON_IMPLEMENTATION::ondemand::document>(SIMDJSON_IMPLEMENTATION::ondemand::document &out) && noexcept {
  if (error()) { return error(); }
  out = std::forward<SIMDJSON_IMPLEMENTATION::ondemand::document>(first);
  return SUCCESS;
}

simdjson_really_inline simdjson_result<SIMDJSON_IMPLEMENTATION::ondemand::json_type> simdjson_result<SIMDJSON_IMPLEMENTATION::ondemand::document>::type() noexcept {
  if (error()) { return error(); }
  return first.type();
}

simdjson_really_inline simdjson_result<bool> simdjson_result<SIMDJSON_IMPLEMENTATION::ondemand::document>::is_scalar() noexcept {
  if (error()) { return error(); }
  return first.is_scalar();
}

#if SIMDJSON_EXCEPTIONS
simdjson_really_inline simdjson_result<SIMDJSON_IMPLEMENTATION::ondemand::document>::operator SIMDJSON_IMPLEMENTATION::ondemand::array() & noexcept(false) {
  if (error()) { throw simdjson_error(error()); }
  return first;
}
simdjson_really_inline simdjson_result<SIMDJSON_IMPLEMENTATION::ondemand::document>::operator SIMDJSON_IMPLEMENTATION::ondemand::object() & noexcept(false) {
  if (error()) { throw simdjson_error(error()); }
  return first;
}
simdjson_really_inline simdjson_result<SIMDJSON_IMPLEMENTATION::ondemand::document>::operator uint64_t() noexcept(false) {
  if (error()) { throw simdjson_error(error()); }
  return first;
}
simdjson_really_inline simdjson_result<SIMDJSON_IMPLEMENTATION::ondemand::document>::operator int64_t() noexcept(false) {
  if (error()) { throw simdjson_error(error()); }
  return first;
}
simdjson_really_inline simdjson_result<SIMDJSON_IMPLEMENTATION::ondemand::document>::operator double() noexcept(false) {
  if (error()) { throw simdjson_error(error()); }
  return first;
}
simdjson_really_inline simdjson_result<SIMDJSON_IMPLEMENTATION::ondemand::document>::operator std::string_view() noexcept(false) {
  if (error()) { throw simdjson_error(error()); }
  return first;
}
simdjson_really_inline simdjson_result<SIMDJSON_IMPLEMENTATION::ondemand::document>::operator SIMDJSON_IMPLEMENTATION::ondemand::raw_json_string() noexcept(false) {
  if (error()) { throw simdjson_error(error()); }
  return first;
}
simdjson_really_inline simdjson_result<SIMDJSON_IMPLEMENTATION::ondemand::document>::operator bool() noexcept(false) {
  if (error()) { throw simdjson_error(error()); }
  return first;
}
simdjson_really_inline simdjson_result<SIMDJSON_IMPLEMENTATION::ondemand::document>::operator SIMDJSON_IMPLEMENTATION::ondemand::value() noexcept(false) {
  if (error()) { throw simdjson_error(error()); }
  return first;
}
#endif

simdjson_really_inline simdjson_result<std::string_view> simdjson_result<SIMDJSON_IMPLEMENTATION::ondemand::document>::raw_json_token() noexcept {
  if (error()) { return error(); }
  return first.raw_json_token();
}

simdjson_really_inline simdjson_result<SIMDJSON_IMPLEMENTATION::ondemand::value> simdjson_result<SIMDJSON_IMPLEMENTATION::ondemand::document>::at_pointer(std::string_view json_pointer) noexcept {
  if (error()) { return error(); }
  return first.at_pointer(json_pointer);
}


} // namespace simdjson


namespace simdjson {
namespace SIMDJSON_IMPLEMENTATION {
namespace ondemand {

simdjson_really_inline document_reference::document_reference() noexcept : doc{nullptr} {}
simdjson_really_inline document_reference::document_reference(document &d) noexcept : doc(&d) {}
simdjson_really_inline void document_reference::rewind() noexcept { doc->rewind(); }
simdjson_really_inline simdjson_result<array> document_reference::get_array() & noexcept { return doc->get_array(); }
simdjson_really_inline simdjson_result<object> document_reference::get_object() & noexcept { return doc->get_object(); }
simdjson_really_inline simdjson_result<uint64_t> document_reference::get_uint64() noexcept { return doc->get_uint64(); }
simdjson_really_inline simdjson_result<int64_t> document_reference::get_int64() noexcept { return doc->get_int64(); }
simdjson_really_inline simdjson_result<double> document_reference::get_double() noexcept { return doc->get_double(); }
simdjson_really_inline simdjson_result<std::string_view> document_reference::get_string() noexcept { return doc->get_string(); }
simdjson_really_inline simdjson_result<raw_json_string> document_reference::get_raw_json_string() noexcept { return doc->get_raw_json_string(); }
simdjson_really_inline simdjson_result<bool> document_reference::get_bool() noexcept { return doc->get_bool(); }
simdjson_really_inline simdjson_result<value> document_reference::get_value() noexcept { return doc->get_value(); }
simdjson_really_inline bool document_reference::is_null() noexcept { return doc->is_null(); }

#if SIMDJSON_EXCEPTIONS
simdjson_really_inline document_reference::operator array() & noexcept(false) { return array(*doc); }
simdjson_really_inline document_reference::operator object() & noexcept(false) { return object(*doc); }
simdjson_really_inline document_reference::operator uint64_t() noexcept(false) { return uint64_t(*doc); }
simdjson_really_inline document_reference::operator int64_t() noexcept(false) { return int64_t(*doc); }
simdjson_really_inline document_reference::operator double() noexcept(false) { return double(*doc); }
simdjson_really_inline document_reference::operator std::string_view() noexcept(false) { return std::string_view(*doc); }
simdjson_really_inline document_reference::operator raw_json_string() noexcept(false) { return raw_json_string(*doc); }
simdjson_really_inline document_reference::operator bool() noexcept(false) { return bool(*doc); }
simdjson_really_inline document_reference::operator value() noexcept(false) { return value(*doc); }
#endif
simdjson_really_inline simdjson_result<size_t> document_reference::count_elements() & noexcept { return doc->count_elements(); }
simdjson_really_inline simdjson_result<value> document_reference::at(size_t index) & noexcept { return doc->at(index); }
simdjson_really_inline simdjson_result<array_iterator> document_reference::begin() & noexcept { return doc->begin(); }
simdjson_really_inline simdjson_result<array_iterator> document_reference::end() & noexcept { return doc->end(); }
simdjson_really_inline simdjson_result<value> document_reference::find_field(std::string_view key) & noexcept { return doc->find_field(key); }
simdjson_really_inline simdjson_result<value> document_reference::find_field(const char *key) & noexcept { return doc->find_field(key); }
simdjson_really_inline simdjson_result<value> document_reference::operator[](std::string_view key) & noexcept { return (*doc)[key]; }
simdjson_really_inline simdjson_result<value> document_reference::operator[](const char *key) & noexcept { return (*doc)[key]; }
simdjson_really_inline simdjson_result<value> document_reference::find_field_unordered(std::string_view key) & noexcept { return doc->find_field_unordered(key); }
simdjson_really_inline simdjson_result<value> document_reference::find_field_unordered(const char *key) & noexcept { return doc->find_field_unordered(key); }
simdjson_really_inline simdjson_result<json_type> document_reference::type() noexcept { return doc->type(); }
simdjson_really_inline simdjson_result<bool> document_reference::is_scalar() noexcept { return doc->is_scalar(); }
simdjson_really_inline simdjson_result<std::string_view> document_reference::raw_json_token() noexcept { return doc->raw_json_token(); }
simdjson_really_inline simdjson_result<value> document_reference::at_pointer(std::string_view json_pointer) noexcept { return doc->at_pointer(json_pointer); }
simdjson_really_inline simdjson_result<std::string_view> document_reference::raw_json() noexcept { return doc->raw_json();}
simdjson_really_inline document_reference::operator document&() const noexcept { return *doc; }

} // namespace ondemand
} // namespace SIMDJSON_IMPLEMENTATION
} // namespace simdjson



namespace simdjson {
simdjson_really_inline simdjson_result<SIMDJSON_IMPLEMENTATION::ondemand::document_reference>::simdjson_result(SIMDJSON_IMPLEMENTATION::ondemand::document_reference value, error_code error)
  noexcept : implementation_simdjson_result_base<SIMDJSON_IMPLEMENTATION::ondemand::document_reference>(std::forward<SIMDJSON_IMPLEMENTATION::ondemand::document_reference>(value), error) {}


simdjson_really_inline simdjson_result<size_t> simdjson_result<SIMDJSON_IMPLEMENTATION::ondemand::document_reference>::count_elements() & noexcept {
  if (error()) { return error(); }
  return first.count_elements();
}
simdjson_really_inline simdjson_result<SIMDJSON_IMPLEMENTATION::ondemand::value> simdjson_result<SIMDJSON_IMPLEMENTATION::ondemand::document_reference>::at(size_t index) & noexcept {
  if (error()) { return error(); }
  return first.at(index);
}
simdjson_really_inline error_code simdjson_result<SIMDJSON_IMPLEMENTATION::ondemand::document_reference>::rewind() noexcept {
  if (error()) { return error(); }
  first.rewind();
  return SUCCESS;
}
simdjson_really_inline simdjson_result<SIMDJSON_IMPLEMENTATION::ondemand::array_iterator> simdjson_result<SIMDJSON_IMPLEMENTATION::ondemand::document_reference>::begin() & noexcept {
  if (error()) { return error(); }
  return first.begin();
}
simdjson_really_inline simdjson_result<SIMDJSON_IMPLEMENTATION::ondemand::array_iterator> simdjson_result<SIMDJSON_IMPLEMENTATION::ondemand::document_reference>::end() & noexcept {
  return {};
}
simdjson_really_inline simdjson_result<SIMDJSON_IMPLEMENTATION::ondemand::value> simdjson_result<SIMDJSON_IMPLEMENTATION::ondemand::document_reference>::find_field_unordered(std::string_view key) & noexcept {
  if (error()) { return error(); }
  return first.find_field_unordered(key);
}
simdjson_really_inline simdjson_result<SIMDJSON_IMPLEMENTATION::ondemand::value> simdjson_result<SIMDJSON_IMPLEMENTATION::ondemand::document_reference>::find_field_unordered(const char *key) & noexcept {
  if (error()) { return error(); }
  return first.find_field_unordered(key);
}
simdjson_really_inline simdjson_result<SIMDJSON_IMPLEMENTATION::ondemand::value> simdjson_result<SIMDJSON_IMPLEMENTATION::ondemand::document_reference>::operator[](std::string_view key) & noexcept {
  if (error()) { return error(); }
  return first[key];
}
simdjson_really_inline simdjson_result<SIMDJSON_IMPLEMENTATION::ondemand::value> simdjson_result<SIMDJSON_IMPLEMENTATION::ondemand::document_reference>::operator[](const char *key) & noexcept {
  if (error()) { return error(); }
  return first[key];
}
simdjson_really_inline simdjson_result<SIMDJSON_IMPLEMENTATION::ondemand::value> simdjson_result<SIMDJSON_IMPLEMENTATION::ondemand::document_reference>::find_field(std::string_view key) & noexcept {
  if (error()) { return error(); }
  return first.find_field(key);
}
simdjson_really_inline simdjson_result<SIMDJSON_IMPLEMENTATION::ondemand::value> simdjson_result<SIMDJSON_IMPLEMENTATION::ondemand::document_reference>::find_field(const char *key) & noexcept {
  if (error()) { return error(); }
  return first.find_field(key);
}
simdjson_really_inline simdjson_result<SIMDJSON_IMPLEMENTATION::ondemand::array> simdjson_result<SIMDJSON_IMPLEMENTATION::ondemand::document_reference>::get_array() & noexcept {
  if (error()) { return error(); }
  return first.get_array();
}
simdjson_really_inline simdjson_result<SIMDJSON_IMPLEMENTATION::ondemand::object> simdjson_result<SIMDJSON_IMPLEMENTATION::ondemand::document_reference>::get_object() & noexcept {
  if (error()) { return error(); }
  return first.get_object();
}
simdjson_really_inline simdjson_result<uint64_t> simdjson_result<SIMDJSON_IMPLEMENTATION::ondemand::document_reference>::get_uint64() noexcept {
  if (error()) { return error(); }
  return first.get_uint64();
}
simdjson_really_inline simdjson_result<int64_t> simdjson_result<SIMDJSON_IMPLEMENTATION::ondemand::document_reference>::get_int64() noexcept {
  if (error()) { return error(); }
  return first.get_int64();
}
simdjson_really_inline simdjson_result<double> simdjson_result<SIMDJSON_IMPLEMENTATION::ondemand::document_reference>::get_double() noexcept {
  if (error()) { return error(); }
  return first.get_double();
}
simdjson_really_inline simdjson_result<std::string_view> simdjson_result<SIMDJSON_IMPLEMENTATION::ondemand::document_reference>::get_string() noexcept {
  if (error()) { return error(); }
  return first.get_string();
}
simdjson_really_inline simdjson_result<SIMDJSON_IMPLEMENTATION::ondemand::raw_json_string> simdjson_result<SIMDJSON_IMPLEMENTATION::ondemand::document_reference>::get_raw_json_string() noexcept {
  if (error()) { return error(); }
  return first.get_raw_json_string();
}
simdjson_really_inline simdjson_result<bool> simdjson_result<SIMDJSON_IMPLEMENTATION::ondemand::document_reference>::get_bool() noexcept {
  if (error()) { return error(); }
  return first.get_bool();
}
simdjson_really_inline simdjson_result<SIMDJSON_IMPLEMENTATION::ondemand::value> simdjson_result<SIMDJSON_IMPLEMENTATION::ondemand::document_reference>::get_value() noexcept {
  if (error()) { return error(); }
  return first.get_value();
}
simdjson_really_inline bool simdjson_result<SIMDJSON_IMPLEMENTATION::ondemand::document_reference>::is_null() noexcept {
  if (error()) { return error(); }
  return first.is_null();
}
simdjson_really_inline simdjson_result<SIMDJSON_IMPLEMENTATION::ondemand::json_type> simdjson_result<SIMDJSON_IMPLEMENTATION::ondemand::document_reference>::type() noexcept {
  if (error()) { return error(); }
  return first.type();
}
simdjson_really_inline simdjson_result<bool> simdjson_result<SIMDJSON_IMPLEMENTATION::ondemand::document_reference>::is_scalar() noexcept {
  if (error()) { return error(); }
  return first.is_scalar();
}
#if SIMDJSON_EXCEPTIONS
simdjson_really_inline simdjson_result<SIMDJSON_IMPLEMENTATION::ondemand::document_reference>::operator SIMDJSON_IMPLEMENTATION::ondemand::array() & noexcept(false) {
  if (error()) { throw simdjson_error(error()); }
  return first;
}
simdjson_really_inline simdjson_result<SIMDJSON_IMPLEMENTATION::ondemand::document_reference>::operator SIMDJSON_IMPLEMENTATION::ondemand::object() & noexcept(false) {
  if (error()) { throw simdjson_error(error()); }
  return first;
}
simdjson_really_inline simdjson_result<SIMDJSON_IMPLEMENTATION::ondemand::document_reference>::operator uint64_t() noexcept(false) {
  if (error()) { throw simdjson_error(error()); }
  return first;
}
simdjson_really_inline simdjson_result<SIMDJSON_IMPLEMENTATION::ondemand::document_reference>::operator int64_t() noexcept(false) {
  if (error()) { throw simdjson_error(error()); }
  return first;
}
simdjson_really_inline simdjson_result<SIMDJSON_IMPLEMENTATION::ondemand::document_reference>::operator double() noexcept(false) {
  if (error()) { throw simdjson_error(error()); }
  return first;
}
simdjson_really_inline simdjson_result<SIMDJSON_IMPLEMENTATION::ondemand::document_reference>::operator std::string_view() noexcept(false) {
  if (error()) { throw simdjson_error(error()); }
  return first;
}
simdjson_really_inline simdjson_result<SIMDJSON_IMPLEMENTATION::ondemand::document_reference>::operator SIMDJSON_IMPLEMENTATION::ondemand::raw_json_string() noexcept(false) {
  if (error()) { throw simdjson_error(error()); }
  return first;
}
simdjson_really_inline simdjson_result<SIMDJSON_IMPLEMENTATION::ondemand::document_reference>::operator bool() noexcept(false) {
  if (error()) { throw simdjson_error(error()); }
  return first;
}
simdjson_really_inline simdjson_result<SIMDJSON_IMPLEMENTATION::ondemand::document_reference>::operator SIMDJSON_IMPLEMENTATION::ondemand::value() noexcept(false) {
  if (error()) { throw simdjson_error(error()); }
  return first;
}
#endif

simdjson_really_inline simdjson_result<std::string_view> simdjson_result<SIMDJSON_IMPLEMENTATION::ondemand::document_reference>::raw_json_token() noexcept {
  if (error()) { return error(); }
  return first.raw_json_token();
}

simdjson_really_inline simdjson_result<SIMDJSON_IMPLEMENTATION::ondemand::value> simdjson_result<SIMDJSON_IMPLEMENTATION::ondemand::document_reference>::at_pointer(std::string_view json_pointer) noexcept {
  if (error()) { return error(); }
  return first.at_pointer(json_pointer);
}


} // namespace simdjson<|MERGE_RESOLUTION|>--- conflicted
+++ resolved
@@ -19,14 +19,11 @@
 inline std::string document::to_debug_string() noexcept {
   return iter.to_string();
 }
-<<<<<<< HEAD
 
 inline simdjson_result<const char *> document::current_location() noexcept {
   return iter.current_location();
 }
 
-=======
->>>>>>> 6bed34ad
 inline bool document::is_alive() noexcept {
   return iter.is_alive();
 }
