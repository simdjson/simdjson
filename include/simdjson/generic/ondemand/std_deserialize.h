#if SIMDJSON_SUPPORTS_CONCEPTS

#ifndef SIMDJSON_ONDEMAND_DESERIALIZE_H
#ifndef SIMDJSON_CONDITIONAL_INCLUDE
#define SIMDJSON_ONDEMAND_DESERIALIZE_H
#include "simdjson/generic/ondemand/object.h"
#include "simdjson/generic/ondemand/array.h"
#include "simdjson/generic/ondemand/base.h"
#endif // SIMDJSON_CONDITIONAL_INCLUDE

#include <concepts>
#include <limits>
#if SIMDJSON_STATIC_REFLECTION
#include <experimental/meta>
// #include <static_reflection> // for std::define_static_string - header not available yet
#endif

namespace simdjson {

//////////////////////////////
// Number deserialization
//////////////////////////////

template <std::unsigned_integral T>
error_code tag_invoke(deserialize_tag, auto &val, T &out) noexcept {
  using limits = std::numeric_limits<T>;

  uint64_t x;
  SIMDJSON_TRY(val.get_uint64().get(x));
  if (x > (limits::max)()) {
    return NUMBER_OUT_OF_RANGE;
  }
  out = static_cast<T>(x);
  return SUCCESS;
}

template <std::floating_point T>
error_code tag_invoke(deserialize_tag, auto &val, T &out) noexcept {
  double x;
  SIMDJSON_TRY(val.get_double().get(x));
  out = static_cast<T>(x);
  return SUCCESS;
}

template <std::signed_integral T>
error_code tag_invoke(deserialize_tag, auto &val, T &out) noexcept {
  using limits = std::numeric_limits<T>;

  int64_t x;
  SIMDJSON_TRY(val.get_int64().get(x));
  if (x > (limits::max)() || x < (limits::min)()) {
    return NUMBER_OUT_OF_RANGE;
  }
  out = static_cast<T>(x);
  return SUCCESS;
}

//////////////////////////////
// String deserialization
//////////////////////////////

// just a character!
error_code tag_invoke(deserialize_tag, auto &val, char &out) noexcept {
  std::string_view x;
  SIMDJSON_TRY(val.get_string().get(x));
  if(x.size() != 1) {
    return INCORRECT_TYPE;
  }
  out = x[0];
  return SUCCESS;
}

// any string-like type (can be constructed from std::string_view)
template <concepts::constructible_from_string_view T, typename ValT>
error_code tag_invoke(deserialize_tag, ValT &val, T &out) noexcept(std::is_nothrow_constructible_v<T, std::string_view>) {
  std::string_view str;
  SIMDJSON_TRY(val.get_string().get(str));
  out = T{str};
  return SUCCESS;
}


/**
 * STL containers have several constructors including one that takes a single
 * size argument. Thus, some compilers (Visual Studio) will not be able to
 * disambiguate between the size and container constructor. Users should
 * explicitly specify the type of the container as needed: e.g.,
 * doc.get<std::vector<int>>().
 */
template <concepts::appendable_containers T, typename ValT>
error_code tag_invoke(deserialize_tag, ValT &val, T &out) noexcept(false) {
  using value_type = typename std::remove_cvref_t<T>::value_type;
  static_assert(
      deserializable<value_type, ValT>,
      "The specified type inside the container must itself be deserializable");
  static_assert(
      std::is_default_constructible_v<value_type>,
      "The specified type inside the container must default constructible.");
  SIMDJSON_IMPLEMENTATION::ondemand::array arr;
  if constexpr (std::is_same_v<std::remove_cvref_t<ValT>, SIMDJSON_IMPLEMENTATION::ondemand::array>) {
    arr = val;
  } else {
    SIMDJSON_TRY(val.get_array().get(arr));
  }

  for (auto v : arr) {
    if constexpr (concepts::returns_reference<T>) {
      if (auto const err = v.get<value_type>().get(concepts::emplace_one(out));
          err) {
        // If an error occurs, the empty element that we just inserted gets
        // removed. We're not using a temp variable because if T is a heavy
        // type, we want the valid path to be the fast path and the slow path be
        // the path that has errors in it.
        if constexpr (requires { out.pop_back(); }) {
          static_cast<void>(out.pop_back());
        }
        return err;
      }
    } else {
      value_type temp;
      if (auto const err = v.get<value_type>().get(temp); err) {
        return err;
      }
      concepts::emplace_one(out, std::move(temp));
    }
  }
  return SUCCESS;
}


/**
 * We want to support std::map and std::unordered_map but only for
 * string-keyed types.
 */
 template <concepts::string_view_keyed_map T, typename ValT>
error_code tag_invoke(deserialize_tag, ValT &val, T &out) noexcept(false) {
  using value_type = typename std::remove_cvref_t<T>::mapped_type;
  static_assert(
     deserializable<value_type, ValT>,
     "The specified value type inside the container must itself be deserializable");
  static_assert(
      std::is_default_constructible_v<value_type>,
      "The specified value type inside the container must default constructible.");
 SIMDJSON_IMPLEMENTATION::ondemand::object obj;
 SIMDJSON_TRY(val.get_object().get(obj));
 for (auto field : obj) {
    std::string_view key;
    SIMDJSON_TRY(field.unescaped_key().get(key));
    value_type this_value;
    SIMDJSON_TRY(field.value().get<value_type>().get(this_value));
    [[maybe_unused]] std::pair<typename T::iterator, bool> result = out.emplace(key, this_value);
    // unclear what to do if the key already exists
    // if (result.second == false) {
    //   // key already exists
    // }
 }
 (void)out;
 return SUCCESS;
}

template <concepts::string_view_keyed_map T>
error_code tag_invoke(deserialize_tag, SIMDJSON_IMPLEMENTATION::ondemand::object &obj, T &out) noexcept {
  using value_type = typename std::remove_cvref_t<T>::mapped_type;

  out.clear();
  for (auto field : obj) {
    std::string_view key;
    SIMDJSON_TRY(field.unescaped_key().get(key));

    SIMDJSON_IMPLEMENTATION::ondemand::value value_obj;
    SIMDJSON_TRY(field.value().get(value_obj));

    value_type this_value;
    SIMDJSON_TRY(value_obj.get(this_value));
    out.emplace(typename T::key_type(key), std::move(this_value));
  }
  return SUCCESS;
}

template <concepts::string_view_keyed_map T>
error_code tag_invoke(deserialize_tag, SIMDJSON_IMPLEMENTATION::ondemand::value &val, T &out) noexcept {
  SIMDJSON_IMPLEMENTATION::ondemand::object obj;
  SIMDJSON_TRY(val.get_object().get(obj));
  return simdjson::deserialize(obj, out);
}

template <concepts::string_view_keyed_map T>
error_code tag_invoke(deserialize_tag, SIMDJSON_IMPLEMENTATION::ondemand::document &doc, T &out) noexcept {
  SIMDJSON_IMPLEMENTATION::ondemand::object obj;
  SIMDJSON_TRY(doc.get_object().get(obj));
  return simdjson::deserialize(obj, out);
}

template <concepts::string_view_keyed_map T>
error_code tag_invoke(deserialize_tag, SIMDJSON_IMPLEMENTATION::ondemand::document_reference &doc, T &out) noexcept {
  SIMDJSON_IMPLEMENTATION::ondemand::object obj;
  SIMDJSON_TRY(doc.get_object().get(obj));
  return simdjson::deserialize(obj, out);
}


/**
 * This CPO (Customization Point Object) will help deserialize into
 * smart pointers.
 *
 * If constructing T is nothrow, this conversion should be nothrow as well since
 * we return MEMALLOC if we're not able to allocate memory instead of throwing
 * the error message.
 *
 * @tparam T The type inside the smart pointer
 * @tparam ValT document/value type
 * @param val document/value
 * @param out a reference to the smart pointer
 * @return status of the conversion
 */
template <concepts::smart_pointer T, typename ValT>
error_code tag_invoke(deserialize_tag, ValT &val, T &out) noexcept(nothrow_deserializable<typename std::remove_cvref_t<T>::element_type, ValT>) {
  using element_type = typename std::remove_cvref_t<T>::element_type;

  // For better error messages, don't use these as constraints on
  // the tag_invoke CPO.
  static_assert(
      deserializable<element_type, ValT>,
      "The specified type inside the unique_ptr must itself be deserializable");
  static_assert(
      std::is_default_constructible_v<element_type>,
      "The specified type inside the unique_ptr must default constructible.");

  auto ptr = new (std::nothrow) element_type();
  if (ptr == nullptr) {
    return MEMALLOC;
  }
  SIMDJSON_TRY(val.template get<element_type>(*ptr));
  out.reset(ptr);
  return SUCCESS;
}

/**
 * This CPO (Customization Point Object) will help deserialize into optional types.
 */
template <concepts::optional_type T>
error_code tag_invoke(deserialize_tag, auto &val, T &out) noexcept(nothrow_deserializable<typename std::remove_cvref_t<T>::value_type, decltype(val)>) {
  using value_type = typename std::remove_cvref_t<T>::value_type;

  // Check if the value is null
  bool is_null_value;
  SIMDJSON_TRY( val.is_null().get(is_null_value) );
  if (is_null_value) {
    out.reset(); // Set to nullopt
    return SUCCESS;
  }

  if (!out) {
    out.emplace();
  }
  SIMDJSON_TRY(val.template get<value_type>(out.value()));
  return SUCCESS;
}


#if SIMDJSON_STATIC_REFLECTION


template <typename T>
constexpr bool user_defined_type = (std::is_class_v<T>
&& !std::is_same_v<T, std::string> && !std::is_same_v<T, std::string_view> && !concepts::optional_type<T> &&
!concepts::appendable_containers<T>);


template <typename T, typename ValT>
  requires(user_defined_type<T> && std::is_class_v<T>)
error_code tag_invoke(deserialize_tag, ValT &val, T &out) noexcept {
  SIMDJSON_IMPLEMENTATION::ondemand::object obj;
  if constexpr (std::is_same_v<std::remove_cvref_t<ValT>, SIMDJSON_IMPLEMENTATION::ondemand::object>) {
    obj = val;
  } else {
    SIMDJSON_TRY(val.get_object().get(obj));
  }
<<<<<<< HEAD
  error_code e = simdjson::SUCCESS;

  constexpr auto members = std::define_static_array(std::meta::nonstatic_data_members_of(^^T));
  template for (constexpr auto mem : members) {
    if constexpr (!std::meta::is_const(mem) && std::meta::is_public(mem)) {
      constexpr std::string_view key = std::meta::identifier_of(mem);
      // Note: removed static assert as optional types are now handled generically
      // as long we are succesful or the field is not found, we continue
      if(e == simdjson::SUCCESS || e == simdjson::NO_SUCH_FIELD) {
        e = obj[key].get(out.[: mem :]);
=======
  template for (constexpr auto mem : std::define_static_array(std::meta::nonstatic_data_members_of(^^T, std::meta::access_context::unchecked()))) {
    if constexpr (!std::meta::is_const(mem) && std::meta::is_public(mem)) {
      constexpr std::string_view key = std::define_static_string(std::meta::identifier_of(mem));
      if constexpr (concepts::optional_type<decltype(out.[:mem:])>) {
        // for optional members, it's ok if the key is missing
        auto error = obj[key].get(out.[:mem:]);
        if (error && error != NO_SUCH_FIELD) {
          if(error == NO_SUCH_FIELD) {
            out.[:mem:].reset();
            continue;
          }
          return error;
        }
      } else {
        // for non-optional members, the key must be present
        SIMDJSON_TRY(obj[key].get(out.[:mem:]));
>>>>>>> 7987418b
      }
    }
  };
  return simdjson::SUCCESS;
}

// Support for enum deserialization - deserialize from string representation using expand approach from P2996R12
template <typename T, typename ValT>
  requires(std::is_enum_v<T>)
error_code tag_invoke(deserialize_tag, ValT &val, T &out) noexcept {
#if SIMDJSON_STATIC_REFLECTION
  std::string_view str;
  SIMDJSON_TRY(val.get_string().get(str));
<<<<<<< HEAD

  bool found = false;
  constexpr auto enum_values = std::define_static_array(std::meta::enumerators_of(^^T));
  template for (constexpr auto enum_val : enum_values) {
    if (!found && str == std::meta::identifier_of(enum_val)) {
      out = [: enum_val :];
      found = true;
=======
  constexpr auto enumerators = std::define_static_array(std::meta::enumerators_of(^^T));
  template for (constexpr auto enum_val : enumerators) {
    if (str == std::meta::identifier_of(enum_val)) {
      out = [:enum_val:];
      return SUCCESS;
>>>>>>> 7987418b
    }
  };

  return INCORRECT_TYPE;
#else
  // Fallback: deserialize as integer if reflection not available
  std::underlying_type_t<T> int_val;
  SIMDJSON_TRY(val.get(int_val));
  out = static_cast<T>(int_val);
  return SUCCESS;
#endif
}

template <typename simdjson_value, typename T>
  requires(user_defined_type<std::remove_cvref_t<T>>)
error_code tag_invoke(deserialize_tag, simdjson_value &val, std::unique_ptr<T> &out) noexcept {
  if (!out) {
    out = std::make_unique<T>();
    if (!out) {
      return MEMALLOC;
    }
  }
  if (auto err = val.get(*out)) {
    out.reset();
    return err;
  }
  return SUCCESS;
}

template <typename simdjson_value, typename T>
  requires(user_defined_type<std::remove_cvref_t<T>>)
error_code tag_invoke(deserialize_tag, simdjson_value &val, std::shared_ptr<T> &out) noexcept {
  if (!out) {
    out = std::make_shared<T>();
    if (!out) {
      return MEMALLOC;
    }
  }
  if (auto err = val.get(*out)) {
    out.reset();
    return err;
  }
  return SUCCESS;
}

#endif // SIMDJSON_STATIC_REFLECTION

////////////////////////////////////////
// Unique pointers
////////////////////////////////////////
error_code tag_invoke(deserialize_tag, auto &val, std::unique_ptr<bool> &out) noexcept {
  bool is_null_value;
  SIMDJSON_TRY( val.is_null().get(is_null_value) );
  if (is_null_value) {
    out.reset();
    return SUCCESS;
  }
  if (!out) {
    out = std::make_unique<bool>();
    if (!out) { return MEMALLOC; }
  }
  SIMDJSON_TRY(val.get_bool().get(*out));
  return SUCCESS;
}

error_code tag_invoke(deserialize_tag, auto &val, std::unique_ptr<int64_t> &out) noexcept {
  bool is_null_value;
  SIMDJSON_TRY( val.is_null().get(is_null_value) );
  if (is_null_value) {
    out.reset();
    return SUCCESS;
  }
  if (!out) {
    out = std::make_unique<int64_t>();
    if (!out) { return MEMALLOC; }
  }
  SIMDJSON_TRY(val.get_int64().get(*out));
  return SUCCESS;
}

error_code tag_invoke(deserialize_tag, auto &val, std::unique_ptr<uint64_t> &out) noexcept {
  bool is_null_value;
  SIMDJSON_TRY( val.is_null().get(is_null_value) );
  if (is_null_value) {
    out.reset();
    return SUCCESS;
  }
  if (!out) {
    out = std::make_unique<uint64_t>();
    if (!out) { return MEMALLOC; }
  }
  SIMDJSON_TRY(val.get_uint64().get(*out));
  return SUCCESS;
}

error_code tag_invoke(deserialize_tag, auto &val, std::unique_ptr<double> &out) noexcept {
  bool is_null_value;
  SIMDJSON_TRY( val.is_null().get(is_null_value) );
  if (is_null_value) {
    out.reset();
    return SUCCESS;
  }
  if (!out) {
    out = std::make_unique<double>();
    if (!out) { return MEMALLOC; }
  }
  SIMDJSON_TRY(val.get_double().get(*out));
  return SUCCESS;
}

error_code tag_invoke(deserialize_tag, auto &val, std::unique_ptr<std::string_view> &out) noexcept {
  bool is_null_value;
  SIMDJSON_TRY( val.is_null().get(is_null_value) );
  if (is_null_value) {
    out.reset();
    return SUCCESS;
  }
  if (!out) {
    out = std::make_unique<std::string_view>();
    if (!out) { return MEMALLOC; }
  }
  SIMDJSON_TRY(val.get_string().get(*out));
  return SUCCESS;
}


////////////////////////////////////////
// Shared pointers
////////////////////////////////////////
error_code tag_invoke(deserialize_tag, auto &val, std::shared_ptr<bool> &out) noexcept {
  bool is_null_value;
  SIMDJSON_TRY( val.is_null().get(is_null_value) );
  if (is_null_value) {
    out.reset();
    return SUCCESS;
  }
  if (!out) {
    out = std::make_shared<bool>();
    if (!out) { return MEMALLOC; }
  }
  SIMDJSON_TRY(val.get_bool().get(*out));
  return SUCCESS;
}

error_code tag_invoke(deserialize_tag, auto &val, std::shared_ptr<int64_t> &out) noexcept {
  bool is_null_value;
  SIMDJSON_TRY( val.is_null().get(is_null_value) );
  if (is_null_value) {
    out.reset();
    return SUCCESS;
  }
  if (!out) {
    out = std::make_shared<int64_t>();
    if (!out) { return MEMALLOC; }
  }
  SIMDJSON_TRY(val.get_int64().get(*out));
  return SUCCESS;
}

error_code tag_invoke(deserialize_tag, auto &val, std::shared_ptr<uint64_t> &out) noexcept {
  bool is_null_value;
  SIMDJSON_TRY( val.is_null().get(is_null_value) );
  if (is_null_value) {
    out.reset();
    return SUCCESS;
  }
  if (!out) {
    out = std::make_shared<uint64_t>();
    if (!out) { return MEMALLOC; }
  }
  SIMDJSON_TRY(val.get_uint64().get(*out));
  return SUCCESS;
}

error_code tag_invoke(deserialize_tag, auto &val, std::shared_ptr<double> &out) noexcept {
  bool is_null_value;
  SIMDJSON_TRY( val.is_null().get(is_null_value) );
  if (is_null_value) {
    out.reset();
    return SUCCESS;
  }
  if (!out) {
    out = std::make_shared<double>();
    if (!out) { return MEMALLOC; }
  }
  SIMDJSON_TRY(val.get_double().get(*out));
  return SUCCESS;
}

error_code tag_invoke(deserialize_tag, auto &val, std::shared_ptr<std::string_view> &out) noexcept {
  bool is_null_value;
  SIMDJSON_TRY( val.is_null().get(is_null_value) );
  if (is_null_value) {
    out.reset();
    return SUCCESS;
  }
  if (!out) {
    out = std::make_shared<std::string_view>();
    if (!out) { return MEMALLOC; }
  }
  SIMDJSON_TRY(val.get_string().get(*out));
  return SUCCESS;
}


////////////////////////////////////////
// Explicit optional specializations
////////////////////////////////////////

////////////////////////////////////////
// Explicit smart pointer specializations for string and int types
////////////////////////////////////////
error_code tag_invoke(deserialize_tag, auto &val, std::unique_ptr<std::string> &out) noexcept {
  // Check if the value is null
  bool is_null_value;
  SIMDJSON_TRY( val.is_null().get(is_null_value) );
  if (is_null_value) {
    out.reset(); // Set to nullptr
    return SUCCESS;
  }

  if (!out) {
    out = std::make_unique<std::string>();
  }
  std::string_view str;
  SIMDJSON_TRY(val.get_string().get(str));
  *out = std::string{str};
  return SUCCESS;
}

error_code tag_invoke(deserialize_tag, auto &val, std::shared_ptr<std::string> &out) noexcept {
  // Check if the value is null
  bool is_null_value;
  SIMDJSON_TRY( val.is_null().get(is_null_value) );
  if (is_null_value) {
    out.reset(); // Set to nullptr
    return SUCCESS;
  }

  if (!out) {
    out = std::make_shared<std::string>();
  }
  std::string_view str;
  SIMDJSON_TRY(val.get_string().get(str));
  *out = std::string{str};
  return SUCCESS;
}

error_code tag_invoke(deserialize_tag, auto &val, std::unique_ptr<int> &out) noexcept {
  // Check if the value is null
  bool is_null_value;
  SIMDJSON_TRY( val.is_null().get(is_null_value) );
  if (is_null_value) {
    out.reset(); // Set to nullptr
    return SUCCESS;
  }

  if (!out) {
    out = std::make_unique<int>();
  }
  int64_t temp;
  SIMDJSON_TRY(val.get_int64().get(temp));
  *out = static_cast<int>(temp);
  return SUCCESS;
}

} // namespace simdjson

#endif // SIMDJSON_ONDEMAND_DESERIALIZE_H
#endif // SIMDJSON_SUPPORTS_CONCEPTS<|MERGE_RESOLUTION|>--- conflicted
+++ resolved
@@ -276,18 +276,6 @@
   } else {
     SIMDJSON_TRY(val.get_object().get(obj));
   }
-<<<<<<< HEAD
-  error_code e = simdjson::SUCCESS;
-
-  constexpr auto members = std::define_static_array(std::meta::nonstatic_data_members_of(^^T));
-  template for (constexpr auto mem : members) {
-    if constexpr (!std::meta::is_const(mem) && std::meta::is_public(mem)) {
-      constexpr std::string_view key = std::meta::identifier_of(mem);
-      // Note: removed static assert as optional types are now handled generically
-      // as long we are succesful or the field is not found, we continue
-      if(e == simdjson::SUCCESS || e == simdjson::NO_SUCH_FIELD) {
-        e = obj[key].get(out.[: mem :]);
-=======
   template for (constexpr auto mem : std::define_static_array(std::meta::nonstatic_data_members_of(^^T, std::meta::access_context::unchecked()))) {
     if constexpr (!std::meta::is_const(mem) && std::meta::is_public(mem)) {
       constexpr std::string_view key = std::define_static_string(std::meta::identifier_of(mem));
@@ -304,7 +292,6 @@
       } else {
         // for non-optional members, the key must be present
         SIMDJSON_TRY(obj[key].get(out.[:mem:]));
->>>>>>> 7987418b
       }
     }
   };
@@ -318,21 +305,11 @@
 #if SIMDJSON_STATIC_REFLECTION
   std::string_view str;
   SIMDJSON_TRY(val.get_string().get(str));
-<<<<<<< HEAD
-
-  bool found = false;
-  constexpr auto enum_values = std::define_static_array(std::meta::enumerators_of(^^T));
-  template for (constexpr auto enum_val : enum_values) {
-    if (!found && str == std::meta::identifier_of(enum_val)) {
-      out = [: enum_val :];
-      found = true;
-=======
   constexpr auto enumerators = std::define_static_array(std::meta::enumerators_of(^^T));
   template for (constexpr auto enum_val : enumerators) {
     if (str == std::meta::identifier_of(enum_val)) {
       out = [:enum_val:];
       return SUCCESS;
->>>>>>> 7987418b
     }
   };
 
