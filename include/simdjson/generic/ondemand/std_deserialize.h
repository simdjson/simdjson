#if SIMDJSON_SUPPORTS_DESERIALIZATION

#ifndef SIMDJSON_ONDEMAND_DESERIALIZE_H
#ifndef SIMDJSON_CONDITIONAL_INCLUDE
#define SIMDJSON_ONDEMAND_DESERIALIZE_H
#include "simdjson/generic/ondemand/object.h"
#include "simdjson/generic/ondemand/array.h"
#include "simdjson/generic/ondemand/base.h"
#endif // SIMDJSON_CONDITIONAL_INCLUDE

#include <concepts>
#include <limits>
#if SIMDJSON_STATIC_REFLECTION
#include <experimental/meta>
#endif

namespace simdjson {
template <typename T>
constexpr bool require_custom_serialization = false;

//////////////////////////////
// Number deserialization
//////////////////////////////

template <std::unsigned_integral T>
  requires(!require_custom_serialization<T>)
error_code tag_invoke(deserialize_tag, auto &val, T &out) noexcept {
  using limits = std::numeric_limits<T>;

  uint64_t x;
  SIMDJSON_TRY(val.get_uint64().get(x));
  if (x > (limits::max)()) {
    return NUMBER_OUT_OF_RANGE;
  }
  out = static_cast<T>(x);
  return SUCCESS;
}

template <std::floating_point T>
  requires(!require_custom_serialization<T>)
error_code tag_invoke(deserialize_tag, auto &val, T &out) noexcept {
  double x;
  SIMDJSON_TRY(val.get_double().get(x));
  out = static_cast<T>(x);
  return SUCCESS;
}

template <std::signed_integral T>
  requires(!require_custom_serialization<T>)
error_code tag_invoke(deserialize_tag, auto &val, T &out) noexcept {
  using limits = std::numeric_limits<T>;

  int64_t x;
  SIMDJSON_TRY(val.get_int64().get(x));
  if (x > (limits::max)() || x < (limits::min)()) {
    return NUMBER_OUT_OF_RANGE;
  }
  out = static_cast<T>(x);
  return SUCCESS;
}

//////////////////////////////
// String deserialization
//////////////////////////////

// just a character!
error_code tag_invoke(deserialize_tag, auto &val, char &out) noexcept {
  std::string_view x;
  SIMDJSON_TRY(val.get_string().get(x));
  if(x.size() != 1) {
    return INCORRECT_TYPE;
  }
  out = x[0];
  return SUCCESS;
}

// any string-like type (can be constructed from std::string_view)
template <concepts::constructible_from_string_view T, typename ValT>
  requires(!require_custom_serialization<T>)
error_code tag_invoke(deserialize_tag, ValT &val, T &out) noexcept(std::is_nothrow_constructible_v<T, std::string_view>) {
  std::string_view str;
  SIMDJSON_TRY(val.get_string().get(str));
  out = T{str};
  return SUCCESS;
}

/**
 * STL containers have several constructors including one that takes a single
 * size argument. Thus, some compilers (Visual Studio) will not be able to
 * disambiguate between the size and container constructor. Users should
 * explicitly specify the type of the container as needed: e.g.,
 * doc.get<std::vector<int>>().
 */
template <concepts::appendable_containers T, typename ValT>
  requires(!require_custom_serialization<T>)
error_code tag_invoke(deserialize_tag, ValT &val, T &out) noexcept(false) {
  using value_type = typename std::remove_cvref_t<T>::value_type;
  /*static_assert(
      deserializable<value_type, ValT>,
      "The specified type inside the container must itself be deserializable");*/
  static_assert(
      std::is_default_constructible_v<value_type>,
      "The specified type inside the container must default constructible.");

  SIMDJSON_IMPLEMENTATION::ondemand::array arr;
  if constexpr (std::is_same_v<std::remove_cvref_t<ValT>, SIMDJSON_IMPLEMENTATION::ondemand::array>) {
    arr = val;
  } else {
    SIMDJSON_TRY(val.get_array().get(arr));
  }

  for (auto v : arr) {
    if constexpr (concepts::returns_reference<T>) {
      if (auto const err = v.get<value_type>().get(concepts::emplace_one(out));
          err) {
        // If an error occurs, the empty element that we just inserted gets
        // removed. We're not using a temp variable because if T is a heavy
        // type, we want the valid path to be the fast path and the slow path be
        // the path that has errors in it.
        if constexpr (requires { out.pop_back(); }) {
          static_cast<void>(out.pop_back());
        }
        return err;
      }
    } else {
      value_type temp;
      if (auto const err = v.get<value_type>().get(temp); err) {
        return err;
      }
      concepts::emplace_one(out, std::move(temp));
    }
  }
  return SUCCESS;
}


/**
 * We want to support std::map and std::unordered_map but only for
 * string-keyed types.
 */
 template <concepts::string_view_keyed_map T, typename ValT>
 requires(!require_custom_serialization<T>)
error_code tag_invoke(deserialize_tag, ValT &val, T &out) noexcept(false) {
  using value_type = typename std::remove_cvref_t<T>::mapped_type;
  static_assert(
     deserializable<value_type, ValT>,
     "The specified value type inside the container must itself be deserializable");
  static_assert(
      std::is_default_constructible_v<value_type>,
      "The specified value type inside the container must default constructible.");
 SIMDJSON_IMPLEMENTATION::ondemand::object obj;
 SIMDJSON_TRY(val.get_object().get(obj));
 for (auto field : obj) {
    std::string_view key;
    SIMDJSON_TRY(field.unescaped_key().get(key));
    value_type this_value;
    SIMDJSON_TRY(field.value().get<value_type>().get(this_value));
    [[maybe_unused]] std::pair<typename T::iterator, bool> result = out.emplace(key, this_value);
    // unclear what to do if the key already exists
    // if (result.second == false) {
    //   // key already exists
    // }
 }
 (void)out;
 return SUCCESS;
}

template <concepts::string_view_keyed_map T>
error_code tag_invoke(deserialize_tag, SIMDJSON_IMPLEMENTATION::ondemand::object &obj, T &out) noexcept {
  using value_type = typename std::remove_cvref_t<T>::mapped_type;

  out.clear();
  for (auto field : obj) {
    std::string_view key;
    SIMDJSON_TRY(field.unescaped_key().get(key));

    SIMDJSON_IMPLEMENTATION::ondemand::value value_obj;
    SIMDJSON_TRY(field.value().get(value_obj));

    value_type this_value;
    SIMDJSON_TRY(value_obj.get(this_value));
    out.emplace(typename T::key_type(key), std::move(this_value));
  }
  return SUCCESS;
}

template <concepts::string_view_keyed_map T>
error_code tag_invoke(deserialize_tag, SIMDJSON_IMPLEMENTATION::ondemand::value &val, T &out) noexcept {
  SIMDJSON_IMPLEMENTATION::ondemand::object obj;
  SIMDJSON_TRY(val.get_object().get(obj));
  return simdjson::deserialize(obj, out);
}

template <concepts::string_view_keyed_map T>
error_code tag_invoke(deserialize_tag, SIMDJSON_IMPLEMENTATION::ondemand::document &doc, T &out) noexcept {
  SIMDJSON_IMPLEMENTATION::ondemand::object obj;
  SIMDJSON_TRY(doc.get_object().get(obj));
  return simdjson::deserialize(obj, out);
}

template <concepts::string_view_keyed_map T>
error_code tag_invoke(deserialize_tag, SIMDJSON_IMPLEMENTATION::ondemand::document_reference &doc, T &out) noexcept {
  SIMDJSON_IMPLEMENTATION::ondemand::object obj;
  SIMDJSON_TRY(doc.get_object().get(obj));
  return simdjson::deserialize(obj, out);
}


/**
 * This CPO (Customization Point Object) will help deserialize into
 * smart pointers.
 *
 * If constructing T is nothrow, this conversion should be nothrow as well since
 * we return MEMALLOC if we're not able to allocate memory instead of throwing
 * the error message.
 *
 * @tparam T The type inside the smart pointer
 * @tparam ValT document/value type
 * @param val document/value
 * @param out a reference to the smart pointer
 * @return status of the conversion
 */
template <concepts::smart_pointer T, typename ValT>
  requires(!require_custom_serialization<T>)
error_code tag_invoke(deserialize_tag, ValT &val, T &out) noexcept(nothrow_deserializable<typename std::remove_cvref_t<T>::element_type, ValT>) {
  using element_type = typename std::remove_cvref_t<T>::element_type;

  // For better error messages, don't use these as constraints on
  // the tag_invoke CPO.
  static_assert(
      deserializable<element_type, ValT>,
      "The specified type inside the unique_ptr must itself be deserializable");
  static_assert(
      std::is_default_constructible_v<element_type>,
      "The specified type inside the unique_ptr must default constructible.");

  auto ptr = new (std::nothrow) element_type();
  if (ptr == nullptr) {
    return MEMALLOC;
  }
  SIMDJSON_TRY(val.template get<element_type>(*ptr));
  out.reset(ptr);
  return SUCCESS;
}

/**
 * This CPO (Customization Point Object) will help deserialize into optional types.
 */
template <concepts::optional_type T, typename ValT>
  requires(!require_custom_serialization<T>)
error_code tag_invoke(deserialize_tag, ValT &val, T &out) noexcept(nothrow_deserializable<typename std::remove_cvref_t<T>::value_type, ValT>) {
  using value_type = typename std::remove_cvref_t<T>::value_type;

  static_assert(
      deserializable<value_type, ValT>,
      "The specified type inside the unique_ptr must itself be deserializable");
  static_assert(
      std::is_default_constructible_v<value_type>,
      "The specified type inside the unique_ptr must default constructible.");

  if (!out) {
    out.emplace();
  }
  SIMDJSON_TRY(val.template get<value_type>(out.value()));
  return SUCCESS;
}


#if SIMDJSON_STATIC_REFLECTION


template <typename T>
constexpr bool user_defined_type = (std::is_class_v<T>
&& !std::is_same_v<T, std::string> && !std::is_same_v<T, std::string_view> && !concepts::optional_type<T> &&
!concepts::appendable_containers<T> && !require_custom_serialization<T>);


// workaround from
<<<<<<< HEAD
// https://www.open-std.org/jtc1/sc22/wg21/docs/papers/2024/p2996r3.html#back-and-forth
// for missing expansion statements
namespace __impl {
template <auto... vals> struct replicator_type {
  template <typename F> constexpr void operator>>(F body) const {
    (body.template operator()<vals>(), ...);
  }
};

template <auto... vals> replicator_type<vals...> replicator = {};
} // namespace __impl

template <typename R> consteval auto expand(R range) {
  std::vector<std::meta::info> args;
  for (auto r : range) {
    args.push_back(std::meta::reflect_value(r));
  }
  return substitute(^__impl::replicator, args);
=======
// https://www.open-std.org/jtc1/sc22/wg21/docs/papers/2024/p2996r10.html#back-and-forth
// for missing expansion statements
namespace __impl {
  template<auto... vals>
  struct replicator_type {
    template<typename F>
      constexpr void operator>>(F body) const {
        (body.template operator()<vals>(), ...);
      }
  };

  template<auto... vals>
  replicator_type<vals...> replicator = {};
}

template<typename R>
consteval auto expand(R range) {
  std::vector<std::meta::info> args;
  for (auto r : range) {
    args.push_back(reflect_value(r));
  }
  return substitute(^^__impl::replicator, args);
>>>>>>> 3d46aaaf
}
// end of workaround

template <typename T, typename ValT>
  requires(user_defined_type<T> && std::is_class_v<T>)
error_code tag_invoke(deserialize_tag, ValT &val, T &out) noexcept {
  SIMDJSON_IMPLEMENTATION::ondemand::object obj;
  if constexpr (std::is_same_v<std::remove_cvref_t<ValT>, SIMDJSON_IMPLEMENTATION::ondemand::object>) {
    obj = val;
  } else {
    SIMDJSON_TRY(val.get_object().get(obj));
  }
  error_code e = simdjson::SUCCESS;

<<<<<<< HEAD
  [:expand(std::meta::nonstatic_data_members_of(^T)):] >> [&]<auto mem> {
    constexpr std::string_view key = std::string_view(std::meta::identifier_of(mem));
    static_assert(
      deserializable<decltype(out.[:mem:]), SIMDJSON_IMPLEMENTATION::ondemand::object>,
      "The specified type inside the class must itself be deserializable");
    // as long we are succesful or the field is not found, we continue
    if(e == simdjson::SUCCESS || e == simdjson::NO_SUCH_FIELD) {
      obj[key].get(out.[:mem:]);
=======
  [:expand(std::meta::nonstatic_data_members_of(^^T)):] >> [&]<auto mem> {
    if constexpr (!std::meta::is_const(mem) && std::meta::is_public(mem)) {
      constexpr std::string_view key = std::string_view(std::meta::identifier_of(mem));
      static_assert(
        deserializable<decltype(out.[:mem:]), SIMDJSON_IMPLEMENTATION::ondemand::object>,
        "The specified type inside the class must itself be deserializable");
      // as long we are succesful or the field is not found, we continue
      if(e == simdjson::SUCCESS || e == simdjson::NO_SUCH_FIELD) {
        obj[key].get(out.[:mem:]);
      }
>>>>>>> 3d46aaaf
    }
  };
  /**  TODO: we need to migrate to the following code once the compiler supports it:
  template for (constexpr auto mem : std::meta::nonstatic_data_members_of(^T)) {
    constexpr std::string_view key = std::string_view(std::meta::identifier_of(mem));

  }
  */
  return e;
}
template <typename simdjson_value, typename T>
  requires(user_defined_type<std::remove_cvref_t<T>>)
error_code tag_invoke(deserialize_tag, simdjson_value &val, std::unique_ptr<T> &out) noexcept {
  if (!out) {
    out = std::make_unique<T>();
    if (!out) {
      return MEMALLOC;
    }
  }
  if (auto err = val.get(*out)) {
    out.reset();
    return err;
  }
  return SUCCESS;
}

template <typename simdjson_value, typename T>
  requires(user_defined_type<std::remove_cvref_t<T>>)
error_code tag_invoke(deserialize_tag, simdjson_value &val, std::shared_ptr<T> &out) noexcept {
  if (!out) {
    out = std::make_shared<T>();
    if (!out) {
      return MEMALLOC;
    }
  }
  if (auto err = val.get(*out)) {
    out.reset();
    return err;
  }
  return SUCCESS;
}

#endif // SIMDJSON_STATIC_REFLECTION

////////////////////////////////////////
// Unique pointers
////////////////////////////////////////
error_code tag_invoke(deserialize_tag, auto &val, std::unique_ptr<bool> &out) noexcept {
  if (!out) {
    out = std::make_unique<bool>();
    if (!out) { return MEMALLOC; }
  }
  SIMDJSON_TRY(val.get_bool().get(*out));
  return SUCCESS;
}

error_code tag_invoke(deserialize_tag, auto &val, std::unique_ptr<int64_t> &out) noexcept {
  if (!out) {
    out = std::make_unique<int64_t>();
    if (!out) { return MEMALLOC; }
  }
  SIMDJSON_TRY(val.get_int64().get(*out));
  return SUCCESS;
}

error_code tag_invoke(deserialize_tag, auto &val, std::unique_ptr<uint64_t> &out) noexcept {
  if (!out) {
    out = std::make_unique<uint64_t>();
    if (!out) { return MEMALLOC; }
  }
  SIMDJSON_TRY(val.get_uint64().get(*out));
  return SUCCESS;
}

error_code tag_invoke(deserialize_tag, auto &val, std::unique_ptr<double> &out) noexcept {
  if (!out) {
    out = std::make_unique<double>();
    if (!out) { return MEMALLOC; }
  }
  SIMDJSON_TRY(val.get_double().get(*out));
  return SUCCESS;
}

error_code tag_invoke(deserialize_tag, auto &val, std::unique_ptr<std::string_view> &out) noexcept {
  if (!out) {
    out = std::make_unique<std::string_view>();
    if (!out) { return MEMALLOC; }
  }
  SIMDJSON_TRY(val.get_string().get(*out));
  return SUCCESS;
}


////////////////////////////////////////
// Shared pointers
////////////////////////////////////////
error_code tag_invoke(deserialize_tag, auto &val, std::shared_ptr<bool> &out) noexcept {
  if (!out) {
    out = std::make_shared<bool>();
    if (!out) { return MEMALLOC; }
  }
  SIMDJSON_TRY(val.get_bool().get(*out));
  return SUCCESS;
}

error_code tag_invoke(deserialize_tag, auto &val, std::shared_ptr<int64_t> &out) noexcept {
  if (!out) {
    out = std::make_shared<int64_t>();
    if (!out) { return MEMALLOC; }
  }
  SIMDJSON_TRY(val.get_int64().get(*out));
  return SUCCESS;
}

error_code tag_invoke(deserialize_tag, auto &val, std::shared_ptr<uint64_t> &out) noexcept {
  if (!out) {
    out = std::make_shared<uint64_t>();
    if (!out) { return MEMALLOC; }
  }
  SIMDJSON_TRY(val.get_uint64().get(*out));
  return SUCCESS;
}

error_code tag_invoke(deserialize_tag, auto &val, std::shared_ptr<double> &out) noexcept {
  if (!out) {
    out = std::make_shared<double>();
    if (!out) { return MEMALLOC; }
  }
  SIMDJSON_TRY(val.get_double().get(*out));
  return SUCCESS;
}

error_code tag_invoke(deserialize_tag, auto &val, std::shared_ptr<std::string_view> &out) noexcept {
  if (!out) {
    out = std::make_shared<std::string_view>();
    if (!out) { return MEMALLOC; }
  }
  SIMDJSON_TRY(val.get_string().get(*out));
  return SUCCESS;
}


} // namespace simdjson

#endif // SIMDJSON_ONDEMAND_DESERIALIZE_H
#endif // SIMDJSON_SUPPORTS_DESERIALIZATION<|MERGE_RESOLUTION|>--- conflicted
+++ resolved
@@ -83,6 +83,7 @@
   out = T{str};
   return SUCCESS;
 }
+
 
 /**
  * STL containers have several constructors including one that takes a single
@@ -276,26 +277,6 @@
 
 
 // workaround from
-<<<<<<< HEAD
-// https://www.open-std.org/jtc1/sc22/wg21/docs/papers/2024/p2996r3.html#back-and-forth
-// for missing expansion statements
-namespace __impl {
-template <auto... vals> struct replicator_type {
-  template <typename F> constexpr void operator>>(F body) const {
-    (body.template operator()<vals>(), ...);
-  }
-};
-
-template <auto... vals> replicator_type<vals...> replicator = {};
-} // namespace __impl
-
-template <typename R> consteval auto expand(R range) {
-  std::vector<std::meta::info> args;
-  for (auto r : range) {
-    args.push_back(std::meta::reflect_value(r));
-  }
-  return substitute(^__impl::replicator, args);
-=======
 // https://www.open-std.org/jtc1/sc22/wg21/docs/papers/2024/p2996r10.html#back-and-forth
 // for missing expansion statements
 namespace __impl {
@@ -318,7 +299,6 @@
     args.push_back(reflect_value(r));
   }
   return substitute(^^__impl::replicator, args);
->>>>>>> 3d46aaaf
 }
 // end of workaround
 
@@ -333,16 +313,6 @@
   }
   error_code e = simdjson::SUCCESS;
 
-<<<<<<< HEAD
-  [:expand(std::meta::nonstatic_data_members_of(^T)):] >> [&]<auto mem> {
-    constexpr std::string_view key = std::string_view(std::meta::identifier_of(mem));
-    static_assert(
-      deserializable<decltype(out.[:mem:]), SIMDJSON_IMPLEMENTATION::ondemand::object>,
-      "The specified type inside the class must itself be deserializable");
-    // as long we are succesful or the field is not found, we continue
-    if(e == simdjson::SUCCESS || e == simdjson::NO_SUCH_FIELD) {
-      obj[key].get(out.[:mem:]);
-=======
   [:expand(std::meta::nonstatic_data_members_of(^^T)):] >> [&]<auto mem> {
     if constexpr (!std::meta::is_const(mem) && std::meta::is_public(mem)) {
       constexpr std::string_view key = std::string_view(std::meta::identifier_of(mem));
@@ -353,7 +323,6 @@
       if(e == simdjson::SUCCESS || e == simdjson::NO_SUCH_FIELD) {
         obj[key].get(out.[:mem:]);
       }
->>>>>>> 3d46aaaf
     }
   };
   /**  TODO: we need to migrate to the following code once the compiler supports it:
