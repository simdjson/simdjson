namespace simdjson {
namespace SIMDJSON_IMPLEMENTATION {
namespace ondemand {

simdjson_really_inline value_iterator::value_iterator(
  json_iterator *json_iter,
  depth_t depth,
  token_position start_position
) noexcept : _json_iter{json_iter}, _depth{depth}, _start_position{start_position}
{
}

simdjson_warn_unused simdjson_really_inline simdjson_result<bool> value_iterator::start_object() noexcept {
  SIMDJSON_TRY( start_container('{', "Not an object", "object") );
  return started_object();
}

simdjson_warn_unused simdjson_really_inline simdjson_result<bool> value_iterator::start_root_object() noexcept {
  SIMDJSON_TRY( start_container('{', "Not an object", "object") );
  return started_root_object();
}

simdjson_warn_unused simdjson_really_inline simdjson_result<bool> value_iterator::started_object() noexcept {
  assert_at_container_start();
#ifdef SIMDJSON_DEVELOPMENT_CHECKS
  _json_iter->set_start_position(_depth, start_position());
#endif
  SIMDJSON_TRY( _json_iter->require_tokens(1) );
  if (*_json_iter->peek() == '}') {
    logger::log_value(*_json_iter, "empty object");
    _json_iter->return_current_and_advance();
    end_container();
    return false;
  }
<<<<<<< HEAD
  SIMDJSON_TRY( _json_iter->require_tokens(3) ); // Make sure we have three tokens: "x" : value
  logger::log_start_value(*_json_iter, "object");
=======
>>>>>>> 47a62db5
  return true;
}

simdjson_warn_unused simdjson_really_inline simdjson_result<bool> value_iterator::started_root_object() noexcept {
  // When in streaming mode, we cannot expect peek_last() to be the last structural element of the
  // current document. It only works in the normal mode where we have indexed a single document.
  // Note that adding a check for 'streaming' is not expensive since we only have at most
  // one root element.
  if (! _json_iter->streaming() && (*_json_iter->peek_last() != '}')) {
    return report_error(INCOMPLETE_ARRAY_OR_OBJECT, "missing } at end");
  }
  return started_object();
}

simdjson_warn_unused simdjson_really_inline error_code value_iterator::end_container() noexcept {
<<<<<<< HEAD
#if SIMDJSON_CHECK_EOF
    if (depth() > 1 && at_end_of_input_buffer()) { return report_error(INCOMPLETE_ARRAY_OR_OBJECT, "missing parent ] or }"); }
    // if (depth() <= 1 && !at_end_of_input_buffer()) { return report_error(INCOMPLETE_ARRAY_OR_OBJECT, "missing [ or { at start"); }
#endif // SIMDJSON_CHECK_EOF
=======
#if __SIMDJSON_CHECK_EOF
    if (depth() > 1 && at_end()) { return report_error(INCOMPLETE_ARRAY_OR_OBJECT, "missing parent ] or }"); }
    // if (depth() <= 1 && !at_end()) { return report_error(INCOMPLETE_ARRAY_OR_OBJECT, "missing [ or { at start"); }
#endif // __SIMDJSON_CHECK_EOF
>>>>>>> 47a62db5
    _json_iter->ascend_to(depth()-1);
    return SUCCESS;
}

simdjson_warn_unused simdjson_really_inline simdjson_result<bool> value_iterator::has_next_field() noexcept {
  assert_at_next();

<<<<<<< HEAD
  SIMDJSON_TRY( error_unless_more_tokens() );

=======
>>>>>>> 47a62db5
  // It's illegal to call this unless there are more tokens: anything that ends in } or ] is
  // obligated to verify there are more tokens if they are not the top level.
  switch (*_json_iter->return_current_and_advance()) {
    case '}':
      logger::log_end_value(*_json_iter, "object");
      SIMDJSON_TRY( end_container() );
      return false;
    case ',':
      SIMDJSON_TRY( error_unless_more_tokens(3) ); // Make sure we have three tokens: "x" : value
      return true;
    default:
      return report_error(TAPE_ERROR, "Missing comma between object fields");
  }
}

simdjson_warn_unused simdjson_really_inline simdjson_result<bool> value_iterator::find_field_raw(const std::string_view key) noexcept {
  error_code error;
  bool has_value;
  //
  // Initially, the object can be in one of a few different places:
  //
  // 1. The start of the object, at the first field:
  //
  //    ```
  //    { "a": [ 1, 2 ], "b": [ 3, 4 ] }
  //      ^ (depth 2, index 1)
  //    ```
  if (at_first_field()) {
    has_value = true;

  //
  // 2. When a previous search did not yield a value or the object is empty:
  //
  //    ```
  //    { "a": [ 1, 2 ], "b": [ 3, 4 ] }
  //                                     ^ (depth 0)
  //    { }
  //        ^ (depth 0, index 2)
  //    ```
  //
  } else if (!is_open()) {
#ifdef SIMDJSON_DEVELOPMENT_CHECKS
    // If we're past the end of the object, we're being iterated out of order.
    // Note: this isn't perfect detection. It's possible the user is inside some other object; if so,
    // this object iterator will blithely scan that object for fields.
    if (_json_iter->depth() < depth() - 1) { return OUT_OF_ORDER_ITERATION; }
#endif
    return false;

  // 3. When a previous search found a field or an iterator yielded a value:
  //
  //    ```
  //    // When a field was not fully consumed (or not even touched at all)
  //    { "a": [ 1, 2 ], "b": [ 3, 4 ] }
  //           ^ (depth 2)
  //    // When a field was fully consumed
  //    { "a": [ 1, 2 ], "b": [ 3, 4 ] }
  //                   ^ (depth 1)
  //    // When the last field was fully consumed
  //    { "a": [ 1, 2 ], "b": [ 3, 4 ] }
  //                                   ^ (depth 1)
  //    ```
  //
  } else {
    if ((error = skip_child() )) { abandon(); return error; }
    if ((error = has_next_field().get(has_value) )) { abandon(); return error; }
#ifdef SIMDJSON_DEVELOPMENT_CHECKS
    if (_json_iter->start_position(_depth) != start_position()) { return OUT_OF_ORDER_ITERATION; }
#endif
  }
  while (has_value) {
    // Get the key and colon, stopping at the value.
    raw_json_string actual_key;
    size_t max_key_length = _json_iter->peek_length() - 2; // -2 for the two quotes
    // field_key() advances the pointer and checks that '"' is found (corresponding to a key).
    // The depth is left unchanged by field_key().
    if ((error = field_key().get(actual_key) )) { abandon(); return error; };
    // field_value() will advance and check that we find a ':' separating the
    // key and the value. It will also increment the depth by one.
    if ((error = field_value() )) { abandon(); return error; }
    // If it matches, stop and return
    if (actual_key.unsafe_is_equal(max_key_length, key)) {
      logger::log_event(*this, "match", key, -2);
      // If we return here, then we return while pointing at the ':' that we just checked.
      return true;
    }

    // No match: skip the value and see if , or } is next
    logger::log_event(*this, "no match", key, -2);
    // The call to skip_child is meant to skip over the value corresponding to the key.
    // After skip_child(), we are right before the next comma (',') or the final brace ('}').
    SIMDJSON_TRY( skip_child() ); // Skip the value entirely
    // The has_next_field() advances the pointer and check that either ',' or '}' is found.
    // It returns true if ',' is found, false otherwise. If anything other than ',' or '}' is found,
    // then we are in error and we abort.
    if ((error = has_next_field().get(has_value) )) { abandon(); return error; }
  }

  // If the loop ended, we're out of fields to look at.
  return false;
}

simdjson_warn_unused simdjson_really_inline simdjson_result<bool> value_iterator::find_field_unordered_raw(const std::string_view key) noexcept {
  /**
   * When find_field_unordered_raw is called, we can either be pointing at the
   * first key, pointing outside (at the closing brace) or if a key was matched
   * we can be either pointing right afterthe ':' right before the value (that we need skip),
   * or we may have consumed the value and we might be at a comma or at the
   * final brace (ready for a call to has_next_field()).
   */
  error_code error;
  bool has_value;

  // First, we scan from that point to the end.
  // If we don't find a match, we may loop back around, and scan from the beginning to that point.
  token_position search_start = _json_iter->position();

  // We want to know whether we need to go back to the beginning.
  bool at_first = at_first_field();
  ///////////////
  // Initially, the object can be in one of a few different places:
  //
  // 1. At the first key:
  //
  //    ```
  //    { "a": [ 1, 2 ], "b": [ 3, 4 ] }
  //      ^ (depth 2, index 1)
  //    ```
  //
  if (at_first) {
    has_value = true;

  // 2. When a previous search did not yield a value or the object is empty:
  //
  //    ```
  //    { "a": [ 1, 2 ], "b": [ 3, 4 ] }
  //                                     ^ (depth 0)
  //    { }
  //        ^ (depth 0, index 2)
  //    ```
  //
  } else if (!is_open()) {

#ifdef SIMDJSON_DEVELOPMENT_CHECKS
    // If we're past the end of the object, we're being iterated out of order.
    // Note: this isn't perfect detection. It's possible the user is inside some other object; if so,
    // this object iterator will blithely scan that object for fields.
    if (_json_iter->depth() < depth() - 1) { return OUT_OF_ORDER_ITERATION; }
#endif
    SIMDJSON_TRY(reset_object().get(has_value));
    at_first = true;
  // 3. When a previous search found a field or an iterator yielded a value:
  //
  //    ```
  //    // When a field was not fully consumed (or not even touched at all)
  //    { "a": [ 1, 2 ], "b": [ 3, 4 ] }
  //           ^ (depth 2)
  //    // When a field was fully consumed
  //    { "a": [ 1, 2 ], "b": [ 3, 4 ] }
  //                   ^ (depth 1)
  //    // When the last field was fully consumed
  //    { "a": [ 1, 2 ], "b": [ 3, 4 ] }
  //                                   ^ (depth 1)
  //    ```
  //
  } else {
    // If someone queried a key but they not did access the value, then we are left pointing
    // at the ':' and we need to move forward through the value... If the value was
    // processed then skip_child() does not move the iterator (but may adjust the depth).
    if ((error = skip_child() )) { abandon(); return error; }
    search_start = _json_iter->position();
    if ((error = has_next_field().get(has_value) )) { abandon(); return error; }
#ifdef SIMDJSON_DEVELOPMENT_CHECKS
    if (_json_iter->start_position(_depth) != start_position()) { return OUT_OF_ORDER_ITERATION; }
#endif
  }

  // After initial processing, we will be in one of two states:
  //
  // ```
  // // At the beginning of a field
  // { "a": [ 1, 2 ], "b": [ 3, 4 ] }
  //   ^ (depth 1)
  // { "a": [ 1, 2 ], "b": [ 3, 4 ] }
  //                  ^ (depth 1)
  // // At the end of the object
  // { "a": [ 1, 2 ], "b": [ 3, 4 ] }
  //                                  ^ (depth 0)
  // ```
  //
  // Next, we find a match starting from the current position.
  while (has_value) {
    SIMDJSON_ASSUME( _json_iter->_depth == _depth ); // We must be at the start of a field

    // Get the key and colon, stopping at the value.
    raw_json_string actual_key;
    size_t max_key_length = _json_iter->peek_length() - 2; // -2 for the two quotes
    // field_key() advances the pointer and checks that '"' is found (corresponding to a key).
    // The depth is left unchanged by field_key().
    if ((error = field_key().get(actual_key) )) { abandon(); return error; };
    // field_value() will advance and check that we find a ':' separating the
    // key and the value. It will also increment the depth by one.
    if ((error = field_value() )) { abandon(); return error; }

    // If it matches, stop and return
    if (actual_key.unsafe_is_equal(max_key_length, key)) {
      logger::log_event(*this, "match", key, -2);
      // If we return here, then we return while pointing at the ':' that we just checked.
      return true;
    }

    // No match: skip the value and see if , or } is next
    logger::log_event(*this, "no match", key, -2);
    // The call to skip_child is meant to skip over the value corresponding to the key.
    // After skip_child(), we are right before the next comma (',') or the final brace ('}').
    SIMDJSON_TRY( skip_child() );
    // The has_next_field() advances the pointer and check that either ',' or '}' is found.
    // It returns true if ',' is found, false otherwise. If anything other than ',' or '}' is found,
    // then we are in error and we abort.
    if ((error = has_next_field().get(has_value) )) { abandon(); return error; }
  }
  // Performance note: it maybe wasteful to rewind to the beginning when there might be
  // no other query following. Indeed, it would require reskipping the whole object.
  // Instead, you can just stay where you are. If there is a new query, there is always time
  // to rewind.
  if(at_first) { return false; }

  // If we reach the end without finding a match, search the rest of the fields starting at the
  // beginning of the object.
  // (We have already run through the object before, so we've already validated its structure. We
  // don't check errors in this bit.)
  SIMDJSON_TRY(reset_object().get(has_value));
  while (true) {
    SIMDJSON_ASSUME(has_value); // we should reach search_start before ever reaching the end of the object
    SIMDJSON_ASSUME( _json_iter->_depth == _depth ); // We must be at the start of a field

    // Get the key and colon, stopping at the value.
    raw_json_string actual_key;
    size_t max_key_length = _json_iter->peek_length() - 2; // -2 for the two quotes
    // field_key() advances the pointer and checks that '"' is found (corresponding to a key).
    // The depth is left unchanged by field_key().
    error = field_key().get(actual_key); SIMDJSON_ASSUME(!error);
    // field_value() will advance and check that we find a ':' separating the
    // key and the value.  It will also increment the depth by one.
    error = field_value(); SIMDJSON_ASSUME(!error);

    // If it matches, stop and return
    if (actual_key.unsafe_is_equal(max_key_length, key)) {
      logger::log_event(*this, "match", key, -2);
      // If we return here, then we return while pointing at the ':' that we just checked.
      return true;
    }

    // No match: skip the value and see if , or } is next
    logger::log_event(*this, "no match", key, -2);
    // The call to skip_child is meant to skip over the value corresponding to the key.
    // After skip_child(), we are right before the next comma (',') or the final brace ('}').
    SIMDJSON_TRY( skip_child() );
    // If we reached the end of the key-value pair we started from, then we know
    // that the key is not there so we return false. We are either right before
    // the next comma or the final brace.
    if(_json_iter->position() == search_start) { return false; }
    // The has_next_field() advances the pointer and check that either ',' or '}' is found.
    // It returns true if ',' is found, false otherwise. If anything other than ',' or '}' is found,
    // then we are in error and we abort.
    error = has_next_field().get(has_value); SIMDJSON_ASSUME(!error);
    // If we make the mistake of exiting here, then we could be left pointing at a key
    // in the middle of an object. That's not an allowable state.
  }
  // If the loop ended, we're out of fields to look at. The program should
  // never reach this point.
  return false;
}

simdjson_warn_unused simdjson_really_inline simdjson_result<raw_json_string> value_iterator::field_key() noexcept {
  assert_at_next();

  // started_object() and has_next_field() already checked that we have a key
  const uint8_t *key = _json_iter->return_current_and_advance();
  if (*(key++) != '"') { return report_error(TAPE_ERROR, "Object key is not a string"); }
  return raw_json_string(key);
}

simdjson_warn_unused simdjson_really_inline error_code value_iterator::field_value() noexcept {
  assert_at_next();

<<<<<<< HEAD
  // started_object() and has_next_field() already checked that we have a : and a value token
=======
>>>>>>> 47a62db5
  if (*_json_iter->return_current_and_advance() != ':') { return report_error(TAPE_ERROR, "Missing colon in object field"); }
  _json_iter->descend_to(depth()+1);
  return SUCCESS;
}

simdjson_warn_unused simdjson_really_inline simdjson_result<bool> value_iterator::start_array() noexcept {
  SIMDJSON_TRY( start_container('[', "Not an array", "array") );
  return started_array();
}

simdjson_warn_unused simdjson_really_inline simdjson_result<bool> value_iterator::start_root_array() noexcept {
  SIMDJSON_TRY( start_container('[', "Not an array", "array") );
  return started_root_array();
}

inline std::string value_iterator::to_string() const noexcept {
  auto answer = std::string("value_iterator [ depth : ") + std::to_string(_depth) + std::string(", ");
  if(_json_iter != nullptr) { answer +=  _json_iter->to_string(); }
  answer += std::string(" ]");
  return answer;
}

simdjson_warn_unused simdjson_really_inline simdjson_result<bool> value_iterator::started_array() noexcept {
  assert_at_container_start();
  SIMDJSON_TRY( _json_iter->require_tokens(1) );

  if (*_json_iter->peek() == ']') {
    logger::log_value(*_json_iter, "empty array");
    _json_iter->return_current_and_advance();
    SIMDJSON_TRY( end_container() );
    return false;
  }
  _json_iter->descend_to(depth()+1);
#ifdef SIMDJSON_DEVELOPMENT_CHECKS
  _json_iter->set_start_position(_depth, start_position());
#endif
  return true;
}

simdjson_warn_unused simdjson_really_inline simdjson_result<bool> value_iterator::started_root_array() noexcept {
  // When in streaming mode, we cannot expect peek_last() to be the last structural element of the
  // current document. It only works in the normal mode where we have indexed a single document.
  // Note that adding a check for 'streaming' is not expensive since we only have at most
  // one root element.
  if ( ! _json_iter->streaming() && (*_json_iter->peek_last() != ']')) {
    return report_error(INCOMPLETE_ARRAY_OR_OBJECT, "missing ] at end");
  }
  return started_array();
}

simdjson_warn_unused simdjson_really_inline simdjson_result<bool> value_iterator::has_next_element() noexcept {
  assert_at_next();

<<<<<<< HEAD
  const uint8_t *json;
  logger::log_event(*this, "has_next_element");
  SIMDJSON_TRY( _json_iter->try_return_current_and_advance().get(json) )
  switch (*json) {
=======
  logger::log_event(*this, "has_next_element");
  switch (*_json_iter->return_current_and_advance()) {
>>>>>>> 47a62db5
    case ']':
      logger::log_end_value(*_json_iter, "array");
      SIMDJSON_TRY( end_container() );
      return false;
    case ',':
      SIMDJSON_TRY( _json_iter->require_tokens(1) );
      _json_iter->descend_to(depth()+1);
      return true;
    default:
      return report_error(TAPE_ERROR, "Missing comma between array elements");
  }
}

simdjson_warn_unused simdjson_really_inline simdjson_result<std::string_view> value_iterator::get_string() noexcept {
  return get_raw_json_string().unescape(*_json_iter);
}
simdjson_warn_unused simdjson_really_inline simdjson_result<raw_json_string> value_iterator::get_raw_json_string() noexcept {
  auto json = peek_scalar("string");
  if (*json != '"') { return incorrect_type_error("Not a string"); }
  advance_scalar("string");
  return raw_json_string(json+1);
}
simdjson_warn_unused simdjson_really_inline simdjson_result<uint64_t> value_iterator::get_uint64() noexcept {
  auto result = numberparsing::parse_unsigned(peek_non_root_scalar("uint64"));
  if(result.error() != INCORRECT_TYPE) { advance_non_root_scalar("uint64"); }
  return result;
}
simdjson_warn_unused simdjson_really_inline simdjson_result<int64_t> value_iterator::get_int64() noexcept {
  auto result = numberparsing::parse_integer(peek_non_root_scalar("int64"));
  if(result.error() != INCORRECT_TYPE) { advance_non_root_scalar("int64"); }
  return result;
}
simdjson_warn_unused simdjson_really_inline simdjson_result<double> value_iterator::get_double() noexcept {
  auto result = numberparsing::parse_double(peek_non_root_scalar("double"));
  if(result.error() != INCORRECT_TYPE) { advance_non_root_scalar("double"); }
  return result;
}
simdjson_warn_unused simdjson_really_inline simdjson_result<bool> value_iterator::get_bool() noexcept {
<<<<<<< HEAD
  auto result = parse_bool(peek_start_length(), peek_non_root_scalar("bool"));
  if(result.error() != INCORRECT_TYPE) { advance_non_root_scalar("bool"); }
  return result;
}

simdjson_really_inline simdjson_result<bool> value_iterator::parse_bool(uint32_t max_len, const uint8_t *json) const noexcept {
  if (max_len >= 4) {
    if (!atomparsing::str4ncmp(json, "true")) {
      if (max_len == 4 || jsoncharutils::is_structural_or_whitespace(json[4])) {
        return simdjson_result<bool>(true);
      }
    } else if (!atomparsing::str4ncmp(json, "fals") && max_len >= 5 && json[4] == 'e') {
      if (max_len == 5 || jsoncharutils::is_structural_or_whitespace(json[5])) {
        return simdjson_result<bool>(false);
      }
    }
  }
  return incorrect_type_error("Not a boolean");
}
simdjson_really_inline bool value_iterator::is_null() noexcept {
  auto result = parse_null(peek_start_length(), peek_non_root_scalar("null"));
  if(result) { advance_non_root_scalar("null"); }
  return result;
}

simdjson_really_inline bool value_iterator::parse_null(uint32_t max_len, const uint8_t *json) const noexcept {
  if (max_len >= 4) {
    if (!atomparsing::str4ncmp(json, "null")) {
      if (max_len == 4 || jsoncharutils::is_structural_or_whitespace(json[4])) {
        return true;
      }
    };
  }
  return false;
=======
  auto result = parse_bool(peek_non_root_scalar("bool"));
  if(result.error() != INCORRECT_TYPE) { advance_non_root_scalar("bool"); }
  return result;
}
simdjson_really_inline bool value_iterator::is_null() noexcept {
  auto result = parse_null(peek_non_root_scalar("null"));
  if(result) { advance_non_root_scalar("null"); }
  return result;
>>>>>>> 47a62db5
}

constexpr const uint32_t MAX_INT_LENGTH = 1024;

simdjson_warn_unused simdjson_really_inline simdjson_result<std::string_view> value_iterator::get_root_string() noexcept {
  return get_string();
}
simdjson_warn_unused simdjson_really_inline simdjson_result<raw_json_string> value_iterator::get_root_raw_json_string() noexcept {
  return get_raw_json_string();
}
simdjson_warn_unused simdjson_really_inline simdjson_result<uint64_t> value_iterator::get_root_uint64() noexcept {
  auto max_len = peek_start_length();
  auto json = peek_root_scalar("uint64");
<<<<<<< HEAD
  auto result = numberparsing::parse_unsigned(json, json+max_len);
=======
  uint8_t tmpbuf[20+1]; // <20 digits> is the longest possible unsigned integer
  if (!_json_iter->copy_to_buffer(json, max_len, tmpbuf)) {
    logger::log_error(*_json_iter, start_position(), depth(), "Root number more than 20 characters");
    return NUMBER_ERROR;
  }
  auto result = numberparsing::parse_unsigned(tmpbuf);
>>>>>>> 47a62db5
  if(result.error() != INCORRECT_TYPE) { advance_root_scalar("uint64"); }
  return result;
}
simdjson_warn_unused simdjson_really_inline simdjson_result<int64_t> value_iterator::get_root_int64() noexcept {
  auto max_len = peek_start_length();
  auto json = peek_root_scalar("int64");
<<<<<<< HEAD
  auto result = numberparsing::parse_integer(json, json+max_len);
=======
  uint8_t tmpbuf[20+1]; // -<19 digits> is the longest possible integer
  if (!_json_iter->copy_to_buffer(json, max_len, tmpbuf)) {
    logger::log_error(*_json_iter, start_position(), depth(), "Root number more than 20 characters");
    return NUMBER_ERROR;
  }

  auto result = numberparsing::parse_integer(tmpbuf);
>>>>>>> 47a62db5
  if(result.error() != INCORRECT_TYPE) { advance_root_scalar("int64"); }
  return result;
}
simdjson_warn_unused simdjson_really_inline simdjson_result<double> value_iterator::get_root_double() noexcept {
  auto max_len = peek_start_length();
  auto json = peek_root_scalar("double");
<<<<<<< HEAD
  auto result = numberparsing::parse_double(json, json+max_len);
=======
  // Per https://www.exploringbinary.com/maximum-number-of-decimal-digits-in-binary-floating-point-numbers/,
  // 1074 is the maximum number of significant fractional digits. Add 8 more digits for the biggest
  // number: -0.<fraction>e-308.
  uint8_t tmpbuf[1074+8+1];
  if (!_json_iter->copy_to_buffer(json, max_len, tmpbuf)) {
    logger::log_error(*_json_iter, start_position(), depth(), "Root number more than 1082 characters");
    return NUMBER_ERROR;
  }
  auto result = numberparsing::parse_double(tmpbuf);
>>>>>>> 47a62db5
  if(result.error() != INCORRECT_TYPE) { advance_root_scalar("double"); }
  return result;
}
simdjson_warn_unused simdjson_really_inline simdjson_result<bool> value_iterator::get_root_bool() noexcept {
<<<<<<< HEAD
  auto result = parse_bool(peek_start_length(), peek_root_scalar("bool"));
  if(result.error() != INCORRECT_TYPE) { advance_root_scalar("bool"); }
  return result;
}
simdjson_really_inline bool value_iterator::is_root_null() noexcept {
  auto result = parse_null(peek_start_length(), peek_root_scalar("null"));
=======
  auto max_len = peek_start_length();
  auto json = peek_root_scalar("bool");
  uint8_t tmpbuf[5+1];
  if (!_json_iter->copy_to_buffer(json, max_len, tmpbuf)) { return incorrect_type_error("Not a boolean"); }
  advance_root_scalar("bool");
  return parse_bool(tmpbuf);
}
simdjson_really_inline bool value_iterator::is_root_null() noexcept {
  auto max_len = peek_start_length();
  auto json = peek_root_scalar("null");
  auto result = (max_len >= 4 && !atomparsing::str4ncmp(json, "null") &&
         (max_len == 4 || jsoncharutils::is_structural_or_whitespace(json[5])));
>>>>>>> 47a62db5
  if(result) { advance_root_scalar("null"); }
  return result;
}

simdjson_warn_unused simdjson_really_inline error_code value_iterator::skip_child() noexcept {
  SIMDJSON_ASSUME( _json_iter->token._position > _start_position );
  SIMDJSON_ASSUME( _json_iter->_depth >= _depth );

  return _json_iter->skip_child(depth());
}

simdjson_really_inline value_iterator value_iterator::child() const noexcept {
  assert_at_child();
  return { _json_iter, depth()+1, _json_iter->token.position() };
}

// GCC 7 warns when the first line of this function is inlined away into oblivion due to the caller
// relating depth and iterator depth, which is a desired effect. It does not happen if is_open is
// marked non-inline.
SIMDJSON_PUSH_DISABLE_WARNINGS
SIMDJSON_DISABLE_STRICT_OVERFLOW_WARNING
simdjson_really_inline bool value_iterator::is_open() const noexcept {
  return _json_iter->depth() >= depth();
}
SIMDJSON_POP_DISABLE_WARNINGS

<<<<<<< HEAD
simdjson_really_inline bool value_iterator::at_end_of_input_buffer() const noexcept {
  return _json_iter->at_end_of_input_buffer();
=======
simdjson_really_inline bool value_iterator::at_end() const noexcept {
  return _json_iter->at_end();
>>>>>>> 47a62db5
}

simdjson_really_inline bool value_iterator::at_start() const noexcept {
  return _json_iter->token.position() == start_position();
}

simdjson_really_inline bool value_iterator::at_first_field() const noexcept {
  SIMDJSON_ASSUME( _json_iter->token._position > _start_position );
  return _json_iter->token.position() == start_position() + 1;
}

simdjson_really_inline void value_iterator::abandon() noexcept {
  _json_iter->abandon();
}

simdjson_warn_unused simdjson_really_inline depth_t value_iterator::depth() const noexcept {
  return _depth;
}
simdjson_warn_unused simdjson_really_inline error_code value_iterator::error() const noexcept {
  return _json_iter->error;
}
simdjson_warn_unused simdjson_really_inline uint8_t *&value_iterator::string_buf_loc() noexcept {
  return _json_iter->string_buf_loc();
}
simdjson_warn_unused simdjson_really_inline const json_iterator &value_iterator::json_iter() const noexcept {
  return *_json_iter;
}
simdjson_warn_unused simdjson_really_inline json_iterator &value_iterator::json_iter() noexcept {
  return *_json_iter;
}

simdjson_really_inline const uint8_t *value_iterator::peek_start() const noexcept {
<<<<<<< HEAD
  auto result = _json_iter->peek(start_position());
  return result;
}
simdjson_really_inline uint32_t value_iterator::peek_start_length() const noexcept {
  auto result = _json_iter->peek_length(start_position());
  return result;
=======
  return _json_iter->peek(start_position());
}
simdjson_really_inline uint32_t value_iterator::peek_start_length() const noexcept {
  return _json_iter->peek_length(start_position());
>>>>>>> 47a62db5
}

simdjson_really_inline const uint8_t *value_iterator::peek_scalar(const char *type) noexcept {
  logger::log_value(*_json_iter, start_position(), depth(), type);
  // If we're not at the position anymore, we don't want to advance the cursor.
  if (!is_at_start()) { return peek_start(); }

  // Get the JSON and advance the cursor, decreasing depth to signify that we have retrieved the value.
  assert_at_start();
  return _json_iter->peek();
}

simdjson_really_inline void value_iterator::advance_scalar(const char *type) noexcept {
  logger::log_value(*_json_iter, start_position(), depth(), type);
  // If we're not at the position anymore, we don't want to advance the cursor.
  if (!is_at_start()) { return; }

  // Get the JSON and advance the cursor, decreasing depth to signify that we have retrieved the value.
  assert_at_start();
  _json_iter->return_current_and_advance();
  _json_iter->ascend_to(depth()-1);
}

simdjson_really_inline error_code value_iterator::start_container(uint8_t start_char, const char *incorrect_type_message, const char *type) noexcept {
  logger::log_start_value(*_json_iter, start_position(), depth(), type);
  // If we're not at the position anymore, we don't want to advance the cursor.
  const uint8_t *json;
  if (!is_at_start()) {
#ifdef SIMDJSON_DEVELOPMENT_CHECKS
    if (!is_at_iterator_start()) { return OUT_OF_ORDER_ITERATION; }
#endif
    json = peek_start();
    if (*json != start_char) { return incorrect_type_error(incorrect_type_message); }
  } else {
    assert_at_start();
    /**
     * We should be prudent. Let us peek. If it is not the right type, we
     * return an error. Only once we have determined that we have the right
     * type are we allowed to advance!
     */
    json = _json_iter->peek();
    if (*json != start_char) { return incorrect_type_error(incorrect_type_message); }
    _json_iter->return_current_and_advance();
  }


  return SUCCESS;
}


simdjson_really_inline const uint8_t *value_iterator::peek_root_scalar(const char *type) noexcept {
  logger::log_value(*_json_iter, start_position(), depth(), type);
  if (!is_at_start()) { return peek_start(); }

  assert_at_root();
  return _json_iter->peek();
}
simdjson_really_inline const uint8_t *value_iterator::peek_non_root_scalar(const char *type) noexcept {
<<<<<<< HEAD

=======
>>>>>>> 47a62db5
  logger::log_value(*_json_iter, start_position(), depth(), type);
  if (!is_at_start()) { return peek_start(); }

  assert_at_non_root_start();
  return _json_iter->peek();
}

simdjson_really_inline void value_iterator::advance_root_scalar(const char *type) noexcept {
  logger::log_value(*_json_iter, start_position(), depth(), type);
  if (!is_at_start()) { return; }

  assert_at_root();
  _json_iter->return_current_and_advance();
  _json_iter->ascend_to(depth()-1);
}
simdjson_really_inline void value_iterator::advance_non_root_scalar(const char *type) noexcept {
  logger::log_value(*_json_iter, start_position(), depth(), type);
  if (!is_at_start()) { return; }

  assert_at_non_root_start();
  _json_iter->return_current_and_advance();
  _json_iter->ascend_to(depth()-1);
}

simdjson_really_inline error_code value_iterator::incorrect_type_error(const char *message) const noexcept {
  logger::log_error(*_json_iter, start_position(), depth(), message);
  return INCORRECT_TYPE;
}

simdjson_really_inline error_code value_iterator::error_unless_more_tokens(uint32_t tokens) const noexcept {
  if ((position() + tokens) > end_of_input_buffer_position()) {
    return _json_iter->report_error(TAPE_ERROR, "Document ended early");
  }
  return SUCCESS;
}

simdjson_really_inline bool value_iterator::is_at_start() const noexcept {
  return position() == start_position();
}

simdjson_really_inline simdjson_result<bool> value_iterator::is_at_key() const noexcept {
  // Keys are at the same depth as the object.
  // Note here that we could be safer and check that we are within an object,
  // but we do not.
  if(_depth == _json_iter->_depth) {
    // If it is at a key, we need 3 more tokens, but if it is not at a key, then a single
    // token would suffice (i.e., '}').
    SIMDJSON_TRY( _json_iter->require_tokens(1) );

    return *_json_iter->peek() == '"';
  }
  return false;
}

simdjson_really_inline bool value_iterator::is_at_iterator_start() const noexcept {
  // We can legitimately be either at the first value ([1]), or after the array if it's empty ([]).
  auto delta = position() - start_position();
  return delta == 1 || delta == 2;
}

inline void value_iterator::assert_at_start() const noexcept {
  SIMDJSON_ASSUME( _json_iter->token._position == _start_position );
  SIMDJSON_ASSUME( _json_iter->_depth == _depth );
  SIMDJSON_ASSUME( _depth > 0 );
}

inline void value_iterator::assert_at_container_start() const noexcept {
  SIMDJSON_ASSUME( _json_iter->token._position == _start_position + 1 );
  SIMDJSON_ASSUME( _json_iter->_depth == _depth );
  SIMDJSON_ASSUME( _depth > 0 );
}

inline void value_iterator::assert_at_next() const noexcept {
  SIMDJSON_ASSUME( _json_iter->token._position > _start_position );
  SIMDJSON_ASSUME( _json_iter->_depth == _depth );
  SIMDJSON_ASSUME( _depth > 0 );
}

simdjson_really_inline void value_iterator::move_at_start() noexcept {
  _json_iter->_depth = _depth;
  _json_iter->token.set_position(_start_position);
}

simdjson_really_inline void value_iterator::move_at_container_start() noexcept {
  _json_iter->_depth = _depth;
  _json_iter->token.set_position(_start_position + 1);
}

simdjson_really_inline simdjson_result<bool> value_iterator::reset_array() noexcept {
  move_at_container_start();
  return started_array();
}

simdjson_really_inline simdjson_result<bool> value_iterator::reset_object() noexcept {
  move_at_container_start();
  return started_object();
}

inline void value_iterator::assert_at_child() const noexcept {
  SIMDJSON_ASSUME( _json_iter->token._position > _start_position );
  SIMDJSON_ASSUME( _json_iter->_depth == _depth + 1 );
  SIMDJSON_ASSUME( _depth > 0 );
}

inline void value_iterator::assert_at_root() const noexcept {
  assert_at_start();
  SIMDJSON_ASSUME( _depth == 1 );
}

inline void value_iterator::assert_at_non_root_start() const noexcept {
  assert_at_start();
  SIMDJSON_ASSUME( _depth > 1 );
}

inline void value_iterator::assert_is_valid() const noexcept {
  SIMDJSON_ASSUME( _json_iter != nullptr );
}

simdjson_really_inline bool value_iterator::is_valid() const noexcept {
  return _json_iter != nullptr;
}

simdjson_really_inline simdjson_result<json_type> value_iterator::type() const noexcept {
  switch (*peek_start()) {
    case '{':
      return json_type::object;
    case '[':
      return json_type::array;
    case '"':
      return json_type::string;
    case 'n':
      return json_type::null;
    case 't': case 'f':
      return json_type::boolean;
    case '-':
    case '0': case '1': case '2': case '3': case '4':
    case '5': case '6': case '7': case '8': case '9':
      return json_type::number;
    default:
      return TAPE_ERROR;
  }
}

simdjson_really_inline token_position value_iterator::start_position() const noexcept {
  return _start_position;
}

simdjson_really_inline token_position value_iterator::position() const noexcept {
  return _json_iter->position();
}

<<<<<<< HEAD
simdjson_really_inline token_position value_iterator::end_of_input_buffer_position() const noexcept {
  return _json_iter->end_of_input_buffer_position();
=======
simdjson_really_inline token_position value_iterator::end_position() const noexcept {
  return _json_iter->end_position();
>>>>>>> 47a62db5
}

simdjson_really_inline token_position value_iterator::last_position() const noexcept {
  return _json_iter->last_position();
}

simdjson_really_inline error_code value_iterator::report_error(error_code error, const char *message) noexcept {
  return _json_iter->report_error(error, message);
}

} // namespace ondemand
} // namespace SIMDJSON_IMPLEMENTATION
} // namespace simdjson

namespace simdjson {

simdjson_really_inline simdjson_result<SIMDJSON_IMPLEMENTATION::ondemand::value_iterator>::simdjson_result(SIMDJSON_IMPLEMENTATION::ondemand::value_iterator &&value) noexcept
    : implementation_simdjson_result_base<SIMDJSON_IMPLEMENTATION::ondemand::value_iterator>(std::forward<SIMDJSON_IMPLEMENTATION::ondemand::value_iterator>(value)) {}
simdjson_really_inline simdjson_result<SIMDJSON_IMPLEMENTATION::ondemand::value_iterator>::simdjson_result(error_code error) noexcept
    : implementation_simdjson_result_base<SIMDJSON_IMPLEMENTATION::ondemand::value_iterator>(error) {}

} // namespace simdjson<|MERGE_RESOLUTION|>--- conflicted
+++ resolved
@@ -32,11 +32,8 @@
     end_container();
     return false;
   }
-<<<<<<< HEAD
   SIMDJSON_TRY( _json_iter->require_tokens(3) ); // Make sure we have three tokens: "x" : value
   logger::log_start_value(*_json_iter, "object");
-=======
->>>>>>> 47a62db5
   return true;
 }
 
@@ -52,17 +49,10 @@
 }
 
 simdjson_warn_unused simdjson_really_inline error_code value_iterator::end_container() noexcept {
-<<<<<<< HEAD
 #if SIMDJSON_CHECK_EOF
     if (depth() > 1 && at_end_of_input_buffer()) { return report_error(INCOMPLETE_ARRAY_OR_OBJECT, "missing parent ] or }"); }
     // if (depth() <= 1 && !at_end_of_input_buffer()) { return report_error(INCOMPLETE_ARRAY_OR_OBJECT, "missing [ or { at start"); }
 #endif // SIMDJSON_CHECK_EOF
-=======
-#if __SIMDJSON_CHECK_EOF
-    if (depth() > 1 && at_end()) { return report_error(INCOMPLETE_ARRAY_OR_OBJECT, "missing parent ] or }"); }
-    // if (depth() <= 1 && !at_end()) { return report_error(INCOMPLETE_ARRAY_OR_OBJECT, "missing [ or { at start"); }
-#endif // __SIMDJSON_CHECK_EOF
->>>>>>> 47a62db5
     _json_iter->ascend_to(depth()-1);
     return SUCCESS;
 }
@@ -70,11 +60,8 @@
 simdjson_warn_unused simdjson_really_inline simdjson_result<bool> value_iterator::has_next_field() noexcept {
   assert_at_next();
 
-<<<<<<< HEAD
   SIMDJSON_TRY( error_unless_more_tokens() );
 
-=======
->>>>>>> 47a62db5
   // It's illegal to call this unless there are more tokens: anything that ends in } or ] is
   // obligated to verify there are more tokens if they are not the top level.
   switch (*_json_iter->return_current_and_advance()) {
@@ -361,10 +348,7 @@
 simdjson_warn_unused simdjson_really_inline error_code value_iterator::field_value() noexcept {
   assert_at_next();
 
-<<<<<<< HEAD
   // started_object() and has_next_field() already checked that we have a : and a value token
-=======
->>>>>>> 47a62db5
   if (*_json_iter->return_current_and_advance() != ':') { return report_error(TAPE_ERROR, "Missing colon in object field"); }
   _json_iter->descend_to(depth()+1);
   return SUCCESS;
@@ -418,15 +402,10 @@
 simdjson_warn_unused simdjson_really_inline simdjson_result<bool> value_iterator::has_next_element() noexcept {
   assert_at_next();
 
-<<<<<<< HEAD
   const uint8_t *json;
   logger::log_event(*this, "has_next_element");
   SIMDJSON_TRY( _json_iter->try_return_current_and_advance().get(json) )
   switch (*json) {
-=======
-  logger::log_event(*this, "has_next_element");
-  switch (*_json_iter->return_current_and_advance()) {
->>>>>>> 47a62db5
     case ']':
       logger::log_end_value(*_json_iter, "array");
       SIMDJSON_TRY( end_container() );
@@ -465,7 +444,6 @@
   return result;
 }
 simdjson_warn_unused simdjson_really_inline simdjson_result<bool> value_iterator::get_bool() noexcept {
-<<<<<<< HEAD
   auto result = parse_bool(peek_start_length(), peek_non_root_scalar("bool"));
   if(result.error() != INCORRECT_TYPE) { advance_non_root_scalar("bool"); }
   return result;
@@ -500,16 +478,6 @@
     };
   }
   return false;
-=======
-  auto result = parse_bool(peek_non_root_scalar("bool"));
-  if(result.error() != INCORRECT_TYPE) { advance_non_root_scalar("bool"); }
-  return result;
-}
-simdjson_really_inline bool value_iterator::is_null() noexcept {
-  auto result = parse_null(peek_non_root_scalar("null"));
-  if(result) { advance_non_root_scalar("null"); }
-  return result;
->>>>>>> 47a62db5
 }
 
 constexpr const uint32_t MAX_INT_LENGTH = 1024;
@@ -523,77 +491,31 @@
 simdjson_warn_unused simdjson_really_inline simdjson_result<uint64_t> value_iterator::get_root_uint64() noexcept {
   auto max_len = peek_start_length();
   auto json = peek_root_scalar("uint64");
-<<<<<<< HEAD
   auto result = numberparsing::parse_unsigned(json, json+max_len);
-=======
-  uint8_t tmpbuf[20+1]; // <20 digits> is the longest possible unsigned integer
-  if (!_json_iter->copy_to_buffer(json, max_len, tmpbuf)) {
-    logger::log_error(*_json_iter, start_position(), depth(), "Root number more than 20 characters");
-    return NUMBER_ERROR;
-  }
-  auto result = numberparsing::parse_unsigned(tmpbuf);
->>>>>>> 47a62db5
   if(result.error() != INCORRECT_TYPE) { advance_root_scalar("uint64"); }
   return result;
 }
 simdjson_warn_unused simdjson_really_inline simdjson_result<int64_t> value_iterator::get_root_int64() noexcept {
   auto max_len = peek_start_length();
   auto json = peek_root_scalar("int64");
-<<<<<<< HEAD
   auto result = numberparsing::parse_integer(json, json+max_len);
-=======
-  uint8_t tmpbuf[20+1]; // -<19 digits> is the longest possible integer
-  if (!_json_iter->copy_to_buffer(json, max_len, tmpbuf)) {
-    logger::log_error(*_json_iter, start_position(), depth(), "Root number more than 20 characters");
-    return NUMBER_ERROR;
-  }
-
-  auto result = numberparsing::parse_integer(tmpbuf);
->>>>>>> 47a62db5
   if(result.error() != INCORRECT_TYPE) { advance_root_scalar("int64"); }
   return result;
 }
 simdjson_warn_unused simdjson_really_inline simdjson_result<double> value_iterator::get_root_double() noexcept {
   auto max_len = peek_start_length();
   auto json = peek_root_scalar("double");
-<<<<<<< HEAD
   auto result = numberparsing::parse_double(json, json+max_len);
-=======
-  // Per https://www.exploringbinary.com/maximum-number-of-decimal-digits-in-binary-floating-point-numbers/,
-  // 1074 is the maximum number of significant fractional digits. Add 8 more digits for the biggest
-  // number: -0.<fraction>e-308.
-  uint8_t tmpbuf[1074+8+1];
-  if (!_json_iter->copy_to_buffer(json, max_len, tmpbuf)) {
-    logger::log_error(*_json_iter, start_position(), depth(), "Root number more than 1082 characters");
-    return NUMBER_ERROR;
-  }
-  auto result = numberparsing::parse_double(tmpbuf);
->>>>>>> 47a62db5
   if(result.error() != INCORRECT_TYPE) { advance_root_scalar("double"); }
   return result;
 }
 simdjson_warn_unused simdjson_really_inline simdjson_result<bool> value_iterator::get_root_bool() noexcept {
-<<<<<<< HEAD
   auto result = parse_bool(peek_start_length(), peek_root_scalar("bool"));
   if(result.error() != INCORRECT_TYPE) { advance_root_scalar("bool"); }
   return result;
 }
 simdjson_really_inline bool value_iterator::is_root_null() noexcept {
   auto result = parse_null(peek_start_length(), peek_root_scalar("null"));
-=======
-  auto max_len = peek_start_length();
-  auto json = peek_root_scalar("bool");
-  uint8_t tmpbuf[5+1];
-  if (!_json_iter->copy_to_buffer(json, max_len, tmpbuf)) { return incorrect_type_error("Not a boolean"); }
-  advance_root_scalar("bool");
-  return parse_bool(tmpbuf);
-}
-simdjson_really_inline bool value_iterator::is_root_null() noexcept {
-  auto max_len = peek_start_length();
-  auto json = peek_root_scalar("null");
-  auto result = (max_len >= 4 && !atomparsing::str4ncmp(json, "null") &&
-         (max_len == 4 || jsoncharutils::is_structural_or_whitespace(json[5])));
->>>>>>> 47a62db5
   if(result) { advance_root_scalar("null"); }
   return result;
 }
@@ -620,13 +542,8 @@
 }
 SIMDJSON_POP_DISABLE_WARNINGS
 
-<<<<<<< HEAD
 simdjson_really_inline bool value_iterator::at_end_of_input_buffer() const noexcept {
   return _json_iter->at_end_of_input_buffer();
-=======
-simdjson_really_inline bool value_iterator::at_end() const noexcept {
-  return _json_iter->at_end();
->>>>>>> 47a62db5
 }
 
 simdjson_really_inline bool value_iterator::at_start() const noexcept {
@@ -659,19 +576,12 @@
 }
 
 simdjson_really_inline const uint8_t *value_iterator::peek_start() const noexcept {
-<<<<<<< HEAD
   auto result = _json_iter->peek(start_position());
   return result;
 }
 simdjson_really_inline uint32_t value_iterator::peek_start_length() const noexcept {
   auto result = _json_iter->peek_length(start_position());
   return result;
-=======
-  return _json_iter->peek(start_position());
-}
-simdjson_really_inline uint32_t value_iterator::peek_start_length() const noexcept {
-  return _json_iter->peek_length(start_position());
->>>>>>> 47a62db5
 }
 
 simdjson_really_inline const uint8_t *value_iterator::peek_scalar(const char *type) noexcept {
@@ -730,10 +640,6 @@
   return _json_iter->peek();
 }
 simdjson_really_inline const uint8_t *value_iterator::peek_non_root_scalar(const char *type) noexcept {
-<<<<<<< HEAD
-
-=======
->>>>>>> 47a62db5
   logger::log_value(*_json_iter, start_position(), depth(), type);
   if (!is_at_start()) { return peek_start(); }
 
@@ -885,13 +791,8 @@
   return _json_iter->position();
 }
 
-<<<<<<< HEAD
 simdjson_really_inline token_position value_iterator::end_of_input_buffer_position() const noexcept {
   return _json_iter->end_of_input_buffer_position();
-=======
-simdjson_really_inline token_position value_iterator::end_position() const noexcept {
-  return _json_iter->end_position();
->>>>>>> 47a62db5
 }
 
 simdjson_really_inline token_position value_iterator::last_position() const noexcept {
