namespace simdjson {
namespace SIMDJSON_IMPLEMENTATION {
namespace ondemand {

simdjson_really_inline value_iterator::value_iterator(
  json_iterator *json_iter,
  depth_t depth,
  token_position start_position
) noexcept : _json_iter{json_iter}, _depth{depth}, _start_position{start_position}
{
}

simdjson_warn_unused simdjson_really_inline simdjson_result<bool> value_iterator::start_object() noexcept {
  SIMDJSON_TRY( start_container('{', "Not an object", "object") );
  return started_object();
}

simdjson_warn_unused simdjson_really_inline simdjson_result<bool> value_iterator::start_root_object() noexcept {
<<<<<<< HEAD
  SIMDJSON_TRY( start_container('{', "Not an object", "object") );
  return started_root_object();
=======
  bool result;
  SIMDJSON_TRY( start_object().get(result) );
  if (*_json_iter->peek_last() != '}') {
    return _json_iter->report_error(TAPE_ERROR, "object invalid: { at beginning of document unmatched by } at end of document");
  }
  return result;
>>>>>>> e5d0e921
}

simdjson_warn_unused simdjson_really_inline simdjson_result<bool> value_iterator::started_object() noexcept {
  assert_at_container_start();
#ifdef SIMDJSON_DEVELOPMENT_CHECKS
  _json_iter->set_start_position(_depth, start_position());
#endif
  SIMDJSON_TRY( _json_iter->require_tokens(1) );
  if (*_json_iter->peek() == '}') {
    logger::log_value(*_json_iter, "empty object");
    _json_iter->return_current_and_advance();
    end_container();
    return false;
  }
<<<<<<< HEAD
=======
  SIMDJSON_TRY( _json_iter->require_tokens(3) ); // Make sure we have three tokens: "x" : value
>>>>>>> e5d0e921
  return true;
}

simdjson_warn_unused simdjson_really_inline simdjson_result<bool> value_iterator::started_root_object() noexcept {
  if (*_json_iter->peek_last() != '}') {
    return report_error(INCOMPLETE_ARRAY_OR_OBJECT, "missing } at end");
  }
  return started_object();
}

simdjson_warn_unused simdjson_really_inline error_code value_iterator::end_container() noexcept {
#if __SIMDJSON_CHECK_EOF
    if (depth() > 1 && at_end()) { return report_error(INCOMPLETE_ARRAY_OR_OBJECT, "missing parent ] or }"); }
    // if (depth() <= 1 && !at_end()) { return report_error(INCOMPLETE_ARRAY_OR_OBJECT, "missing [ or { at start"); }
#endif // __SIMDJSON_CHECK_EOF
    _json_iter->ascend_to(depth()-1);
    return SUCCESS;
}

simdjson_warn_unused simdjson_really_inline simdjson_result<bool> value_iterator::has_next_field() noexcept {
  assert_at_next();

<<<<<<< HEAD
  // It's illegal to call this unless there are more tokens: anything that ends in } or ] is
  // obligated to verify there are more tokens if they are not the top level.
  switch (*_json_iter->return_current_and_advance()) {
=======
  SIMDJSON_TRY( error_unless_more_tokens() );
  switch (*_json_iter->advance()) {
>>>>>>> e5d0e921
    case '}':
      logger::log_end_value(*_json_iter, "object");
      SIMDJSON_TRY( end_container() );
      return false;
    case ',':
      SIMDJSON_TRY( error_unless_more_tokens(3) ); // Make sure we have three tokens: "x" : value
      return true;
    default:
      return report_error(TAPE_ERROR, "Missing comma between object fields");
  }
}

simdjson_warn_unused simdjson_really_inline simdjson_result<bool> value_iterator::find_field_raw(const std::string_view key) noexcept {
  error_code error;
  bool has_value;
  //
  // Initially, the object can be in one of a few different places:
  //
  // 1. The start of the object, at the first field:
  //
  //    ```
  //    { "a": [ 1, 2 ], "b": [ 3, 4 ] }
  //      ^ (depth 2, index 1)
  //    ```
  if (at_first_field()) {
    has_value = true;

  //
  // 2. When a previous search did not yield a value or the object is empty:
  //
  //    ```
  //    { "a": [ 1, 2 ], "b": [ 3, 4 ] }
  //                                     ^ (depth 0)
  //    { }
  //        ^ (depth 0, index 2)
  //    ```
  //
  } else if (!is_open()) {
#ifdef SIMDJSON_DEVELOPMENT_CHECKS
    // If we're past the end of the object, we're being iterated out of order.
    // Note: this isn't perfect detection. It's possible the user is inside some other object; if so,
    // this object iterator will blithely scan that object for fields.
    if (_json_iter->depth() < depth() - 1) { return OUT_OF_ORDER_ITERATION; }
#endif
    return false;

  // 3. When a previous search found a field or an iterator yielded a value:
  //
  //    ```
  //    // When a field was not fully consumed (or not even touched at all)
  //    { "a": [ 1, 2 ], "b": [ 3, 4 ] }
  //           ^ (depth 2)
  //    // When a field was fully consumed
  //    { "a": [ 1, 2 ], "b": [ 3, 4 ] }
  //                   ^ (depth 1)
  //    // When the last field was fully consumed
  //    { "a": [ 1, 2 ], "b": [ 3, 4 ] }
  //                                   ^ (depth 1)
  //    ```
  //
  } else {
    if ((error = skip_child() )) { abandon(); return error; }
    if ((error = has_next_field().get(has_value) )) { abandon(); return error; }
#ifdef SIMDJSON_DEVELOPMENT_CHECKS
    if (_json_iter->start_position(_depth) != start_position()) { return OUT_OF_ORDER_ITERATION; }
#endif
  }
  while (has_value) {
    // Get the key and colon, stopping at the value.
    raw_json_string actual_key;
    // size_t max_key_length = _json_iter->peek_length() - 2; // -2 for the two quotes
    // field_key() advances the pointer and checks that '"' is found (corresponding to a key).
    // The depth is left unchanged by field_key().
    if ((error = field_key().get(actual_key) )) { abandon(); return error; };
    // field_value() will advance and check that we find a ':' separating the
    // key and the value. It will also increment the depth by one.
    if ((error = field_value() )) { abandon(); return error; }
    // If it matches, stop and return
    // We could do it this way if we wanted to allow arbitrary
    // key content (including escaped quotes).
    //if (actual_key.unsafe_is_equal(max_key_length, key)) {
    // Instead we do the following which may trigger buffer overruns if the
    // user provides an adversarial key (containing a well placed unescaped quote
    // character and being longer than the number of bytes remaining in the JSON
    // input).
    if (actual_key.unsafe_is_equal(key)) {
      logger::log_event(*this, "match", key, -2);
      // If we return here, then we return while pointing at the ':' that we just checked.
      return true;
    }

    // No match: skip the value and see if , or } is next
    logger::log_event(*this, "no match", key, -2);
    // The call to skip_child is meant to skip over the value corresponding to the key.
    // After skip_child(), we are right before the next comma (',') or the final brace ('}').
    SIMDJSON_TRY( skip_child() ); // Skip the value entirely
    // The has_next_field() advances the pointer and check that either ',' or '}' is found.
    // It returns true if ',' is found, false otherwise. If anything other than ',' or '}' is found,
    // then we are in error and we abort.
    if ((error = has_next_field().get(has_value) )) { abandon(); return error; }
  }

  // If the loop ended, we're out of fields to look at.
  return false;
}

simdjson_warn_unused simdjson_really_inline simdjson_result<bool> value_iterator::find_field_unordered_raw(const std::string_view key) noexcept {
  /**
   * When find_field_unordered_raw is called, we can either be pointing at the
   * first key, pointing outside (at the closing brace) or if a key was matched
   * we can be either pointing right afterthe ':' right before the value (that we need skip),
   * or we may have consumed the value and we might be at a comma or at the
   * final brace (ready for a call to has_next_field()).
   */
  error_code error;
  bool has_value;

  // First, we scan from that point to the end.
  // If we don't find a match, we may loop back around, and scan from the beginning to that point.
  token_position search_start = _json_iter->position();

  // We want to know whether we need to go back to the beginning.
  bool at_first = at_first_field();
  ///////////////
  // Initially, the object can be in one of a few different places:
  //
  // 1. At the first key:
  //
  //    ```
  //    { "a": [ 1, 2 ], "b": [ 3, 4 ] }
  //      ^ (depth 2, index 1)
  //    ```
  //
  if (at_first) {
    has_value = true;

  // 2. When a previous search did not yield a value or the object is empty:
  //
  //    ```
  //    { "a": [ 1, 2 ], "b": [ 3, 4 ] }
  //                                     ^ (depth 0)
  //    { }
  //        ^ (depth 0, index 2)
  //    ```
  //
  } else if (!is_open()) {

#ifdef SIMDJSON_DEVELOPMENT_CHECKS
    // If we're past the end of the object, we're being iterated out of order.
    // Note: this isn't perfect detection. It's possible the user is inside some other object; if so,
    // this object iterator will blithely scan that object for fields.
    if (_json_iter->depth() < depth() - 1) { return OUT_OF_ORDER_ITERATION; }
#endif
    SIMDJSON_TRY(reset_object().get(has_value));
    at_first = true;
<<<<<<< HEAD
=======
    SIMDJSON_TRY( started_object().get(has_value) );
>>>>>>> e5d0e921
  // 3. When a previous search found a field or an iterator yielded a value:
  //
  //    ```
  //    // When a field was not fully consumed (or not even touched at all)
  //    { "a": [ 1, 2 ], "b": [ 3, 4 ] }
  //           ^ (depth 2)
  //    // When a field was fully consumed
  //    { "a": [ 1, 2 ], "b": [ 3, 4 ] }
  //                   ^ (depth 1)
  //    // When the last field was fully consumed
  //    { "a": [ 1, 2 ], "b": [ 3, 4 ] }
  //                                   ^ (depth 1)
  //    ```
  //
  } else {
    // If someone queried a key but they not did access the value, then we are left pointing
    // at the ':' and we need to move forward through the value... If the value was
    // processed then skip_child() does not move the iterator (but may adjust the depth).
    if ((error = skip_child() )) { abandon(); return error; }
    search_start = _json_iter->position();
    if ((error = has_next_field().get(has_value) )) { abandon(); return error; }
#ifdef SIMDJSON_DEVELOPMENT_CHECKS
    if (_json_iter->start_position(_depth) != start_position()) { return OUT_OF_ORDER_ITERATION; }
#endif
  }

  // After initial processing, we will be in one of two states:
  //
  // ```
  // // At the beginning of a field
  // { "a": [ 1, 2 ], "b": [ 3, 4 ] }
  //   ^ (depth 1)
  // { "a": [ 1, 2 ], "b": [ 3, 4 ] }
  //                  ^ (depth 1)
  // // At the end of the object
  // { "a": [ 1, 2 ], "b": [ 3, 4 ] }
  //                                  ^ (depth 0)
  // ```
  //
  // Next, we find a match starting from the current position.
  while (has_value) {
    SIMDJSON_ASSUME( _json_iter->_depth == _depth ); // We must be at the start of a field

    // Get the key and colon, stopping at the value.
    raw_json_string actual_key;
    // size_t max_key_length = _json_iter->peek_length() - 2; // -2 for the two quotes
    // field_key() advances the pointer and checks that '"' is found (corresponding to a key).
    // The depth is left unchanged by field_key().
    if ((error = field_key().get(actual_key) )) { abandon(); return error; };
    // field_value() will advance and check that we find a ':' separating the
    // key and the value. It will also increment the depth by one.
    if ((error = field_value() )) { abandon(); return error; }

    // If it matches, stop and return
    // We could do it this way if we wanted to allow arbitrary
    // key content (including escaped quotes).
    // if (actual_key.unsafe_is_equal(max_key_length, key)) {
    // Instead we do the following which may trigger buffer overruns if the
    // user provides an adversarial key (containing a well placed unescaped quote
    // character and being longer than the number of bytes remaining in the JSON
    // input).
    if (actual_key.unsafe_is_equal(key)) {
      logger::log_event(*this, "match", key, -2);
      // If we return here, then we return while pointing at the ':' that we just checked.
      return true;
    }

    // No match: skip the value and see if , or } is next
    logger::log_event(*this, "no match", key, -2);
    // The call to skip_child is meant to skip over the value corresponding to the key.
    // After skip_child(), we are right before the next comma (',') or the final brace ('}').
    SIMDJSON_TRY( skip_child() );
    // The has_next_field() advances the pointer and check that either ',' or '}' is found.
    // It returns true if ',' is found, false otherwise. If anything other than ',' or '}' is found,
    // then we are in error and we abort.
    if ((error = has_next_field().get(has_value) )) { abandon(); return error; }
  }
  // Performance note: it maybe wasteful to rewind to the beginning when there might be
  // no other query following. Indeed, it would require reskipping the whole object.
  // Instead, you can just stay where you are. If there is a new query, there is always time
  // to rewind.
  if(at_first) { return false; }

  // If we reach the end without finding a match, search the rest of the fields starting at the
  // beginning of the object.
  // (We have already run through the object before, so we've already validated its structure. We
  // don't check errors in this bit.)
<<<<<<< HEAD
  SIMDJSON_TRY(reset_object().get(has_value));
=======
  _json_iter->reenter_child(start_position() + 1, _depth);

  SIMDJSON_TRY( started_object().get(has_value) );
>>>>>>> e5d0e921
  while (true) {
    SIMDJSON_ASSUME(has_value); // we should reach search_start before ever reaching the end of the object
    SIMDJSON_ASSUME( _json_iter->_depth == _depth ); // We must be at the start of a field

    // Get the key and colon, stopping at the value.
    raw_json_string actual_key;
    // size_t max_key_length = _json_iter->peek_length() - 2; // -2 for the two quotes
    // field_key() advances the pointer and checks that '"' is found (corresponding to a key).
    // The depth is left unchanged by field_key().
    error = field_key().get(actual_key); SIMDJSON_ASSUME(!error);
    // field_value() will advance and check that we find a ':' separating the
    // key and the value.  It will also increment the depth by one.
    error = field_value(); SIMDJSON_ASSUME(!error);

    // If it matches, stop and return
    // We could do it this way if we wanted to allow arbitrary
    // key content (including escaped quotes).
    // if (actual_key.unsafe_is_equal(max_key_length, key)) {
    // Instead we do the following which may trigger buffer overruns if the
    // user provides an adversarial key (containing a well placed unescaped quote
    // character and being longer than the number of bytes remaining in the JSON
    // input).
    if (actual_key.unsafe_is_equal(key)) {
      logger::log_event(*this, "match", key, -2);
      // If we return here, then we return while pointing at the ':' that we just checked.
      return true;
    }

    // No match: skip the value and see if , or } is next
    logger::log_event(*this, "no match", key, -2);
    // The call to skip_child is meant to skip over the value corresponding to the key.
    // After skip_child(), we are right before the next comma (',') or the final brace ('}').
    SIMDJSON_TRY( skip_child() );
    // If we reached the end of the key-value pair we started from, then we know
    // that the key is not there so we return false. We are either right before
    // the next comma or the final brace.
    if(_json_iter->position() == search_start) { return false; }
    // The has_next_field() advances the pointer and check that either ',' or '}' is found.
    // It returns true if ',' is found, false otherwise. If anything other than ',' or '}' is found,
    // then we are in error and we abort.
    error = has_next_field().get(has_value); SIMDJSON_ASSUME(!error);
    // If we make the mistake of exiting here, then we could be left pointing at a key
    // in the middle of an object. That's not an allowable state.
  }
  // If the loop ended, we're out of fields to look at. The program should
  // never reach this point.
  return false;
}

simdjson_warn_unused simdjson_really_inline simdjson_result<raw_json_string> value_iterator::field_key() noexcept {
  assert_at_next();

<<<<<<< HEAD
  const uint8_t *key = _json_iter->return_current_and_advance();
  if (*(key++) != '"') { return report_error(TAPE_ERROR, "Object key is not a string"); }
=======
  // started_object() and has_next_field() already checked that we have a key
  const uint8_t *key = _json_iter->advance();
  if (*(key++) != '"') { return _json_iter->report_error(TAPE_ERROR, "Object key is not a string"); }
>>>>>>> e5d0e921
  return raw_json_string(key);
}

simdjson_warn_unused simdjson_really_inline error_code value_iterator::field_value() noexcept {
  assert_at_next();

<<<<<<< HEAD
  if (*_json_iter->return_current_and_advance() != ':') { return report_error(TAPE_ERROR, "Missing colon in object field"); }
=======
  // started_object() and has_next_field() already checked that we have a : and a value token
  if (*_json_iter->advance() != ':') { return _json_iter->report_error(TAPE_ERROR, "Missing colon in object field"); }
>>>>>>> e5d0e921
  _json_iter->descend_to(depth()+1);
  return SUCCESS;
}

simdjson_warn_unused simdjson_really_inline simdjson_result<bool> value_iterator::start_array() noexcept {
  SIMDJSON_TRY( start_container('[', "Not an array", "array") );
  return started_array();
}

simdjson_warn_unused simdjson_really_inline simdjson_result<bool> value_iterator::start_root_array() noexcept {
  SIMDJSON_TRY( start_container('[', "Not an array", "array") );
  return started_root_array();
}

inline std::string value_iterator::to_string() const noexcept {
  auto answer = std::string("value_iterator [ depth : ") + std::to_string(_depth) + std::string(", ");
  if(_json_iter != nullptr) { answer +=  _json_iter->to_string(); }
  answer += std::string(" ]");
  return answer;
}

simdjson_warn_unused simdjson_really_inline simdjson_result<bool> value_iterator::started_array() noexcept {
  assert_at_container_start();
  SIMDJSON_TRY( _json_iter->require_tokens(1) );
  if (*_json_iter->peek() == ']') {
    logger::log_value(*_json_iter, "empty array");
    _json_iter->return_current_and_advance();
    SIMDJSON_TRY( end_container() );
    return false;
  }
  _json_iter->descend_to(depth()+1);
#ifdef SIMDJSON_DEVELOPMENT_CHECKS
  _json_iter->set_start_position(_depth, start_position());
#endif
  return true;
}

simdjson_warn_unused simdjson_really_inline simdjson_result<bool> value_iterator::started_root_array() noexcept {
  if (*_json_iter->peek_last() != ']') {
    return report_error(INCOMPLETE_ARRAY_OR_OBJECT, "missing ] at end");
  }
  return started_array();
}

simdjson_warn_unused simdjson_really_inline simdjson_result<bool> value_iterator::has_next_element() noexcept {
  assert_at_next();

<<<<<<< HEAD
  logger::log_event(*this, "has_next_element");
  switch (*_json_iter->return_current_and_advance()) {
=======
  const uint8_t *json;
  logger::log_event(*this, "has_next_element");
  SIMDJSON_TRY( _json_iter->try_advance().get(json) )
  switch (*json) {
>>>>>>> e5d0e921
    case ']':
      logger::log_end_value(*_json_iter, "array");
      SIMDJSON_TRY( end_container() );
      return false;
    case ',':
      SIMDJSON_TRY( _json_iter->require_tokens(1) );
      _json_iter->descend_to(depth()+1);
      return true;
    default:
      return report_error(TAPE_ERROR, "Missing comma between array elements");
  }
}

simdjson_warn_unused simdjson_really_inline simdjson_result<bool> value_iterator::parse_bool(const uint8_t *json) const noexcept {
  auto not_true = atomparsing::str4ncmp(json, "true");
  auto not_false = atomparsing::str4ncmp(json, "fals") | (json[4] ^ 'e');
  bool error = (not_true && not_false) || jsoncharutils::is_not_structural_or_whitespace(json[not_true ? 5 : 4]);
  if (error) { return incorrect_type_error("Not a boolean"); }
  return simdjson_result<bool>(!not_true);
}
simdjson_really_inline bool value_iterator::parse_null(const uint8_t *json) const noexcept {
  return !atomparsing::str4ncmp(json, "null") && jsoncharutils::is_structural_or_whitespace(json[4]);
}

simdjson_warn_unused simdjson_really_inline simdjson_result<std::string_view> value_iterator::get_string() noexcept {
  return get_raw_json_string().unescape(_json_iter->string_buf_loc());
}
simdjson_warn_unused simdjson_really_inline simdjson_result<raw_json_string> value_iterator::get_raw_json_string() noexcept {
  auto json = peek_scalar("string");
  if (*json != '"') { return incorrect_type_error("Not a string"); }
  advance_scalar("string");
  return raw_json_string(json+1);
}
simdjson_warn_unused simdjson_really_inline simdjson_result<uint64_t> value_iterator::get_uint64() noexcept {
  auto result = numberparsing::parse_unsigned(peek_non_root_scalar("uint64"));
  if(result.error() != INCORRECT_TYPE) { advance_non_root_scalar("uint64"); }
  return result;
}
simdjson_warn_unused simdjson_really_inline simdjson_result<int64_t> value_iterator::get_int64() noexcept {
  auto result = numberparsing::parse_integer(peek_non_root_scalar("int64"));
  if(result.error() != INCORRECT_TYPE) { advance_non_root_scalar("int64"); }
  return result;
}
simdjson_warn_unused simdjson_really_inline simdjson_result<double> value_iterator::get_double() noexcept {
  auto result = numberparsing::parse_double(peek_non_root_scalar("double"));
  if(result.error() != INCORRECT_TYPE) { advance_non_root_scalar("double"); }
  return result;
}
simdjson_warn_unused simdjson_really_inline simdjson_result<bool> value_iterator::get_bool() noexcept {
  auto result = parse_bool(peek_non_root_scalar("bool"));
  if(result.error() != INCORRECT_TYPE) { advance_non_root_scalar("bool"); }
  return result;
}
simdjson_really_inline bool value_iterator::is_null() noexcept {
  auto result = parse_null(peek_non_root_scalar("null"));
  if(result) { advance_non_root_scalar("null"); }
  return result;
}

constexpr const uint32_t MAX_INT_LENGTH = 1024;

simdjson_warn_unused simdjson_really_inline simdjson_result<std::string_view> value_iterator::get_root_string() noexcept {
  return get_string();
}
simdjson_warn_unused simdjson_really_inline simdjson_result<raw_json_string> value_iterator::get_root_raw_json_string() noexcept {
  return get_raw_json_string();
}
simdjson_warn_unused simdjson_really_inline simdjson_result<uint64_t> value_iterator::get_root_uint64() noexcept {
  auto max_len = peek_start_length();
  auto json = peek_root_scalar("uint64");
  uint8_t tmpbuf[20+1]; // <20 digits> is the longest possible unsigned integer
  if (!_json_iter->copy_to_buffer(json, max_len, tmpbuf)) {
    logger::log_error(*_json_iter, start_position(), depth(), "Root number more than 20 characters");
    return NUMBER_ERROR;
  }
<<<<<<< HEAD
  auto result = numberparsing::parse_unsigned(tmpbuf);
  if(result.error() != INCORRECT_TYPE) { advance_root_scalar("uint64"); }
  return result;
=======
  return numberparsing::parse_unsigned(tmpbuf);
>>>>>>> e5d0e921
}
simdjson_warn_unused simdjson_really_inline simdjson_result<int64_t> value_iterator::get_root_int64() noexcept {
  auto max_len = peek_start_length();
  auto json = peek_root_scalar("int64");
  uint8_t tmpbuf[20+1]; // -<19 digits> is the longest possible integer
  if (!_json_iter->copy_to_buffer(json, max_len, tmpbuf)) {
    logger::log_error(*_json_iter, start_position(), depth(), "Root number more than 20 characters");
    return NUMBER_ERROR;
  }
<<<<<<< HEAD

  auto result = numberparsing::parse_integer(tmpbuf);
  if(result.error() != INCORRECT_TYPE) { advance_root_scalar("int64"); }
  return result;
}
simdjson_warn_unused simdjson_really_inline simdjson_result<double> value_iterator::get_root_double() noexcept {
  auto max_len = peek_start_length();
  auto json = peek_root_scalar("double");
=======
  return numberparsing::parse_integer(tmpbuf);
}
simdjson_warn_unused simdjson_really_inline simdjson_result<double> value_iterator::get_root_double() noexcept {
  auto max_len = peek_start_length();
  auto json = advance_root_scalar("double");
>>>>>>> e5d0e921
  // Per https://www.exploringbinary.com/maximum-number-of-decimal-digits-in-binary-floating-point-numbers/,
  // 1074 is the maximum number of significant fractional digits. Add 8 more digits for the biggest
  // number: -0.<fraction>e-308.
  uint8_t tmpbuf[1074+8+1];
  if (!_json_iter->copy_to_buffer(json, max_len, tmpbuf)) {
    logger::log_error(*_json_iter, start_position(), depth(), "Root number more than 1082 characters");
    return NUMBER_ERROR;
  }
<<<<<<< HEAD
  auto result = numberparsing::parse_double(tmpbuf);
  if(result.error() != INCORRECT_TYPE) { advance_root_scalar("double"); }
  return result;
=======
  return numberparsing::parse_double(tmpbuf);
>>>>>>> e5d0e921
}
simdjson_warn_unused simdjson_really_inline simdjson_result<bool> value_iterator::get_root_bool() noexcept {
  auto max_len = peek_start_length();
  auto json = peek_root_scalar("bool");
  uint8_t tmpbuf[5+1];
  if (!_json_iter->copy_to_buffer(json, max_len, tmpbuf)) { return incorrect_type_error("Not a boolean"); }
  advance_root_scalar("bool");
  return parse_bool(tmpbuf);
}
simdjson_really_inline bool value_iterator::is_root_null() noexcept {
  auto max_len = peek_start_length();
  auto json = peek_root_scalar("null");
  auto result = (max_len >= 4 && !atomparsing::str4ncmp(json, "null") &&
         (max_len == 4 || jsoncharutils::is_structural_or_whitespace(json[5])));
  if(result) { advance_root_scalar("null"); }
  return result;
}

simdjson_warn_unused simdjson_really_inline error_code value_iterator::skip_child() noexcept {
  SIMDJSON_ASSUME( _json_iter->token._position > _start_position );
  SIMDJSON_ASSUME( _json_iter->_depth >= _depth );

  return _json_iter->skip_child(depth());
}

simdjson_really_inline value_iterator value_iterator::child() const noexcept {
  assert_at_child();
  return { _json_iter, depth()+1, _json_iter->token.position() };
}

// GCC 7 warns when the first line of this function is inlined away into oblivion due to the caller
// relating depth and iterator depth, which is a desired effect. It does not happen if is_open is
// marked non-inline.
SIMDJSON_PUSH_DISABLE_WARNINGS
SIMDJSON_DISABLE_STRICT_OVERFLOW_WARNING
simdjson_really_inline bool value_iterator::is_open() const noexcept {
  return _json_iter->depth() >= depth();
}
SIMDJSON_POP_DISABLE_WARNINGS

simdjson_really_inline bool value_iterator::at_end() const noexcept {
  return _json_iter->at_end();
}

simdjson_really_inline bool value_iterator::at_start() const noexcept {
  return _json_iter->token.position() == start_position();
}

simdjson_really_inline bool value_iterator::at_first_field() const noexcept {
  SIMDJSON_ASSUME( _json_iter->token._position > _start_position );
  return _json_iter->token.position() == start_position() + 1;
}

simdjson_really_inline void value_iterator::abandon() noexcept {
  _json_iter->abandon();
}

simdjson_warn_unused simdjson_really_inline depth_t value_iterator::depth() const noexcept {
  return _depth;
}
simdjson_warn_unused simdjson_really_inline error_code value_iterator::error() const noexcept {
  return _json_iter->error;
}
simdjson_warn_unused simdjson_really_inline uint8_t *&value_iterator::string_buf_loc() noexcept {
  return _json_iter->string_buf_loc();
}
simdjson_warn_unused simdjson_really_inline const json_iterator &value_iterator::json_iter() const noexcept {
  return *_json_iter;
}
simdjson_warn_unused simdjson_really_inline json_iterator &value_iterator::json_iter() noexcept {
  return *_json_iter;
}

simdjson_really_inline const uint8_t *value_iterator::peek_start() const noexcept {
  return _json_iter->peek(start_position());
}
simdjson_really_inline uint32_t value_iterator::peek_start_length() const noexcept {
  return _json_iter->peek_length(start_position());
}

<<<<<<< HEAD
simdjson_really_inline const uint8_t *value_iterator::peek_scalar(const char *type) noexcept {
=======
simdjson_really_inline const uint8_t *value_iterator::advance_start(const char *type) noexcept {
>>>>>>> e5d0e921
  logger::log_value(*_json_iter, start_position(), depth(), type);
  // If we're not at the position anymore, we don't want to advance the cursor.
  if (!is_at_start()) { return peek_start(); }

  // Get the JSON and advance the cursor, decreasing depth to signify that we have retrieved the value.
  assert_at_start();
  return _json_iter->peek();
}

simdjson_really_inline void value_iterator::advance_scalar(const char *type) noexcept {
  logger::log_value(*_json_iter, start_position(), depth(), type);
  // If we're not at the position anymore, we don't want to advance the cursor.
  if (!is_at_start()) { return; }

  // Get the JSON and advance the cursor, decreasing depth to signify that we have retrieved the value.
  assert_at_start();
  _json_iter->return_current_and_advance();
  _json_iter->ascend_to(depth()-1);
}
<<<<<<< HEAD
=======
simdjson_really_inline error_code value_iterator::advance_container_start(const char *type, const uint8_t *&json) noexcept {
  logger::log_start_value(*_json_iter, start_position(), depth(), type);
>>>>>>> e5d0e921

simdjson_really_inline error_code value_iterator::start_container(uint8_t start_char, const char *incorrect_type_message, const char *type) noexcept {
  logger::log_start_value(*_json_iter, start_position(), depth(), type);
  // If we're not at the position anymore, we don't want to advance the cursor.
  const uint8_t *json;
  if (!is_at_start()) {
#ifdef SIMDJSON_DEVELOPMENT_CHECKS
    if (!is_at_iterator_start()) { return OUT_OF_ORDER_ITERATION; }
#endif
    json = peek_start();
    if (*json != start_char) { return incorrect_type_error(incorrect_type_message); }
  } else {
    assert_at_start();
    /**
     * We should be prudent. Let us peek. If it is not the right type, we
     * return an error. Only once we have determined that we have the right
     * type are we allowed to advance!
     */
    json = _json_iter->peek();
    if (*json != start_char) { return incorrect_type_error(incorrect_type_message); }
    _json_iter->return_current_and_advance();
  }

<<<<<<< HEAD

  return SUCCESS;
}


simdjson_really_inline const uint8_t *value_iterator::peek_root_scalar(const char *type) noexcept {
=======
  // Get the JSON and advance the cursor
  assert_at_start();
  json = _json_iter->advance();
  return SUCCESS;
}

simdjson_really_inline const uint8_t *value_iterator::advance_root_scalar(const char *type) noexcept {
>>>>>>> e5d0e921
  logger::log_value(*_json_iter, start_position(), depth(), type);
  if (!is_at_start()) { return peek_start(); }

  assert_at_root();
  return _json_iter->peek();
}
<<<<<<< HEAD
simdjson_really_inline const uint8_t *value_iterator::peek_non_root_scalar(const char *type) noexcept {
=======
simdjson_really_inline const uint8_t *value_iterator::advance_non_root_scalar(const char *type) noexcept {
>>>>>>> e5d0e921
  logger::log_value(*_json_iter, start_position(), depth(), type);
  if (!is_at_start()) { return peek_start(); }

  assert_at_non_root_start();
  return _json_iter->peek();
}

simdjson_really_inline void value_iterator::advance_root_scalar(const char *type) noexcept {
  logger::log_value(*_json_iter, start_position(), depth(), type);
  if (!is_at_start()) { return; }

  assert_at_root();
  _json_iter->return_current_and_advance();
  _json_iter->ascend_to(depth()-1);
}
simdjson_really_inline void value_iterator::advance_non_root_scalar(const char *type) noexcept {
  logger::log_value(*_json_iter, start_position(), depth(), type);
  if (!is_at_start()) { return; }

  assert_at_non_root_start();
  _json_iter->return_current_and_advance();
  _json_iter->ascend_to(depth()-1);
}

simdjson_really_inline error_code value_iterator::incorrect_type_error(const char *message) const noexcept {
  logger::log_error(*_json_iter, start_position(), depth(), message);
  return INCORRECT_TYPE;
}

simdjson_really_inline error_code value_iterator::error_unless_more_tokens(uint32_t tokens) const noexcept {
  if ((position() + tokens) > end_position()) {
    return _json_iter->report_error(TAPE_ERROR, "Document ended early");
  }
  return SUCCESS;
}

simdjson_really_inline bool value_iterator::is_at_start() const noexcept {
  return position() == start_position();
}
<<<<<<< HEAD

simdjson_really_inline bool value_iterator::is_at_key() const noexcept {
  // Keys are at the same depth as the object.
  // Note here that we could be safer and check that we are within an object,
  // but we do not.
  return _depth == _json_iter->_depth && *_json_iter->peek() == '"';
=======
simdjson_really_inline bool value_iterator::is_at_container_start() const noexcept {
  return position() == start_position() + 1;
>>>>>>> e5d0e921
}

simdjson_really_inline bool value_iterator::is_at_iterator_start() const noexcept {
  // We can legitimately be either at the first value ([1]), or after the array if it's empty ([]).
  auto delta = position() - start_position();
  return delta == 1 || delta == 2;
}

inline void value_iterator::assert_at_start() const noexcept {
  SIMDJSON_ASSUME( _json_iter->token._position == _start_position );
  SIMDJSON_ASSUME( _json_iter->_depth == _depth );
  SIMDJSON_ASSUME( _depth > 0 );
}

inline void value_iterator::assert_at_container_start() const noexcept {
  SIMDJSON_ASSUME( _json_iter->token._position == _start_position + 1 );
  SIMDJSON_ASSUME( _json_iter->_depth == _depth );
  SIMDJSON_ASSUME( _depth > 0 );
}

inline void value_iterator::assert_at_next() const noexcept {
  SIMDJSON_ASSUME( _json_iter->token._position > _start_position );
  SIMDJSON_ASSUME( _json_iter->_depth == _depth );
  SIMDJSON_ASSUME( _depth > 0 );
}

simdjson_really_inline void value_iterator::move_at_start() noexcept {
  _json_iter->_depth = _depth;
  _json_iter->token.set_position(_start_position);
}

<<<<<<< HEAD
simdjson_really_inline void value_iterator::move_at_container_start() noexcept {
  _json_iter->_depth = _depth;
  _json_iter->token.set_position(_start_position + 1);
}

simdjson_really_inline simdjson_result<bool> value_iterator::reset_array() noexcept {
  move_at_container_start();
  return started_array();
}

simdjson_really_inline simdjson_result<bool> value_iterator::reset_object() noexcept {
  move_at_container_start();
  return started_object();
=======
simdjson_really_inline void value_iterator::enter_at_container_start() noexcept {
  _json_iter->_depth = _depth + 1;
  _json_iter->token._position = _start_position + 1;
}

simdjson_really_inline void value_iterator::move_at_start() noexcept {
    _json_iter->_depth = _depth;
  _json_iter->token._position = _start_position;
>>>>>>> e5d0e921
}

inline void value_iterator::assert_at_child() const noexcept {
  SIMDJSON_ASSUME( _json_iter->token._position > _start_position );
  SIMDJSON_ASSUME( _json_iter->_depth == _depth + 1 );
  SIMDJSON_ASSUME( _depth > 0 );
}

inline void value_iterator::assert_at_root() const noexcept {
  assert_at_start();
  SIMDJSON_ASSUME( _depth == 1 );
}

inline void value_iterator::assert_at_non_root_start() const noexcept {
  assert_at_start();
  SIMDJSON_ASSUME( _depth > 1 );
}

inline void value_iterator::assert_is_valid() const noexcept {
  SIMDJSON_ASSUME( _json_iter != nullptr );
}

simdjson_really_inline bool value_iterator::is_valid() const noexcept {
  return _json_iter != nullptr;
}

simdjson_really_inline simdjson_result<json_type> value_iterator::type() const noexcept {
  switch (*peek_start()) {
    case '{':
      return json_type::object;
    case '[':
      return json_type::array;
    case '"':
      return json_type::string;
    case 'n':
      return json_type::null;
    case 't': case 'f':
      return json_type::boolean;
    case '-':
    case '0': case '1': case '2': case '3': case '4':
    case '5': case '6': case '7': case '8': case '9':
      return json_type::number;
    default:
      return TAPE_ERROR;
  }
}

simdjson_really_inline token_position value_iterator::start_position() const noexcept {
  return _start_position;
}

simdjson_really_inline token_position value_iterator::position() const noexcept {
  return _json_iter->position();
}

simdjson_really_inline token_position value_iterator::end_position() const noexcept {
  return _json_iter->end_position();
}

simdjson_really_inline token_position value_iterator::last_position() const noexcept {
  return _json_iter->last_position();
}

simdjson_really_inline error_code value_iterator::report_error(error_code error, const char *message) noexcept {
  return _json_iter->report_error(error, message);
}

} // namespace ondemand
} // namespace SIMDJSON_IMPLEMENTATION
} // namespace simdjson

namespace simdjson {

simdjson_really_inline simdjson_result<SIMDJSON_IMPLEMENTATION::ondemand::value_iterator>::simdjson_result(SIMDJSON_IMPLEMENTATION::ondemand::value_iterator &&value) noexcept
    : implementation_simdjson_result_base<SIMDJSON_IMPLEMENTATION::ondemand::value_iterator>(std::forward<SIMDJSON_IMPLEMENTATION::ondemand::value_iterator>(value)) {}
simdjson_really_inline simdjson_result<SIMDJSON_IMPLEMENTATION::ondemand::value_iterator>::simdjson_result(error_code error) noexcept
    : implementation_simdjson_result_base<SIMDJSON_IMPLEMENTATION::ondemand::value_iterator>(error) {}

} // namespace simdjson<|MERGE_RESOLUTION|>--- conflicted
+++ resolved
@@ -16,17 +16,8 @@
 }
 
 simdjson_warn_unused simdjson_really_inline simdjson_result<bool> value_iterator::start_root_object() noexcept {
-<<<<<<< HEAD
   SIMDJSON_TRY( start_container('{', "Not an object", "object") );
   return started_root_object();
-=======
-  bool result;
-  SIMDJSON_TRY( start_object().get(result) );
-  if (*_json_iter->peek_last() != '}') {
-    return _json_iter->report_error(TAPE_ERROR, "object invalid: { at beginning of document unmatched by } at end of document");
-  }
-  return result;
->>>>>>> e5d0e921
 }
 
 simdjson_warn_unused simdjson_really_inline simdjson_result<bool> value_iterator::started_object() noexcept {
@@ -41,10 +32,7 @@
     end_container();
     return false;
   }
-<<<<<<< HEAD
-=======
   SIMDJSON_TRY( _json_iter->require_tokens(3) ); // Make sure we have three tokens: "x" : value
->>>>>>> e5d0e921
   return true;
 }
 
@@ -67,14 +55,11 @@
 simdjson_warn_unused simdjson_really_inline simdjson_result<bool> value_iterator::has_next_field() noexcept {
   assert_at_next();
 
-<<<<<<< HEAD
+  SIMDJSON_TRY( error_unless_more_tokens() );
+
   // It's illegal to call this unless there are more tokens: anything that ends in } or ] is
   // obligated to verify there are more tokens if they are not the top level.
   switch (*_json_iter->return_current_and_advance()) {
-=======
-  SIMDJSON_TRY( error_unless_more_tokens() );
-  switch (*_json_iter->advance()) {
->>>>>>> e5d0e921
     case '}':
       logger::log_end_value(*_json_iter, "object");
       SIMDJSON_TRY( end_container() );
@@ -230,10 +215,6 @@
 #endif
     SIMDJSON_TRY(reset_object().get(has_value));
     at_first = true;
-<<<<<<< HEAD
-=======
-    SIMDJSON_TRY( started_object().get(has_value) );
->>>>>>> e5d0e921
   // 3. When a previous search found a field or an iterator yielded a value:
   //
   //    ```
@@ -321,13 +302,7 @@
   // beginning of the object.
   // (We have already run through the object before, so we've already validated its structure. We
   // don't check errors in this bit.)
-<<<<<<< HEAD
   SIMDJSON_TRY(reset_object().get(has_value));
-=======
-  _json_iter->reenter_child(start_position() + 1, _depth);
-
-  SIMDJSON_TRY( started_object().get(has_value) );
->>>>>>> e5d0e921
   while (true) {
     SIMDJSON_ASSUME(has_value); // we should reach search_start before ever reaching the end of the object
     SIMDJSON_ASSUME( _json_iter->_depth == _depth ); // We must be at the start of a field
@@ -380,26 +355,17 @@
 simdjson_warn_unused simdjson_really_inline simdjson_result<raw_json_string> value_iterator::field_key() noexcept {
   assert_at_next();
 
-<<<<<<< HEAD
+  // started_object() and has_next_field() already checked that we have a key
   const uint8_t *key = _json_iter->return_current_and_advance();
   if (*(key++) != '"') { return report_error(TAPE_ERROR, "Object key is not a string"); }
-=======
-  // started_object() and has_next_field() already checked that we have a key
-  const uint8_t *key = _json_iter->advance();
-  if (*(key++) != '"') { return _json_iter->report_error(TAPE_ERROR, "Object key is not a string"); }
->>>>>>> e5d0e921
   return raw_json_string(key);
 }
 
 simdjson_warn_unused simdjson_really_inline error_code value_iterator::field_value() noexcept {
   assert_at_next();
 
-<<<<<<< HEAD
+  // started_object() and has_next_field() already checked that we have a : and a value token
   if (*_json_iter->return_current_and_advance() != ':') { return report_error(TAPE_ERROR, "Missing colon in object field"); }
-=======
-  // started_object() and has_next_field() already checked that we have a : and a value token
-  if (*_json_iter->advance() != ':') { return _json_iter->report_error(TAPE_ERROR, "Missing colon in object field"); }
->>>>>>> e5d0e921
   _json_iter->descend_to(depth()+1);
   return SUCCESS;
 }
@@ -447,15 +413,10 @@
 simdjson_warn_unused simdjson_really_inline simdjson_result<bool> value_iterator::has_next_element() noexcept {
   assert_at_next();
 
-<<<<<<< HEAD
-  logger::log_event(*this, "has_next_element");
-  switch (*_json_iter->return_current_and_advance()) {
-=======
   const uint8_t *json;
   logger::log_event(*this, "has_next_element");
   SIMDJSON_TRY( _json_iter->try_advance().get(json) )
   switch (*json) {
->>>>>>> e5d0e921
     case ']':
       logger::log_end_value(*_json_iter, "array");
       SIMDJSON_TRY( end_container() );
@@ -531,13 +492,9 @@
     logger::log_error(*_json_iter, start_position(), depth(), "Root number more than 20 characters");
     return NUMBER_ERROR;
   }
-<<<<<<< HEAD
   auto result = numberparsing::parse_unsigned(tmpbuf);
   if(result.error() != INCORRECT_TYPE) { advance_root_scalar("uint64"); }
   return result;
-=======
-  return numberparsing::parse_unsigned(tmpbuf);
->>>>>>> e5d0e921
 }
 simdjson_warn_unused simdjson_really_inline simdjson_result<int64_t> value_iterator::get_root_int64() noexcept {
   auto max_len = peek_start_length();
@@ -547,7 +504,6 @@
     logger::log_error(*_json_iter, start_position(), depth(), "Root number more than 20 characters");
     return NUMBER_ERROR;
   }
-<<<<<<< HEAD
 
   auto result = numberparsing::parse_integer(tmpbuf);
   if(result.error() != INCORRECT_TYPE) { advance_root_scalar("int64"); }
@@ -556,13 +512,6 @@
 simdjson_warn_unused simdjson_really_inline simdjson_result<double> value_iterator::get_root_double() noexcept {
   auto max_len = peek_start_length();
   auto json = peek_root_scalar("double");
-=======
-  return numberparsing::parse_integer(tmpbuf);
-}
-simdjson_warn_unused simdjson_really_inline simdjson_result<double> value_iterator::get_root_double() noexcept {
-  auto max_len = peek_start_length();
-  auto json = advance_root_scalar("double");
->>>>>>> e5d0e921
   // Per https://www.exploringbinary.com/maximum-number-of-decimal-digits-in-binary-floating-point-numbers/,
   // 1074 is the maximum number of significant fractional digits. Add 8 more digits for the biggest
   // number: -0.<fraction>e-308.
@@ -571,13 +520,9 @@
     logger::log_error(*_json_iter, start_position(), depth(), "Root number more than 1082 characters");
     return NUMBER_ERROR;
   }
-<<<<<<< HEAD
   auto result = numberparsing::parse_double(tmpbuf);
   if(result.error() != INCORRECT_TYPE) { advance_root_scalar("double"); }
   return result;
-=======
-  return numberparsing::parse_double(tmpbuf);
->>>>>>> e5d0e921
 }
 simdjson_warn_unused simdjson_really_inline simdjson_result<bool> value_iterator::get_root_bool() noexcept {
   auto max_len = peek_start_length();
@@ -658,11 +603,7 @@
   return _json_iter->peek_length(start_position());
 }
 
-<<<<<<< HEAD
 simdjson_really_inline const uint8_t *value_iterator::peek_scalar(const char *type) noexcept {
-=======
-simdjson_really_inline const uint8_t *value_iterator::advance_start(const char *type) noexcept {
->>>>>>> e5d0e921
   logger::log_value(*_json_iter, start_position(), depth(), type);
   // If we're not at the position anymore, we don't want to advance the cursor.
   if (!is_at_start()) { return peek_start(); }
@@ -682,11 +623,6 @@
   _json_iter->return_current_and_advance();
   _json_iter->ascend_to(depth()-1);
 }
-<<<<<<< HEAD
-=======
-simdjson_really_inline error_code value_iterator::advance_container_start(const char *type, const uint8_t *&json) noexcept {
-  logger::log_start_value(*_json_iter, start_position(), depth(), type);
->>>>>>> e5d0e921
 
 simdjson_really_inline error_code value_iterator::start_container(uint8_t start_char, const char *incorrect_type_message, const char *type) noexcept {
   logger::log_start_value(*_json_iter, start_position(), depth(), type);
@@ -710,33 +646,19 @@
     _json_iter->return_current_and_advance();
   }
 
-<<<<<<< HEAD
 
   return SUCCESS;
 }
 
 
 simdjson_really_inline const uint8_t *value_iterator::peek_root_scalar(const char *type) noexcept {
-=======
-  // Get the JSON and advance the cursor
-  assert_at_start();
-  json = _json_iter->advance();
-  return SUCCESS;
-}
-
-simdjson_really_inline const uint8_t *value_iterator::advance_root_scalar(const char *type) noexcept {
->>>>>>> e5d0e921
   logger::log_value(*_json_iter, start_position(), depth(), type);
   if (!is_at_start()) { return peek_start(); }
 
   assert_at_root();
   return _json_iter->peek();
 }
-<<<<<<< HEAD
 simdjson_really_inline const uint8_t *value_iterator::peek_non_root_scalar(const char *type) noexcept {
-=======
-simdjson_really_inline const uint8_t *value_iterator::advance_non_root_scalar(const char *type) noexcept {
->>>>>>> e5d0e921
   logger::log_value(*_json_iter, start_position(), depth(), type);
   if (!is_at_start()) { return peek_start(); }
 
@@ -776,17 +698,12 @@
 simdjson_really_inline bool value_iterator::is_at_start() const noexcept {
   return position() == start_position();
 }
-<<<<<<< HEAD
 
 simdjson_really_inline bool value_iterator::is_at_key() const noexcept {
   // Keys are at the same depth as the object.
   // Note here that we could be safer and check that we are within an object,
   // but we do not.
   return _depth == _json_iter->_depth && *_json_iter->peek() == '"';
-=======
-simdjson_really_inline bool value_iterator::is_at_container_start() const noexcept {
-  return position() == start_position() + 1;
->>>>>>> e5d0e921
 }
 
 simdjson_really_inline bool value_iterator::is_at_iterator_start() const noexcept {
@@ -818,7 +735,6 @@
   _json_iter->token.set_position(_start_position);
 }
 
-<<<<<<< HEAD
 simdjson_really_inline void value_iterator::move_at_container_start() noexcept {
   _json_iter->_depth = _depth;
   _json_iter->token.set_position(_start_position + 1);
@@ -832,16 +748,6 @@
 simdjson_really_inline simdjson_result<bool> value_iterator::reset_object() noexcept {
   move_at_container_start();
   return started_object();
-=======
-simdjson_really_inline void value_iterator::enter_at_container_start() noexcept {
-  _json_iter->_depth = _depth + 1;
-  _json_iter->token._position = _start_position + 1;
-}
-
-simdjson_really_inline void value_iterator::move_at_start() noexcept {
-    _json_iter->_depth = _depth;
-  _json_iter->token._position = _start_position;
->>>>>>> e5d0e921
 }
 
 inline void value_iterator::assert_at_child() const noexcept {
