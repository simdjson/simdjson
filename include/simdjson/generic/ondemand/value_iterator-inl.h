--- conflicted
+++ resolved
@@ -27,13 +27,8 @@
 #endif
   if (*_json_iter->peek() == '}') {
     logger::log_value(*_json_iter, "empty object");
-<<<<<<< HEAD
-    _json_iter->advance();
+    _json_iter->return_current_and_advance();
     end_container();
-=======
-    _json_iter->return_current_and_advance();
-    _json_iter->ascend_to(depth()-1);
->>>>>>> 2dac3705
     return false;
   }
   return true;
@@ -58,13 +53,9 @@
 simdjson_warn_unused simdjson_really_inline simdjson_result<bool> value_iterator::has_next_field() noexcept {
   assert_at_next();
 
-<<<<<<< HEAD
   // It's illegal to call this unless there are more tokens: anything that ends in } or ] is
   // obligated to verify there are more tokens if they are not the top level.
-  switch (*_json_iter->advance()) {
-=======
   switch (*_json_iter->return_current_and_advance()) {
->>>>>>> 2dac3705
     case '}':
       logger::log_end_value(*_json_iter, "object");
       SIMDJSON_TRY( end_container() );
@@ -360,24 +351,15 @@
 simdjson_warn_unused simdjson_really_inline simdjson_result<raw_json_string> value_iterator::field_key() noexcept {
   assert_at_next();
 
-<<<<<<< HEAD
-  const uint8_t *key = _json_iter->advance();
+  const uint8_t *key = _json_iter->return_current_and_advance();
   if (*(key++) != '"') { return report_error(TAPE_ERROR, "Object key is not a string"); }
-=======
-  const uint8_t *key = _json_iter->return_current_and_advance();
-  if (*(key++) != '"') { return _json_iter->report_error(TAPE_ERROR, "Object key is not a string"); }
->>>>>>> 2dac3705
   return raw_json_string(key);
 }
 
 simdjson_warn_unused simdjson_really_inline error_code value_iterator::field_value() noexcept {
   assert_at_next();
 
-<<<<<<< HEAD
-  if (*_json_iter->advance() != ':') { return report_error(TAPE_ERROR, "Missing colon in object field"); }
-=======
-  if (*_json_iter->return_current_and_advance() != ':') { return _json_iter->report_error(TAPE_ERROR, "Missing colon in object field"); }
->>>>>>> 2dac3705
+  if (*_json_iter->return_current_and_advance() != ':') { return report_error(TAPE_ERROR, "Missing colon in object field"); }
   _json_iter->descend_to(depth()+1);
   return SUCCESS;
 }
@@ -403,13 +385,8 @@
   assert_at_container_start();
   if (*_json_iter->peek() == ']') {
     logger::log_value(*_json_iter, "empty array");
-<<<<<<< HEAD
-    _json_iter->advance();
+    _json_iter->return_current_and_advance();
     SIMDJSON_TRY( end_container() );
-=======
-    _json_iter->return_current_and_advance();
-    _json_iter->ascend_to(depth()-1);
->>>>>>> 2dac3705
     return false;
   }
   _json_iter->descend_to(depth()+1);
@@ -429,12 +406,8 @@
 simdjson_warn_unused simdjson_really_inline simdjson_result<bool> value_iterator::has_next_element() noexcept {
   assert_at_next();
 
-<<<<<<< HEAD
   logger::log_event(*this, "has_next_element");
-  switch (*_json_iter->advance()) {
-=======
   switch (*_json_iter->return_current_and_advance()) {
->>>>>>> 2dac3705
     case ']':
       logger::log_end_value(*_json_iter, "array");
       SIMDJSON_TRY( end_container() );
@@ -622,17 +595,10 @@
     json = peek_start();
   } else {
     assert_at_start();
-    json = _json_iter->advance();
-  }
-
-<<<<<<< HEAD
-  // Get the JSON and advance the cursor
+    json = _json_iter->return_current_and_advance();
+  }
+
   if (*json != start_char) { return incorrect_type_error(incorrect_type_message); }
-=======
-  // Get the JSON and advance the cursor, decreasing depth to signify that we have retrieved the value.
-  assert_at_start();
-  json = _json_iter->return_current_and_advance();
->>>>>>> 2dac3705
   return SUCCESS;
 }
 
