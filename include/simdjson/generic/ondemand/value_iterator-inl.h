namespace simdjson {
namespace SIMDJSON_IMPLEMENTATION {
namespace ondemand {

simdjson_really_inline value_iterator::value_iterator(
  json_iterator *json_iter,
  depth_t depth,
  token_position start_position
) noexcept : _json_iter{json_iter}, _depth{depth}, _start_position{start_position}
{
}

simdjson_warn_unused simdjson_really_inline simdjson_result<bool> value_iterator::start_object() noexcept {
  SIMDJSON_TRY( start_container('{', "Not an object", "object") );
  return started_object();
}

simdjson_warn_unused simdjson_really_inline simdjson_result<bool> value_iterator::start_root_object() noexcept {
<<<<<<< HEAD
  SIMDJSON_TRY( start_container('{', "Not an object", "object") );
  return started_root_object();
=======
  bool result;
  SIMDJSON_TRY( start_object().get(result) );
  if (*_json_iter->peek_last() != '}') {
    return _json_iter->report_error(TAPE_ERROR, "object invalid: { at beginning of document unmatched by } at end of document");
  }
  return result;
>>>>>>> 42a31ad0
}

simdjson_warn_unused simdjson_really_inline simdjson_result<bool> value_iterator::started_object() noexcept {
  assert_at_container_start();
<<<<<<< HEAD
#ifdef SIMDJSON_DEVELOPMENT_CHECKS
  _json_iter->set_start_position(_depth, start_position());
#endif
=======
  #ifdef SIMDJSON_DEVELOPMENT_CHECKS
  _json_iter->set_start_position(_depth, start_position());
  #endif
>>>>>>> 42a31ad0
  SIMDJSON_TRY( _json_iter->require_tokens(1) );
  if (*_json_iter->peek() == '}') {
    logger::log_value(*_json_iter, "empty object");
    _json_iter->return_current_and_advance();
    end_container();
    return false;
  }
  SIMDJSON_TRY( _json_iter->require_tokens(3) ); // Make sure we have three tokens: "x" : value
<<<<<<< HEAD
=======
  logger::log_start_value(*_json_iter, "object");
>>>>>>> 42a31ad0
  return true;
}

simdjson_warn_unused simdjson_really_inline simdjson_result<bool> value_iterator::started_root_object() noexcept {
  if (*_json_iter->peek_last() != '}') {
    return report_error(INCOMPLETE_ARRAY_OR_OBJECT, "missing } at end");
  }
  return started_object();
}

simdjson_warn_unused simdjson_really_inline error_code value_iterator::end_container() noexcept {
#if __SIMDJSON_CHECK_EOF
    if (depth() > 1 && at_end()) { return report_error(INCOMPLETE_ARRAY_OR_OBJECT, "missing parent ] or }"); }
    // if (depth() <= 1 && !at_end()) { return report_error(INCOMPLETE_ARRAY_OR_OBJECT, "missing [ or { at start"); }
#endif // __SIMDJSON_CHECK_EOF
    _json_iter->ascend_to(depth()-1);
    return SUCCESS;
}

simdjson_warn_unused simdjson_really_inline simdjson_result<bool> value_iterator::has_next_field() noexcept {
  assert_at_next();

  SIMDJSON_TRY( error_unless_more_tokens() );
<<<<<<< HEAD

  // It's illegal to call this unless there are more tokens: anything that ends in } or ] is
  // obligated to verify there are more tokens if they are not the top level.
  switch (*_json_iter->return_current_and_advance()) {
=======
  switch (*_json_iter->advance()) {
>>>>>>> 42a31ad0
    case '}':
      logger::log_end_value(*_json_iter, "object");
      SIMDJSON_TRY( end_container() );
      return false;
    case ',':
      SIMDJSON_TRY( error_unless_more_tokens(3) ); // Make sure we have three tokens: "x" : value
      return true;
    default:
      return report_error(TAPE_ERROR, "Missing comma between object fields");
  }
}

simdjson_warn_unused simdjson_really_inline simdjson_result<bool> value_iterator::find_field_raw(const std::string_view key) noexcept {
  error_code error;
  bool has_value;
  //
  // Initially, the object can be in one of a few different places:
  //
  // 1. The start of the object, at the first field:
  //
  //    ```
  //    { "a": [ 1, 2 ], "b": [ 3, 4 ] }
  //      ^ (depth 2, index 1)
  //    ```
  if (at_first_field()) {
    has_value = true;

  //
  // 2. When a previous search did not yield a value or the object is empty:
  //
  //    ```
  //    { "a": [ 1, 2 ], "b": [ 3, 4 ] }
  //                                     ^ (depth 0)
  //    { }
  //        ^ (depth 0, index 2)
  //    ```
  //
  } else if (!is_open()) {
#ifdef SIMDJSON_DEVELOPMENT_CHECKS
    // If we're past the end of the object, we're being iterated out of order.
    // Note: this isn't perfect detection. It's possible the user is inside some other object; if so,
    // this object iterator will blithely scan that object for fields.
    if (_json_iter->depth() < depth() - 1) { return OUT_OF_ORDER_ITERATION; }
#endif
    return false;

  // 3. When a previous search found a field or an iterator yielded a value:
  //
  //    ```
  //    // When a field was not fully consumed (or not even touched at all)
  //    { "a": [ 1, 2 ], "b": [ 3, 4 ] }
  //           ^ (depth 2)
  //    // When a field was fully consumed
  //    { "a": [ 1, 2 ], "b": [ 3, 4 ] }
  //                   ^ (depth 1)
  //    // When the last field was fully consumed
  //    { "a": [ 1, 2 ], "b": [ 3, 4 ] }
  //                                   ^ (depth 1)
  //    ```
  //
  } else {
    if ((error = skip_child() )) { abandon(); return error; }
    if ((error = has_next_field().get(has_value) )) { abandon(); return error; }
#ifdef SIMDJSON_DEVELOPMENT_CHECKS
    if (_json_iter->start_position(_depth) != start_position()) { return OUT_OF_ORDER_ITERATION; }
#endif
  }
  while (has_value) {
    // Get the key and colon, stopping at the value.
    raw_json_string actual_key;
    // size_t max_key_length = _json_iter->peek_length() - 2; // -2 for the two quotes
    // field_key() advances the pointer and checks that '"' is found (corresponding to a key).
    // The depth is left unchanged by field_key().
    if ((error = field_key().get(actual_key) )) { abandon(); return error; };
    // field_value() will advance and check that we find a ':' separating the
    // key and the value. It will also increment the depth by one.
    if ((error = field_value() )) { abandon(); return error; }
    // If it matches, stop and return
    // We could do it this way if we wanted to allow arbitrary
    // key content (including escaped quotes).
    //if (actual_key.unsafe_is_equal(max_key_length, key)) {
    // Instead we do the following which may trigger buffer overruns if the
    // user provides an adversarial key (containing a well placed unescaped quote
    // character and being longer than the number of bytes remaining in the JSON
    // input).
    if (actual_key.unsafe_is_equal(key)) {
      logger::log_event(*this, "match", key, -2);
      // If we return here, then we return while pointing at the ':' that we just checked.
      return true;
    }

    // No match: skip the value and see if , or } is next
    logger::log_event(*this, "no match", key, -2);
    // The call to skip_child is meant to skip over the value corresponding to the key.
    // After skip_child(), we are right before the next comma (',') or the final brace ('}').
    SIMDJSON_TRY( skip_child() ); // Skip the value entirely
    // The has_next_field() advances the pointer and check that either ',' or '}' is found.
    // It returns true if ',' is found, false otherwise. If anything other than ',' or '}' is found,
    // then we are in error and we abort.
    if ((error = has_next_field().get(has_value) )) { abandon(); return error; }
  }

  // If the loop ended, we're out of fields to look at.
  return false;
}

simdjson_warn_unused simdjson_really_inline simdjson_result<bool> value_iterator::find_field_unordered_raw(const std::string_view key) noexcept {
  /**
   * When find_field_unordered_raw is called, we can either be pointing at the
   * first key, pointing outside (at the closing brace) or if a key was matched
   * we can be either pointing right afterthe ':' right before the value (that we need skip),
   * or we may have consumed the value and we might be at a comma or at the
   * final brace (ready for a call to has_next_field()).
   */
  error_code error;
  bool has_value;

  // First, we scan from that point to the end.
  // If we don't find a match, we may loop back around, and scan from the beginning to that point.
  token_position search_start = _json_iter->position();

  // We want to know whether we need to go back to the beginning.
  bool at_first = at_first_field();
  ///////////////
  // Initially, the object can be in one of a few different places:
  //
  // 1. At the first key:
  //
  //    ```
  //    { "a": [ 1, 2 ], "b": [ 3, 4 ] }
  //      ^ (depth 2, index 1)
  //    ```
  //
  if (at_first) {
    has_value = true;

  // 2. When a previous search did not yield a value or the object is empty:
  //
  //    ```
  //    { "a": [ 1, 2 ], "b": [ 3, 4 ] }
  //                                     ^ (depth 0)
  //    { }
  //        ^ (depth 0, index 2)
  //    ```
  //
  } else if (!is_open()) {

#ifdef SIMDJSON_DEVELOPMENT_CHECKS
    // If we're past the end of the object, we're being iterated out of order.
    // Note: this isn't perfect detection. It's possible the user is inside some other object; if so,
    // this object iterator will blithely scan that object for fields.
    if (_json_iter->depth() < depth() - 1) { return OUT_OF_ORDER_ITERATION; }
#endif
    SIMDJSON_TRY(reset_object().get(has_value));
    at_first = true;
<<<<<<< HEAD
=======
    SIMDJSON_TRY( started_object().get(has_value) );
>>>>>>> 42a31ad0
  // 3. When a previous search found a field or an iterator yielded a value:
  //
  //    ```
  //    // When a field was not fully consumed (or not even touched at all)
  //    { "a": [ 1, 2 ], "b": [ 3, 4 ] }
  //           ^ (depth 2)
  //    // When a field was fully consumed
  //    { "a": [ 1, 2 ], "b": [ 3, 4 ] }
  //                   ^ (depth 1)
  //    // When the last field was fully consumed
  //    { "a": [ 1, 2 ], "b": [ 3, 4 ] }
  //                                   ^ (depth 1)
  //    ```
  //
  } else {
    // If someone queried a key but they not did access the value, then we are left pointing
    // at the ':' and we need to move forward through the value... If the value was
    // processed then skip_child() does not move the iterator (but may adjust the depth).
    if ((error = skip_child() )) { abandon(); return error; }
    search_start = _json_iter->position();
    if ((error = has_next_field().get(has_value) )) { abandon(); return error; }
#ifdef SIMDJSON_DEVELOPMENT_CHECKS
    if (_json_iter->start_position(_depth) != start_position()) { return OUT_OF_ORDER_ITERATION; }
#endif
  }

  // After initial processing, we will be in one of two states:
  //
  // ```
  // // At the beginning of a field
  // { "a": [ 1, 2 ], "b": [ 3, 4 ] }
  //   ^ (depth 1)
  // { "a": [ 1, 2 ], "b": [ 3, 4 ] }
  //                  ^ (depth 1)
  // // At the end of the object
  // { "a": [ 1, 2 ], "b": [ 3, 4 ] }
  //                                  ^ (depth 0)
  // ```
  //
  // Next, we find a match starting from the current position.
  while (has_value) {
    SIMDJSON_ASSUME( _json_iter->_depth == _depth ); // We must be at the start of a field

    // Get the key and colon, stopping at the value.
    raw_json_string actual_key;
    // size_t max_key_length = _json_iter->peek_length() - 2; // -2 for the two quotes
    // field_key() advances the pointer and checks that '"' is found (corresponding to a key).
    // The depth is left unchanged by field_key().
    if ((error = field_key().get(actual_key) )) { abandon(); return error; };
    // field_value() will advance and check that we find a ':' separating the
    // key and the value. It will also increment the depth by one.
    if ((error = field_value() )) { abandon(); return error; }

    // If it matches, stop and return
    // We could do it this way if we wanted to allow arbitrary
    // key content (including escaped quotes).
    // if (actual_key.unsafe_is_equal(max_key_length, key)) {
    // Instead we do the following which may trigger buffer overruns if the
    // user provides an adversarial key (containing a well placed unescaped quote
    // character and being longer than the number of bytes remaining in the JSON
    // input).
    if (actual_key.unsafe_is_equal(key)) {
      logger::log_event(*this, "match", key, -2);
      // If we return here, then we return while pointing at the ':' that we just checked.
      return true;
    }

    // No match: skip the value and see if , or } is next
    logger::log_event(*this, "no match", key, -2);
    // The call to skip_child is meant to skip over the value corresponding to the key.
    // After skip_child(), we are right before the next comma (',') or the final brace ('}').
    SIMDJSON_TRY( skip_child() );
    // The has_next_field() advances the pointer and check that either ',' or '}' is found.
    // It returns true if ',' is found, false otherwise. If anything other than ',' or '}' is found,
    // then we are in error and we abort.
    if ((error = has_next_field().get(has_value) )) { abandon(); return error; }
  }
  // Performance note: it maybe wasteful to rewind to the beginning when there might be
  // no other query following. Indeed, it would require reskipping the whole object.
  // Instead, you can just stay where you are. If there is a new query, there is always time
  // to rewind.
  if(at_first) { return false; }

  // If we reach the end without finding a match, search the rest of the fields starting at the
  // beginning of the object.
  // (We have already run through the object before, so we've already validated its structure. We
  // don't check errors in this bit.)
<<<<<<< HEAD
  SIMDJSON_TRY(reset_object().get(has_value));
=======
  _json_iter->reenter_child(start_position() + 1, _depth);
  SIMDJSON_TRY( started_object().get(has_value) );
>>>>>>> 42a31ad0
  while (true) {
    SIMDJSON_ASSUME(has_value); // we should reach search_start before ever reaching the end of the object
    SIMDJSON_ASSUME( _json_iter->_depth == _depth ); // We must be at the start of a field

    // Get the key and colon, stopping at the value.
    raw_json_string actual_key;
    // size_t max_key_length = _json_iter->peek_length() - 2; // -2 for the two quotes
    // field_key() advances the pointer and checks that '"' is found (corresponding to a key).
    // The depth is left unchanged by field_key().
    error = field_key().get(actual_key); SIMDJSON_ASSUME(!error);
    // field_value() will advance and check that we find a ':' separating the
    // key and the value.  It will also increment the depth by one.
    error = field_value(); SIMDJSON_ASSUME(!error);

    // If it matches, stop and return
    // We could do it this way if we wanted to allow arbitrary
    // key content (including escaped quotes).
    // if (actual_key.unsafe_is_equal(max_key_length, key)) {
    // Instead we do the following which may trigger buffer overruns if the
    // user provides an adversarial key (containing a well placed unescaped quote
    // character and being longer than the number of bytes remaining in the JSON
    // input).
    if (actual_key.unsafe_is_equal(key)) {
      logger::log_event(*this, "match", key, -2);
      // If we return here, then we return while pointing at the ':' that we just checked.
      return true;
    }

    // No match: skip the value and see if , or } is next
    logger::log_event(*this, "no match", key, -2);
    // The call to skip_child is meant to skip over the value corresponding to the key.
    // After skip_child(), we are right before the next comma (',') or the final brace ('}').
    SIMDJSON_TRY( skip_child() );
    // If we reached the end of the key-value pair we started from, then we know
    // that the key is not there so we return false. We are either right before
    // the next comma or the final brace.
    if(_json_iter->position() == search_start) { return false; }
    // The has_next_field() advances the pointer and check that either ',' or '}' is found.
    // It returns true if ',' is found, false otherwise. If anything other than ',' or '}' is found,
    // then we are in error and we abort.
    error = has_next_field().get(has_value); SIMDJSON_ASSUME(!error);
    // If we make the mistake of exiting here, then we could be left pointing at a key
    // in the middle of an object. That's not an allowable state.
  }
  // If the loop ended, we're out of fields to look at. The program should
  // never reach this point.
  return false;
}

simdjson_warn_unused simdjson_really_inline simdjson_result<raw_json_string> value_iterator::field_key() noexcept {
  assert_at_next();

  // started_object() and has_next_field() already checked that we have a key
<<<<<<< HEAD
  const uint8_t *key = _json_iter->return_current_and_advance();
  if (*(key++) != '"') { return report_error(TAPE_ERROR, "Object key is not a string"); }
=======
  const uint8_t *key = _json_iter->advance();
  if (*(key++) != '"') { return _json_iter->report_error(TAPE_ERROR, "Object key is not a string"); }
>>>>>>> 42a31ad0
  return raw_json_string(key);
}

simdjson_warn_unused simdjson_really_inline error_code value_iterator::field_value() noexcept {
  assert_at_next();

  // started_object() and has_next_field() already checked that we have a : and a value token
<<<<<<< HEAD
  if (*_json_iter->return_current_and_advance() != ':') { return report_error(TAPE_ERROR, "Missing colon in object field"); }
=======
  if (*_json_iter->advance() != ':') { return _json_iter->report_error(TAPE_ERROR, "Missing colon in object field"); }
>>>>>>> 42a31ad0
  _json_iter->descend_to(depth()+1);
  return SUCCESS;
}

simdjson_warn_unused simdjson_really_inline simdjson_result<bool> value_iterator::start_array() noexcept {
  SIMDJSON_TRY( start_container('[', "Not an array", "array") );
  return started_array();
}

simdjson_warn_unused simdjson_really_inline simdjson_result<bool> value_iterator::start_root_array() noexcept {
<<<<<<< HEAD
  SIMDJSON_TRY( start_container('[', "Not an array", "array") );
  return started_root_array();
=======
  bool result;
  SIMDJSON_TRY( start_array().get(result) );
  if (*_json_iter->peek_last() != ']') {
    return _json_iter->report_error(TAPE_ERROR, "array invalid: [ at beginning of document unmatched by ] at end of document");
  }
  return result;
>>>>>>> 42a31ad0
}

inline std::string value_iterator::to_string() const noexcept {
  auto answer = std::string("value_iterator [ depth : ") + std::to_string(_depth) + std::string(", ");
  if(_json_iter != nullptr) { answer +=  _json_iter->to_string(); }
  answer += std::string(" ]");
  return answer;
}

simdjson_warn_unused simdjson_really_inline simdjson_result<bool> value_iterator::started_array() noexcept {
  assert_at_container_start();
  SIMDJSON_TRY( _json_iter->require_tokens(1) );
  if (*_json_iter->peek() == ']') {
    logger::log_value(*_json_iter, "empty array");
    _json_iter->return_current_and_advance();
    SIMDJSON_TRY( end_container() );
    return false;
  }
  _json_iter->descend_to(depth()+1);
#ifdef SIMDJSON_DEVELOPMENT_CHECKS
  _json_iter->set_start_position(_depth, start_position());
#endif
  return true;
}

simdjson_warn_unused simdjson_really_inline simdjson_result<bool> value_iterator::started_root_array() noexcept {
  if (*_json_iter->peek_last() != ']') {
    return report_error(INCOMPLETE_ARRAY_OR_OBJECT, "missing ] at end");
  }
  return started_array();
}

simdjson_warn_unused simdjson_really_inline simdjson_result<bool> value_iterator::has_next_element() noexcept {
  assert_at_next();

  const uint8_t *json;
  logger::log_event(*this, "has_next_element");
  SIMDJSON_TRY( _json_iter->try_advance().get(json) )
  switch (*json) {
    case ']':
      logger::log_end_value(*_json_iter, "array");
      SIMDJSON_TRY( end_container() );
      return false;
    case ',':
      SIMDJSON_TRY( _json_iter->require_tokens(1) );
      _json_iter->descend_to(depth()+1);
      return true;
    default:
      return report_error(TAPE_ERROR, "Missing comma between array elements");
  }
}

simdjson_warn_unused simdjson_really_inline simdjson_result<std::string_view> value_iterator::get_string() noexcept {
  return get_raw_json_string().unescape(*_json_iter);
}
simdjson_warn_unused simdjson_really_inline simdjson_result<raw_json_string> value_iterator::get_raw_json_string() noexcept {
  auto json = peek_scalar("string");
  if (*json != '"') { return incorrect_type_error("Not a string"); }
  advance_scalar("string");
  return raw_json_string(json+1);
}
simdjson_warn_unused simdjson_really_inline simdjson_result<uint64_t> value_iterator::get_uint64() noexcept {
  auto result = numberparsing::parse_unsigned(peek_non_root_scalar("uint64"));
  if(result.error() != INCORRECT_TYPE) { advance_non_root_scalar("uint64"); }
  return result;
}
simdjson_warn_unused simdjson_really_inline simdjson_result<int64_t> value_iterator::get_int64() noexcept {
  auto result = numberparsing::parse_integer(peek_non_root_scalar("int64"));
  if(result.error() != INCORRECT_TYPE) { advance_non_root_scalar("int64"); }
  return result;
}
simdjson_warn_unused simdjson_really_inline simdjson_result<double> value_iterator::get_double() noexcept {
  auto result = numberparsing::parse_double(peek_non_root_scalar("double"));
  if(result.error() != INCORRECT_TYPE) { advance_non_root_scalar("double"); }
  return result;
}
simdjson_warn_unused simdjson_really_inline simdjson_result<bool> value_iterator::get_bool() noexcept {
<<<<<<< HEAD
  auto result = parse_bool(peek_non_root_scalar("bool"));
  if(result.error() != INCORRECT_TYPE) { advance_non_root_scalar("bool"); }
  return result;
}
simdjson_really_inline bool value_iterator::is_null() noexcept {
  auto result = parse_null(peek_non_root_scalar("null"));
  if(result) { advance_non_root_scalar("null"); }
  return result;
=======
  return parse_bool(peek_start_length(), advance_non_root_scalar("bool"));
}

simdjson_really_inline simdjson_result<bool> value_iterator::parse_bool(uint32_t max_len, const uint8_t *json) const noexcept {
  if (max_len >= 4) {
    if (!atomparsing::str4ncmp(json, "true")) {
      if (max_len == 4 || jsoncharutils::is_structural_or_whitespace(json[4])) {
        return simdjson_result<bool>(true);
      }
    } else if (!atomparsing::str4ncmp(json, "fals") && max_len >= 5 && json[4] == 'e') {
      if (max_len == 5 || jsoncharutils::is_structural_or_whitespace(json[5])) {
        return simdjson_result<bool>(false);
      }
    }
  }
  return incorrect_type_error("Not a boolean");
}
simdjson_really_inline bool value_iterator::is_null() noexcept {
  return parse_null(peek_start_length(), advance_non_root_scalar("null"));
}

simdjson_really_inline bool value_iterator::parse_null(uint32_t max_len, const uint8_t *json) const noexcept {
  if (max_len >= 4) {
    if (!atomparsing::str4ncmp(json, "null")) {
      if (max_len == 4 || jsoncharutils::is_structural_or_whitespace(json[4])) {
        return true;
      }
    };
  }
  return false;
>>>>>>> 42a31ad0
}

constexpr const uint32_t MAX_INT_LENGTH = 1024;

simdjson_warn_unused simdjson_really_inline simdjson_result<std::string_view> value_iterator::get_root_string() noexcept {
  return get_string();
}
simdjson_warn_unused simdjson_really_inline simdjson_result<raw_json_string> value_iterator::get_root_raw_json_string() noexcept {
  return get_raw_json_string();
}
simdjson_warn_unused simdjson_really_inline simdjson_result<uint64_t> value_iterator::get_root_uint64() noexcept {
  auto max_len = peek_start_length();
<<<<<<< HEAD
  auto json = peek_root_scalar("uint64");
  uint8_t tmpbuf[20+1]; // <20 digits> is the longest possible unsigned integer
  if (!_json_iter->copy_to_buffer(json, max_len, tmpbuf)) {
    logger::log_error(*_json_iter, start_position(), depth(), "Root number more than 20 characters");
    return NUMBER_ERROR;
  }
  auto result = numberparsing::parse_unsigned(tmpbuf);
  if(result.error() != INCORRECT_TYPE) { advance_root_scalar("uint64"); }
  return result;
}
simdjson_warn_unused simdjson_really_inline simdjson_result<int64_t> value_iterator::get_root_int64() noexcept {
  auto max_len = peek_start_length();
  auto json = peek_root_scalar("int64");
  uint8_t tmpbuf[20+1]; // -<19 digits> is the longest possible integer
  if (!_json_iter->copy_to_buffer(json, max_len, tmpbuf)) {
    logger::log_error(*_json_iter, start_position(), depth(), "Root number more than 20 characters");
    return NUMBER_ERROR;
  }

  auto result = numberparsing::parse_integer(tmpbuf);
  if(result.error() != INCORRECT_TYPE) { advance_root_scalar("int64"); }
  return result;
}
simdjson_warn_unused simdjson_really_inline simdjson_result<double> value_iterator::get_root_double() noexcept {
  auto max_len = peek_start_length();
  auto json = peek_root_scalar("double");
  // Per https://www.exploringbinary.com/maximum-number-of-decimal-digits-in-binary-floating-point-numbers/,
  // 1074 is the maximum number of significant fractional digits. Add 8 more digits for the biggest
  // number: -0.<fraction>e-308.
  uint8_t tmpbuf[1074+8+1];
  if (!_json_iter->copy_to_buffer(json, max_len, tmpbuf)) {
    logger::log_error(*_json_iter, start_position(), depth(), "Root number more than 1082 characters");
    return NUMBER_ERROR;
  }
  auto result = numberparsing::parse_double(tmpbuf);
  if(result.error() != INCORRECT_TYPE) { advance_root_scalar("double"); }
  return result;
}
simdjson_warn_unused simdjson_really_inline simdjson_result<bool> value_iterator::get_root_bool() noexcept {
  auto max_len = peek_start_length();
  auto json = peek_root_scalar("bool");
  uint8_t tmpbuf[5+1];
  if (!_json_iter->copy_to_buffer(json, max_len, tmpbuf)) { return incorrect_type_error("Not a boolean"); }
  advance_root_scalar("bool");
  return parse_bool(tmpbuf);
}
simdjson_really_inline bool value_iterator::is_root_null() noexcept {
  auto max_len = peek_start_length();
  auto json = peek_root_scalar("null");
  auto result = (max_len >= 4 && !atomparsing::str4ncmp(json, "null") &&
         (max_len == 4 || jsoncharutils::is_structural_or_whitespace(json[5])));
  if(result) { advance_root_scalar("null"); }
  return result;
=======
  auto json = advance_root_scalar("uint64");
  return numberparsing::parse_unsigned(json, json+max_len);
}
simdjson_warn_unused simdjson_really_inline simdjson_result<int64_t> value_iterator::get_root_int64() noexcept {
  auto max_len = peek_start_length();
  auto json = advance_root_scalar("int64");
  return numberparsing::parse_integer(json, json+max_len);
}
simdjson_warn_unused simdjson_really_inline simdjson_result<double> value_iterator::get_root_double() noexcept {
  auto max_len = peek_start_length();
  auto json = advance_root_scalar("double");
  return numberparsing::parse_double(json, json+max_len);
}
simdjson_warn_unused simdjson_really_inline simdjson_result<bool> value_iterator::get_root_bool() noexcept {
  return parse_bool(peek_start_length(), advance_root_scalar("bool"));
}
simdjson_really_inline bool value_iterator::is_root_null() noexcept {
  return parse_null(peek_start_length(), advance_root_scalar("null"));
>>>>>>> 42a31ad0
}

simdjson_warn_unused simdjson_really_inline error_code value_iterator::skip_child() noexcept {
  SIMDJSON_ASSUME( _json_iter->token._position > _start_position );
  SIMDJSON_ASSUME( _json_iter->_depth >= _depth );

  return _json_iter->skip_child(depth());
}

simdjson_really_inline value_iterator value_iterator::child() const noexcept {
  assert_at_child();
  return { _json_iter, depth()+1, _json_iter->token.position() };
}

// GCC 7 warns when the first line of this function is inlined away into oblivion due to the caller
// relating depth and iterator depth, which is a desired effect. It does not happen if is_open is
// marked non-inline.
SIMDJSON_PUSH_DISABLE_WARNINGS
SIMDJSON_DISABLE_STRICT_OVERFLOW_WARNING
simdjson_really_inline bool value_iterator::is_open() const noexcept {
  return _json_iter->depth() >= depth();
}
SIMDJSON_POP_DISABLE_WARNINGS

simdjson_really_inline bool value_iterator::at_end() const noexcept {
  return _json_iter->at_end();
}

simdjson_really_inline bool value_iterator::at_start() const noexcept {
  return _json_iter->token.position() == start_position();
}

simdjson_really_inline bool value_iterator::at_first_field() const noexcept {
  SIMDJSON_ASSUME( _json_iter->token._position > _start_position );
  return _json_iter->token.position() == start_position() + 1;
}

simdjson_really_inline void value_iterator::abandon() noexcept {
  _json_iter->abandon();
}

simdjson_warn_unused simdjson_really_inline depth_t value_iterator::depth() const noexcept {
  return _depth;
}
simdjson_warn_unused simdjson_really_inline error_code value_iterator::error() const noexcept {
  return _json_iter->error;
}
simdjson_warn_unused simdjson_really_inline uint8_t *&value_iterator::string_buf_loc() noexcept {
  return _json_iter->string_buf_loc();
}
simdjson_warn_unused simdjson_really_inline const json_iterator &value_iterator::json_iter() const noexcept {
  return *_json_iter;
}
simdjson_warn_unused simdjson_really_inline json_iterator &value_iterator::json_iter() noexcept {
  return *_json_iter;
}

simdjson_really_inline const uint8_t *value_iterator::peek_start() const noexcept {
  return _json_iter->peek(start_position());
}
simdjson_really_inline uint32_t value_iterator::peek_start_length() const noexcept {
  return _json_iter->peek_length(start_position());
}

<<<<<<< HEAD
simdjson_really_inline const uint8_t *value_iterator::peek_scalar(const char *type) noexcept {
=======
simdjson_really_inline const uint8_t *value_iterator::advance_start(const char *type) noexcept {
>>>>>>> 42a31ad0
  logger::log_value(*_json_iter, start_position(), depth(), type);
  // If we're not at the position anymore, we don't want to advance the cursor.
  if (!is_at_start()) { return peek_start(); }

  // Get the JSON and advance the cursor, decreasing depth to signify that we have retrieved the value.
  assert_at_start();
  return _json_iter->peek();
}

simdjson_really_inline void value_iterator::advance_scalar(const char *type) noexcept {
  logger::log_value(*_json_iter, start_position(), depth(), type);
  // If we're not at the position anymore, we don't want to advance the cursor.
  if (!is_at_start()) { return; }

  // Get the JSON and advance the cursor, decreasing depth to signify that we have retrieved the value.
  assert_at_start();
  _json_iter->return_current_and_advance();
  _json_iter->ascend_to(depth()-1);
}
<<<<<<< HEAD
=======
simdjson_really_inline error_code value_iterator::advance_container_start(const char *type, const uint8_t *&json) noexcept {
  logger::log_start_value(*_json_iter, start_position(), depth(), type);
>>>>>>> 42a31ad0

simdjson_really_inline error_code value_iterator::start_container(uint8_t start_char, const char *incorrect_type_message, const char *type) noexcept {
  logger::log_start_value(*_json_iter, start_position(), depth(), type);
  // If we're not at the position anymore, we don't want to advance the cursor.
  const uint8_t *json;
  if (!is_at_start()) {
#ifdef SIMDJSON_DEVELOPMENT_CHECKS
    if (!is_at_iterator_start()) { return OUT_OF_ORDER_ITERATION; }
#endif
    json = peek_start();
    if (*json != start_char) { return incorrect_type_error(incorrect_type_message); }
  } else {
    assert_at_start();
    /**
     * We should be prudent. Let us peek. If it is not the right type, we
     * return an error. Only once we have determined that we have the right
     * type are we allowed to advance!
     */
    json = _json_iter->peek();
    if (*json != start_char) { return incorrect_type_error(incorrect_type_message); }
    _json_iter->return_current_and_advance();
  }

<<<<<<< HEAD

  return SUCCESS;
}


simdjson_really_inline const uint8_t *value_iterator::peek_root_scalar(const char *type) noexcept {
=======
  // Get the JSON and advance the cursor
  assert_at_start();
  json = _json_iter->advance();
  return SUCCESS;
}

simdjson_really_inline const uint8_t *value_iterator::advance_root_scalar(const char *type) noexcept {
>>>>>>> 42a31ad0
  logger::log_value(*_json_iter, start_position(), depth(), type);
  if (!is_at_start()) { return peek_start(); }

  assert_at_root();
  return _json_iter->peek();
}
<<<<<<< HEAD
simdjson_really_inline const uint8_t *value_iterator::peek_non_root_scalar(const char *type) noexcept {
=======
simdjson_really_inline const uint8_t *value_iterator::advance_non_root_scalar(const char *type) noexcept {
>>>>>>> 42a31ad0
  logger::log_value(*_json_iter, start_position(), depth(), type);
  if (!is_at_start()) { return peek_start(); }

  assert_at_non_root_start();
  return _json_iter->peek();
}

simdjson_really_inline void value_iterator::advance_root_scalar(const char *type) noexcept {
  logger::log_value(*_json_iter, start_position(), depth(), type);
  if (!is_at_start()) { return; }

  assert_at_root();
  _json_iter->return_current_and_advance();
  _json_iter->ascend_to(depth()-1);
}
simdjson_really_inline void value_iterator::advance_non_root_scalar(const char *type) noexcept {
  logger::log_value(*_json_iter, start_position(), depth(), type);
  if (!is_at_start()) { return; }

  assert_at_non_root_start();
  _json_iter->return_current_and_advance();
  _json_iter->ascend_to(depth()-1);
}

simdjson_really_inline error_code value_iterator::incorrect_type_error(const char *message) const noexcept {
  logger::log_error(*_json_iter, start_position(), depth(), message);
  return INCORRECT_TYPE;
}

simdjson_really_inline error_code value_iterator::error_unless_more_tokens(uint32_t tokens) const noexcept {
  if ((position() + tokens) > end_position()) {
    return _json_iter->report_error(TAPE_ERROR, "Document ended early");
  }
  return SUCCESS;
}

simdjson_really_inline bool value_iterator::is_at_start() const noexcept {
  return position() == start_position();
}
<<<<<<< HEAD

simdjson_really_inline bool value_iterator::is_at_key() const noexcept {
  // Keys are at the same depth as the object.
  // Note here that we could be safer and check that we are within an object,
  // but we do not.
  return _depth == _json_iter->_depth && *_json_iter->peek() == '"';
=======
simdjson_really_inline bool value_iterator::is_at_container_start() const noexcept {
  return position() == start_position() + 1;
>>>>>>> 42a31ad0
}

simdjson_really_inline bool value_iterator::is_at_iterator_start() const noexcept {
  // We can legitimately be either at the first value ([1]), or after the array if it's empty ([]).
  auto delta = position() - start_position();
  return delta == 1 || delta == 2;
}

inline void value_iterator::assert_at_start() const noexcept {
  SIMDJSON_ASSUME( _json_iter->token._position == _start_position );
  SIMDJSON_ASSUME( _json_iter->_depth == _depth );
  SIMDJSON_ASSUME( _depth > 0 );
}

inline void value_iterator::assert_at_container_start() const noexcept {
  SIMDJSON_ASSUME( _json_iter->token._position == _start_position + 1 );
  SIMDJSON_ASSUME( _json_iter->_depth == _depth );
  SIMDJSON_ASSUME( _depth > 0 );
}

inline void value_iterator::assert_at_next() const noexcept {
  SIMDJSON_ASSUME( _json_iter->token._position > _start_position );
  SIMDJSON_ASSUME( _json_iter->_depth == _depth );
  SIMDJSON_ASSUME( _depth > 0 );
}

simdjson_really_inline void value_iterator::move_at_start() noexcept {
  _json_iter->_depth = _depth;
  _json_iter->token.set_position(_start_position);
}

simdjson_really_inline void value_iterator::move_at_container_start() noexcept {
  _json_iter->_depth = _depth;
  _json_iter->token.set_position(_start_position + 1);
}

simdjson_really_inline simdjson_result<bool> value_iterator::reset_array() noexcept {
  move_at_container_start();
  return started_array();
}

simdjson_really_inline simdjson_result<bool> value_iterator::reset_object() noexcept {
  move_at_container_start();
  return started_object();
}

inline void value_iterator::assert_at_child() const noexcept {
  SIMDJSON_ASSUME( _json_iter->token._position > _start_position );
  SIMDJSON_ASSUME( _json_iter->_depth == _depth + 1 );
  SIMDJSON_ASSUME( _depth > 0 );
}

inline void value_iterator::assert_at_root() const noexcept {
  assert_at_start();
  SIMDJSON_ASSUME( _depth == 1 );
}

inline void value_iterator::assert_at_non_root_start() const noexcept {
  assert_at_start();
  SIMDJSON_ASSUME( _depth > 1 );
}

inline void value_iterator::assert_is_valid() const noexcept {
  SIMDJSON_ASSUME( _json_iter != nullptr );
}

simdjson_really_inline bool value_iterator::is_valid() const noexcept {
  return _json_iter != nullptr;
}

simdjson_really_inline simdjson_result<json_type> value_iterator::type() const noexcept {
  switch (*peek_start()) {
    case '{':
      return json_type::object;
    case '[':
      return json_type::array;
    case '"':
      return json_type::string;
    case 'n':
      return json_type::null;
    case 't': case 'f':
      return json_type::boolean;
    case '-':
    case '0': case '1': case '2': case '3': case '4':
    case '5': case '6': case '7': case '8': case '9':
      return json_type::number;
    default:
      return TAPE_ERROR;
  }
}

simdjson_really_inline token_position value_iterator::start_position() const noexcept {
  return _start_position;
}

simdjson_really_inline token_position value_iterator::position() const noexcept {
  return _json_iter->position();
}

simdjson_really_inline token_position value_iterator::end_position() const noexcept {
  return _json_iter->end_position();
}

simdjson_really_inline token_position value_iterator::last_position() const noexcept {
  return _json_iter->last_position();
}

simdjson_really_inline error_code value_iterator::report_error(error_code error, const char *message) noexcept {
  return _json_iter->report_error(error, message);
}

} // namespace ondemand
} // namespace SIMDJSON_IMPLEMENTATION
} // namespace simdjson

namespace simdjson {

simdjson_really_inline simdjson_result<SIMDJSON_IMPLEMENTATION::ondemand::value_iterator>::simdjson_result(SIMDJSON_IMPLEMENTATION::ondemand::value_iterator &&value) noexcept
    : implementation_simdjson_result_base<SIMDJSON_IMPLEMENTATION::ondemand::value_iterator>(std::forward<SIMDJSON_IMPLEMENTATION::ondemand::value_iterator>(value)) {}
simdjson_really_inline simdjson_result<SIMDJSON_IMPLEMENTATION::ondemand::value_iterator>::simdjson_result(error_code error) noexcept
    : implementation_simdjson_result_base<SIMDJSON_IMPLEMENTATION::ondemand::value_iterator>(error) {}

} // namespace simdjson<|MERGE_RESOLUTION|>--- conflicted
+++ resolved
@@ -16,30 +16,15 @@
 }
 
 simdjson_warn_unused simdjson_really_inline simdjson_result<bool> value_iterator::start_root_object() noexcept {
-<<<<<<< HEAD
   SIMDJSON_TRY( start_container('{', "Not an object", "object") );
   return started_root_object();
-=======
-  bool result;
-  SIMDJSON_TRY( start_object().get(result) );
-  if (*_json_iter->peek_last() != '}') {
-    return _json_iter->report_error(TAPE_ERROR, "object invalid: { at beginning of document unmatched by } at end of document");
-  }
-  return result;
->>>>>>> 42a31ad0
 }
 
 simdjson_warn_unused simdjson_really_inline simdjson_result<bool> value_iterator::started_object() noexcept {
   assert_at_container_start();
-<<<<<<< HEAD
 #ifdef SIMDJSON_DEVELOPMENT_CHECKS
   _json_iter->set_start_position(_depth, start_position());
 #endif
-=======
-  #ifdef SIMDJSON_DEVELOPMENT_CHECKS
-  _json_iter->set_start_position(_depth, start_position());
-  #endif
->>>>>>> 42a31ad0
   SIMDJSON_TRY( _json_iter->require_tokens(1) );
   if (*_json_iter->peek() == '}') {
     logger::log_value(*_json_iter, "empty object");
@@ -48,10 +33,7 @@
     return false;
   }
   SIMDJSON_TRY( _json_iter->require_tokens(3) ); // Make sure we have three tokens: "x" : value
-<<<<<<< HEAD
-=======
   logger::log_start_value(*_json_iter, "object");
->>>>>>> 42a31ad0
   return true;
 }
 
@@ -75,14 +57,10 @@
   assert_at_next();
 
   SIMDJSON_TRY( error_unless_more_tokens() );
-<<<<<<< HEAD
 
   // It's illegal to call this unless there are more tokens: anything that ends in } or ] is
   // obligated to verify there are more tokens if they are not the top level.
   switch (*_json_iter->return_current_and_advance()) {
-=======
-  switch (*_json_iter->advance()) {
->>>>>>> 42a31ad0
     case '}':
       logger::log_end_value(*_json_iter, "object");
       SIMDJSON_TRY( end_container() );
@@ -238,10 +216,6 @@
 #endif
     SIMDJSON_TRY(reset_object().get(has_value));
     at_first = true;
-<<<<<<< HEAD
-=======
-    SIMDJSON_TRY( started_object().get(has_value) );
->>>>>>> 42a31ad0
   // 3. When a previous search found a field or an iterator yielded a value:
   //
   //    ```
@@ -329,12 +303,7 @@
   // beginning of the object.
   // (We have already run through the object before, so we've already validated its structure. We
   // don't check errors in this bit.)
-<<<<<<< HEAD
   SIMDJSON_TRY(reset_object().get(has_value));
-=======
-  _json_iter->reenter_child(start_position() + 1, _depth);
-  SIMDJSON_TRY( started_object().get(has_value) );
->>>>>>> 42a31ad0
   while (true) {
     SIMDJSON_ASSUME(has_value); // we should reach search_start before ever reaching the end of the object
     SIMDJSON_ASSUME( _json_iter->_depth == _depth ); // We must be at the start of a field
@@ -388,13 +357,8 @@
   assert_at_next();
 
   // started_object() and has_next_field() already checked that we have a key
-<<<<<<< HEAD
   const uint8_t *key = _json_iter->return_current_and_advance();
   if (*(key++) != '"') { return report_error(TAPE_ERROR, "Object key is not a string"); }
-=======
-  const uint8_t *key = _json_iter->advance();
-  if (*(key++) != '"') { return _json_iter->report_error(TAPE_ERROR, "Object key is not a string"); }
->>>>>>> 42a31ad0
   return raw_json_string(key);
 }
 
@@ -402,11 +366,7 @@
   assert_at_next();
 
   // started_object() and has_next_field() already checked that we have a : and a value token
-<<<<<<< HEAD
   if (*_json_iter->return_current_and_advance() != ':') { return report_error(TAPE_ERROR, "Missing colon in object field"); }
-=======
-  if (*_json_iter->advance() != ':') { return _json_iter->report_error(TAPE_ERROR, "Missing colon in object field"); }
->>>>>>> 42a31ad0
   _json_iter->descend_to(depth()+1);
   return SUCCESS;
 }
@@ -417,17 +377,8 @@
 }
 
 simdjson_warn_unused simdjson_really_inline simdjson_result<bool> value_iterator::start_root_array() noexcept {
-<<<<<<< HEAD
   SIMDJSON_TRY( start_container('[', "Not an array", "array") );
   return started_root_array();
-=======
-  bool result;
-  SIMDJSON_TRY( start_array().get(result) );
-  if (*_json_iter->peek_last() != ']') {
-    return _json_iter->report_error(TAPE_ERROR, "array invalid: [ at beginning of document unmatched by ] at end of document");
-  }
-  return result;
->>>>>>> 42a31ad0
 }
 
 inline std::string value_iterator::to_string() const noexcept {
@@ -465,7 +416,7 @@
 
   const uint8_t *json;
   logger::log_event(*this, "has_next_element");
-  SIMDJSON_TRY( _json_iter->try_advance().get(json) )
+  SIMDJSON_TRY( _json_iter->try_return_current_and_advance().get(json) )
   switch (*json) {
     case ']':
       logger::log_end_value(*_json_iter, "array");
@@ -505,17 +456,9 @@
   return result;
 }
 simdjson_warn_unused simdjson_really_inline simdjson_result<bool> value_iterator::get_bool() noexcept {
-<<<<<<< HEAD
-  auto result = parse_bool(peek_non_root_scalar("bool"));
+  auto result = parse_bool(peek_start_length(), peek_non_root_scalar("bool"));
   if(result.error() != INCORRECT_TYPE) { advance_non_root_scalar("bool"); }
   return result;
-}
-simdjson_really_inline bool value_iterator::is_null() noexcept {
-  auto result = parse_null(peek_non_root_scalar("null"));
-  if(result) { advance_non_root_scalar("null"); }
-  return result;
-=======
-  return parse_bool(peek_start_length(), advance_non_root_scalar("bool"));
 }
 
 simdjson_really_inline simdjson_result<bool> value_iterator::parse_bool(uint32_t max_len, const uint8_t *json) const noexcept {
@@ -533,7 +476,9 @@
   return incorrect_type_error("Not a boolean");
 }
 simdjson_really_inline bool value_iterator::is_null() noexcept {
-  return parse_null(peek_start_length(), advance_non_root_scalar("null"));
+  auto result = parse_null(peek_start_length(), peek_non_root_scalar("null"));
+  if(result) { advance_non_root_scalar("null"); }
+  return result;
 }
 
 simdjson_really_inline bool value_iterator::parse_null(uint32_t max_len, const uint8_t *json) const noexcept {
@@ -545,7 +490,6 @@
     };
   }
   return false;
->>>>>>> 42a31ad0
 }
 
 constexpr const uint32_t MAX_INT_LENGTH = 1024;
@@ -558,80 +502,34 @@
 }
 simdjson_warn_unused simdjson_really_inline simdjson_result<uint64_t> value_iterator::get_root_uint64() noexcept {
   auto max_len = peek_start_length();
-<<<<<<< HEAD
   auto json = peek_root_scalar("uint64");
-  uint8_t tmpbuf[20+1]; // <20 digits> is the longest possible unsigned integer
-  if (!_json_iter->copy_to_buffer(json, max_len, tmpbuf)) {
-    logger::log_error(*_json_iter, start_position(), depth(), "Root number more than 20 characters");
-    return NUMBER_ERROR;
-  }
-  auto result = numberparsing::parse_unsigned(tmpbuf);
+  auto result = numberparsing::parse_unsigned(json, json+max_len);
   if(result.error() != INCORRECT_TYPE) { advance_root_scalar("uint64"); }
   return result;
 }
 simdjson_warn_unused simdjson_really_inline simdjson_result<int64_t> value_iterator::get_root_int64() noexcept {
   auto max_len = peek_start_length();
   auto json = peek_root_scalar("int64");
-  uint8_t tmpbuf[20+1]; // -<19 digits> is the longest possible integer
-  if (!_json_iter->copy_to_buffer(json, max_len, tmpbuf)) {
-    logger::log_error(*_json_iter, start_position(), depth(), "Root number more than 20 characters");
-    return NUMBER_ERROR;
-  }
-
-  auto result = numberparsing::parse_integer(tmpbuf);
+  auto result = numberparsing::parse_integer(json, json+max_len);
   if(result.error() != INCORRECT_TYPE) { advance_root_scalar("int64"); }
   return result;
 }
 simdjson_warn_unused simdjson_really_inline simdjson_result<double> value_iterator::get_root_double() noexcept {
   auto max_len = peek_start_length();
   auto json = peek_root_scalar("double");
-  // Per https://www.exploringbinary.com/maximum-number-of-decimal-digits-in-binary-floating-point-numbers/,
-  // 1074 is the maximum number of significant fractional digits. Add 8 more digits for the biggest
-  // number: -0.<fraction>e-308.
-  uint8_t tmpbuf[1074+8+1];
-  if (!_json_iter->copy_to_buffer(json, max_len, tmpbuf)) {
-    logger::log_error(*_json_iter, start_position(), depth(), "Root number more than 1082 characters");
-    return NUMBER_ERROR;
-  }
-  auto result = numberparsing::parse_double(tmpbuf);
+  auto result = numberparsing::parse_double(json, json+max_len);
   if(result.error() != INCORRECT_TYPE) { advance_root_scalar("double"); }
   return result;
 }
 simdjson_warn_unused simdjson_really_inline simdjson_result<bool> value_iterator::get_root_bool() noexcept {
-  auto max_len = peek_start_length();
-  auto json = peek_root_scalar("bool");
-  uint8_t tmpbuf[5+1];
-  if (!_json_iter->copy_to_buffer(json, max_len, tmpbuf)) { return incorrect_type_error("Not a boolean"); }
-  advance_root_scalar("bool");
-  return parse_bool(tmpbuf);
+  auto result = parse_bool(peek_start_length(), peek_root_scalar("bool"));
+  if(result.error() != INCORRECT_TYPE) { advance_root_scalar("bool"); }
+  return result;
 }
 simdjson_really_inline bool value_iterator::is_root_null() noexcept {
-  auto max_len = peek_start_length();
-  auto json = peek_root_scalar("null");
-  auto result = (max_len >= 4 && !atomparsing::str4ncmp(json, "null") &&
-         (max_len == 4 || jsoncharutils::is_structural_or_whitespace(json[5])));
+  auto result = parse_null(peek_start_length(), peek_root_scalar("null"));
   if(result) { advance_root_scalar("null"); }
   return result;
-=======
-  auto json = advance_root_scalar("uint64");
-  return numberparsing::parse_unsigned(json, json+max_len);
-}
-simdjson_warn_unused simdjson_really_inline simdjson_result<int64_t> value_iterator::get_root_int64() noexcept {
-  auto max_len = peek_start_length();
-  auto json = advance_root_scalar("int64");
-  return numberparsing::parse_integer(json, json+max_len);
-}
-simdjson_warn_unused simdjson_really_inline simdjson_result<double> value_iterator::get_root_double() noexcept {
-  auto max_len = peek_start_length();
-  auto json = advance_root_scalar("double");
-  return numberparsing::parse_double(json, json+max_len);
-}
-simdjson_warn_unused simdjson_really_inline simdjson_result<bool> value_iterator::get_root_bool() noexcept {
-  return parse_bool(peek_start_length(), advance_root_scalar("bool"));
-}
-simdjson_really_inline bool value_iterator::is_root_null() noexcept {
-  return parse_null(peek_start_length(), advance_root_scalar("null"));
->>>>>>> 42a31ad0
 }
 
 simdjson_warn_unused simdjson_really_inline error_code value_iterator::skip_child() noexcept {
@@ -696,11 +594,7 @@
   return _json_iter->peek_length(start_position());
 }
 
-<<<<<<< HEAD
 simdjson_really_inline const uint8_t *value_iterator::peek_scalar(const char *type) noexcept {
-=======
-simdjson_really_inline const uint8_t *value_iterator::advance_start(const char *type) noexcept {
->>>>>>> 42a31ad0
   logger::log_value(*_json_iter, start_position(), depth(), type);
   // If we're not at the position anymore, we don't want to advance the cursor.
   if (!is_at_start()) { return peek_start(); }
@@ -720,11 +614,6 @@
   _json_iter->return_current_and_advance();
   _json_iter->ascend_to(depth()-1);
 }
-<<<<<<< HEAD
-=======
-simdjson_really_inline error_code value_iterator::advance_container_start(const char *type, const uint8_t *&json) noexcept {
-  logger::log_start_value(*_json_iter, start_position(), depth(), type);
->>>>>>> 42a31ad0
 
 simdjson_really_inline error_code value_iterator::start_container(uint8_t start_char, const char *incorrect_type_message, const char *type) noexcept {
   logger::log_start_value(*_json_iter, start_position(), depth(), type);
@@ -748,33 +637,19 @@
     _json_iter->return_current_and_advance();
   }
 
-<<<<<<< HEAD
 
   return SUCCESS;
 }
 
 
 simdjson_really_inline const uint8_t *value_iterator::peek_root_scalar(const char *type) noexcept {
-=======
-  // Get the JSON and advance the cursor
-  assert_at_start();
-  json = _json_iter->advance();
-  return SUCCESS;
-}
-
-simdjson_really_inline const uint8_t *value_iterator::advance_root_scalar(const char *type) noexcept {
->>>>>>> 42a31ad0
   logger::log_value(*_json_iter, start_position(), depth(), type);
   if (!is_at_start()) { return peek_start(); }
 
   assert_at_root();
   return _json_iter->peek();
 }
-<<<<<<< HEAD
 simdjson_really_inline const uint8_t *value_iterator::peek_non_root_scalar(const char *type) noexcept {
-=======
-simdjson_really_inline const uint8_t *value_iterator::advance_non_root_scalar(const char *type) noexcept {
->>>>>>> 42a31ad0
   logger::log_value(*_json_iter, start_position(), depth(), type);
   if (!is_at_start()) { return peek_start(); }
 
@@ -814,17 +689,12 @@
 simdjson_really_inline bool value_iterator::is_at_start() const noexcept {
   return position() == start_position();
 }
-<<<<<<< HEAD
 
 simdjson_really_inline bool value_iterator::is_at_key() const noexcept {
   // Keys are at the same depth as the object.
   // Note here that we could be safer and check that we are within an object,
   // but we do not.
   return _depth == _json_iter->_depth && *_json_iter->peek() == '"';
-=======
-simdjson_really_inline bool value_iterator::is_at_container_start() const noexcept {
-  return position() == start_position() + 1;
->>>>>>> 42a31ad0
 }
 
 simdjson_really_inline bool value_iterator::is_at_iterator_start() const noexcept {
