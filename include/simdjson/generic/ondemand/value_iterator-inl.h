namespace simdjson {
namespace SIMDJSON_IMPLEMENTATION {
namespace ondemand {

simdjson_really_inline value_iterator::value_iterator(json_iterator *json_iter, depth_t depth, token_position start_index) noexcept
  : _json_iter{json_iter},
    _depth{depth},
    _start_position{start_index}
{
}

simdjson_warn_unused simdjson_really_inline simdjson_result<bool> value_iterator::start_object() noexcept {
  const uint8_t *json;
  SIMDJSON_TRY( advance_container_start("object", json) );
  if (*json != '{') { return incorrect_type_error("Not an object"); }
  return started_object();
}

simdjson_warn_unused simdjson_really_inline simdjson_result<bool> value_iterator::start_root_object() noexcept {
  bool result;
  SIMDJSON_TRY( start_object().get(result) );
  if (*_json_iter->peek_last() != '}') { return _json_iter->report_error(TAPE_ERROR, "object invalid: { at beginning of document unmatched by } at end of document"); }
  return result;
}

simdjson_warn_unused simdjson_really_inline bool value_iterator::started_object() noexcept {
  assert_at_container_start();
#ifdef SIMDJSON_DEVELOPMENT_CHECKS
  _json_iter->set_start_position(_depth, _start_position);
#endif
  if (*_json_iter->peek() == '}') {
    logger::log_value(*_json_iter, "empty object");
    _json_iter->advance();
    _json_iter->ascend_to(depth()-1);
    return false;
  }
  logger::log_start_value(*_json_iter, "object");
  return true;
}

simdjson_warn_unused simdjson_really_inline simdjson_result<bool> value_iterator::has_next_field() noexcept {
  assert_at_next();

  switch (*_json_iter->advance()) {
    case '}':
      logger::log_end_value(*_json_iter, "object");
      _json_iter->ascend_to(depth()-1);
      return false;
    case ',':
      return true;
    default:
      return _json_iter->report_error(TAPE_ERROR, "Missing comma between object fields");
  }
}

simdjson_warn_unused simdjson_really_inline simdjson_result<bool> value_iterator::find_field_raw(const std::string_view key) noexcept {
  error_code error;
  bool has_value;
  //
  // Initially, the object can be in one of a few different places:
  //
  // 1. The start of the object, at the first field:
  //
  //    ```
  //    { "a": [ 1, 2 ], "b": [ 3, 4 ] }
  //      ^ (depth 2, index 1)
  //    ```
  if (at_first_field()) {
    has_value = true;

  //
  // 2. When a previous search did not yield a value or the object is empty:
  //
  //    ```
  //    { "a": [ 1, 2 ], "b": [ 3, 4 ] }
  //                                     ^ (depth 0)
  //    { }
  //        ^ (depth 0, index 2)
  //    ```
  //
  } else if (!is_open()) {
#ifdef SIMDJSON_DEVELOPMENT_CHECKS
    // If we're past the end of the object, we're being iterated out of order.
    // Note: this isn't perfect detection. It's possible the user is inside some other object; if so,
    // this object iterator will blithely scan that object for fields.
    if (_json_iter->depth() < depth() - 1) { return OUT_OF_ORDER_ITERATION; }
#endif
    return false;

  // 3. When a previous search found a field or an iterator yielded a value:
  //
  //    ```
  //    // When a field was not fully consumed (or not even touched at all)
  //    { "a": [ 1, 2 ], "b": [ 3, 4 ] }
  //           ^ (depth 2)
  //    // When a field was fully consumed
  //    { "a": [ 1, 2 ], "b": [ 3, 4 ] }
  //                   ^ (depth 1)
  //    // When the last field was fully consumed
  //    { "a": [ 1, 2 ], "b": [ 3, 4 ] }
  //                                   ^ (depth 1)
  //    ```
  //
  } else {
    if ((error = skip_child() )) { abandon(); return error; }
    if ((error = has_next_field().get(has_value) )) { abandon(); return error; }
#ifdef SIMDJSON_DEVELOPMENT_CHECKS
    if (_json_iter->start_position(_depth) != _start_position) { return OUT_OF_ORDER_ITERATION; }
#endif
  }
  while (has_value) {
    // Get the key and colon, stopping at the value.
    raw_json_string actual_key;
    // size_t max_key_length = _json_iter->peek_length() - 2; // -2 for the two quotes
    // field_key() advances the pointer and checks that '"' is found (corresponding to a key).
    // The depth is left unchanged by field_key().
    if ((error = field_key().get(actual_key) )) { abandon(); return error; };
    // field_value() will advance and check that we find a ':' separating the
    // key and the value. It will also increment the depth by one.
    if ((error = field_value() )) { abandon(); return error; }
    // If it matches, stop and return
    // We could do it this way if we wanted to allow arbitrary
    // key content (including escaped quotes).
    //if (actual_key.unsafe_is_equal(max_key_length, key)) {
    // Instead we do the following which may trigger buffer overruns if the
    // user provides an adversarial key (containing a well placed unescaped quote
    // character and being longer than the number of bytes remaining in the JSON
    // input).
    if (actual_key.unsafe_is_equal(key)) {
      logger::log_event(*this, "match", key, -2);
      // If we return here, then we return while pointing at the ':' that we just checked.
      return true;
    }

    // No match: skip the value and see if , or } is next
    logger::log_event(*this, "no match", key, -2);
    // The call to skip_child is meant to skip over the value corresponding to the key.
    // After skip_child(), we are right before the next comma (',') or the final brace ('}').
    SIMDJSON_TRY( skip_child() ); // Skip the value entirely
    // The has_next_field() advances the pointer and check that either ',' or '}' is found.
    // It returns true if ',' is found, false otherwise. If anything other than ',' or '}' is found,
    // then we are in error and we abort.
    if ((error = has_next_field().get(has_value) )) { abandon(); return error; }
  }

  // If the loop ended, we're out of fields to look at.
  return false;
}

simdjson_warn_unused simdjson_really_inline simdjson_result<bool> value_iterator::find_field_unordered_raw(const std::string_view key) noexcept {
  /**
   * When find_field_unordered_raw is called, we can either be pointing at the
   * first key, pointing outside (at the closing brace) or if a key was matched
   * we can be either pointing right afterthe ':' right before the value (that we need skip),
   * or we may have consumed the value and we might be at a comma or at the
   * final brace (ready for a call to has_next_field()).
   */
  error_code error;
  bool has_value;

  // First, we scan from that point to the end.
  // If we don't find a match, we may loop back around, and scan from the beginning to that point.
  token_position search_start = _json_iter->position();

  // We want to know whether we need to go back to the beginning.
  bool at_first = at_first_field();
  ///////////////
  // Initially, the object can be in one of a few different places:
  //
  // 1. At the first key:
  //
  //    ```
  //    { "a": [ 1, 2 ], "b": [ 3, 4 ] }
  //      ^ (depth 2, index 1)
  //    ```
  //
  if (at_first) {
    has_value = true;

  // 2. When a previous search did not yield a value or the object is empty:
  //
  //    ```
  //    { "a": [ 1, 2 ], "b": [ 3, 4 ] }
  //                                     ^ (depth 0)
  //    { }
  //        ^ (depth 0, index 2)
  //    ```
  //
  } else if (!is_open()) {

#ifdef SIMDJSON_DEVELOPMENT_CHECKS
    // If we're past the end of the object, we're being iterated out of order.
    // Note: this isn't perfect detection. It's possible the user is inside some other object; if so,
    // this object iterator will blithely scan that object for fields.
    if (_json_iter->depth() < depth() - 1) { return OUT_OF_ORDER_ITERATION; }
#endif
    _json_iter->reenter_child(_start_position + 1, _depth);
    at_first = true;
    has_value = started_object();
  // 3. When a previous search found a field or an iterator yielded a value:
  //
  //    ```
  //    // When a field was not fully consumed (or not even touched at all)
  //    { "a": [ 1, 2 ], "b": [ 3, 4 ] }
  //           ^ (depth 2)
  //    // When a field was fully consumed
  //    { "a": [ 1, 2 ], "b": [ 3, 4 ] }
  //                   ^ (depth 1)
  //    // When the last field was fully consumed
  //    { "a": [ 1, 2 ], "b": [ 3, 4 ] }
  //                                   ^ (depth 1)
  //    ```
  //
  } else {
    // If someone queried a key but they did access the value, then we are left pointing
    // at the ':' and we need to move forward through the value... If the value was
    // processed then skip_child() does not move the iterator (but may adjust the depth).
    if ((error = skip_child() )) { abandon(); return error; }
    search_start = _json_iter->position();
    // The has_next_field() advances the pointer and check that either ',' or '}' is found.
    // It returns true if ',' is found, false otherwise. If anything other than ',' or '}' is found,
    // then we are in error and we abort.
    if ((error = has_next_field().get(has_value) )) { abandon(); return error; }
#ifdef SIMDJSON_DEVELOPMENT_CHECKS
    if (_json_iter->start_position(_depth) != _start_position) { return OUT_OF_ORDER_ITERATION; }
#endif
  }

  // After initial processing, we will be in one of two states:
  //
  // ```
  // // At the beginning of a field
  // { "a": [ 1, 2 ], "b": [ 3, 4 ] }
  //   ^ (depth 1)
  // { "a": [ 1, 2 ], "b": [ 3, 4 ] }
  //                  ^ (depth 1)
  // // At the end of the object
  // { "a": [ 1, 2 ], "b": [ 3, 4 ] }
  //                                  ^ (depth 0)
  // ```
  //

  // Next, we find a match starting from the current position.
  while (has_value) {
    SIMDJSON_ASSUME( _json_iter->_depth == _depth ); // We must be at the start of a field

    // Get the key and colon, stopping at the value.
    raw_json_string actual_key;
    // size_t max_key_length = _json_iter->peek_length() - 2; // -2 for the two quotes
    // field_key() advances the pointer and checks that '"' is found (corresponding to a key).
    // The depth is left unchanged by field_key().
    if ((error = field_key().get(actual_key) )) { abandon(); return error; };
    // field_value() will advance and check that we find a ':' separating the
    // key and the value. It will also increment the depth by one.
    if ((error = field_value() )) { abandon(); return error; }

    // If it matches, stop and return
    // We could do it this way if we wanted to allow arbitrary
    // key content (including escaped quotes).
    // if (actual_key.unsafe_is_equal(max_key_length, key)) {
    // Instead we do the following which may trigger buffer overruns if the
    // user provides an adversarial key (containing a well placed unescaped quote
    // character and being longer than the number of bytes remaining in the JSON
    // input).
    if (actual_key.unsafe_is_equal(key)) {
      logger::log_event(*this, "match", key, -2);
      // If we return here, then we return while pointing at the ':' that we just checked.
      return true;
    }

    // No match: skip the value and see if , or } is next
    logger::log_event(*this, "no match", key, -2);
    // The call to skip_child is meant to skip over the value corresponding to the key.
    // After skip_child(), we are right before the next comma (',') or the final brace ('}').
    SIMDJSON_TRY( skip_child() );
    // The has_next_field() advances the pointer and check that either ',' or '}' is found.
    // It returns true if ',' is found, false otherwise. If anything other than ',' or '}' is found,
    // then we are in error and we abort.
    if ((error = has_next_field().get(has_value) )) { abandon(); return error; }
  }
  // Performance note: it maybe wasteful to rewind to the beginning when there might be
  // no other query following. Indeed, it would require reskipping the whole object.
  // Instead, you can just stay where you are. If there is a new query, there is always time
  // to rewind.
  if(at_first) { return false; }

  // If we reach the end without finding a match, search the rest of the fields starting at the
  // beginning of the object.
  // (We have already run through the object before, so we've already validated its structure. We
  // don't check errors in this bit.)
  _json_iter->reenter_child(_start_position + 1, _depth);
  has_value = started_object();
  while (true) {
    SIMDJSON_ASSUME(has_value); // we should reach search_start before ever reaching the end of the object
    SIMDJSON_ASSUME( _json_iter->_depth == _depth ); // We must be at the start of a field

    // Get the key and colon, stopping at the value.
    raw_json_string actual_key;
    // size_t max_key_length = _json_iter->peek_length() - 2; // -2 for the two quotes
    // field_key() advances the pointer and checks that '"' is found (corresponding to a key).
    // The depth is left unchanged by field_key().
    error = field_key().get(actual_key); SIMDJSON_ASSUME(!error);
    // field_value() will advance and check that we find a ':' separating the
    // key and the value.  It will also increment the depth by one.
    error = field_value(); SIMDJSON_ASSUME(!error);

    // If it matches, stop and return
    // We could do it this way if we wanted to allow arbitrary
    // key content (including escaped quotes).
    // if (actual_key.unsafe_is_equal(max_key_length, key)) {
    // Instead we do the following which may trigger buffer overruns if the
    // user provides an adversarial key (containing a well placed unescaped quote
    // character and being longer than the number of bytes remaining in the JSON
    // input).
    if (actual_key.unsafe_is_equal(key)) {
      logger::log_event(*this, "match", key, -2);
      // If we return here, then we return while pointing at the ':' that we just checked.
      return true;
    }

    // No match: skip the value and see if , or } is next
    logger::log_event(*this, "no match", key, -2);
    // The call to skip_child is meant to skip over the value corresponding to the key.
    // After skip_child(), we are right before the next comma (',') or the final brace ('}').
    SIMDJSON_TRY( skip_child() );
    // If we reached the end of the key-value pair we started from, then we know
    // that the key is not there so we return false. We are either right before
    // the next comma or the final brace.
    if(_json_iter->position() == search_start) { return false; }
    // The has_next_field() advances the pointer and check that either ',' or '}' is found.
    // It returns true if ',' is found, false otherwise. If anything other than ',' or '}' is found,
    // then we are in error and we abort.
    error = has_next_field().get(has_value); SIMDJSON_ASSUME(!error);
    // If we make the mistake of exiting here, then we could be left pointing at a key
    // in the middle of an object. That's not an allowable state.
  }
  // If the loop ended, we're out of fields to look at. The program should
  // never reach this point.
  return false;
}

simdjson_warn_unused simdjson_really_inline simdjson_result<raw_json_string> value_iterator::field_key() noexcept {
  assert_at_next();

  const uint8_t *key = _json_iter->advance();
  if (*(key++) != '"') { return _json_iter->report_error(TAPE_ERROR, "Object key is not a string"); }
  return raw_json_string(key);
}

simdjson_warn_unused simdjson_really_inline error_code value_iterator::field_value() noexcept {
  assert_at_next();

  if (*_json_iter->advance() != ':') { return _json_iter->report_error(TAPE_ERROR, "Missing colon in object field"); }
  _json_iter->descend_to(depth()+1);
  return SUCCESS;
}

simdjson_warn_unused simdjson_really_inline simdjson_result<bool> value_iterator::start_array() noexcept {
  const uint8_t *json;
  SIMDJSON_TRY( advance_container_start("array", json) );
  if (*json != '[') { return incorrect_type_error("Not an array"); }
  return started_array();
}

simdjson_warn_unused simdjson_really_inline simdjson_result<bool> value_iterator::start_root_array() noexcept {
  bool result;
  SIMDJSON_TRY( start_array().get(result) );
  if (*_json_iter->peek_last() != ']') { return _json_iter->report_error(TAPE_ERROR, "array invalid: [ at beginning of document unmatched by ] at end of document"); }
  return result;
}

inline std::string value_iterator::to_string() const noexcept {
  auto answer = std::string("value_iterator [ depth : ") + std::to_string(_depth) + std::string(", ");
  if(_json_iter != nullptr) { answer +=  _json_iter->to_string(); }
  answer += std::string(" ]");
  return answer;
}

simdjson_warn_unused simdjson_really_inline bool value_iterator::started_array() noexcept {
  assert_at_container_start();
  if (*_json_iter->peek() == ']') {
    logger::log_value(*_json_iter, "empty array");
    _json_iter->advance();
    _json_iter->ascend_to(depth()-1);
    return false;
  }
  logger::log_start_value(*_json_iter, "array");
  _json_iter->descend_to(depth()+1);
#ifdef SIMDJSON_DEVELOPMENT_CHECKS
  _json_iter->set_start_position(_depth, _start_position);
#endif
  return true;
}

simdjson_warn_unused simdjson_really_inline simdjson_result<bool> value_iterator::has_next_element() noexcept {
  assert_at_next();

  switch (*_json_iter->advance()) {
    case ']':
      logger::log_end_value(*_json_iter, "array");
      _json_iter->ascend_to(depth()-1);
      return false;
    case ',':
      _json_iter->descend_to(depth()+1);
      return true;
    default:
      return _json_iter->report_error(TAPE_ERROR, "Missing comma between array elements");
  }
}

simdjson_warn_unused simdjson_really_inline simdjson_result<bool> value_iterator::parse_bool(const uint8_t *json) const noexcept {
  auto not_true = atomparsing::str4ncmp(json, "true");
  auto not_false = atomparsing::str4ncmp(json, "fals") | (json[4] ^ 'e');
  bool error = (not_true && not_false) || jsoncharutils::is_not_structural_or_whitespace(json[not_true ? 5 : 4]);
  if (error) { return incorrect_type_error("Not a boolean"); }
  return simdjson_result<bool>(!not_true);
}
simdjson_really_inline bool value_iterator::parse_null(const uint8_t *json) const noexcept {
  return !atomparsing::str4ncmp(json, "null") && jsoncharutils::is_structural_or_whitespace(json[4]);
}

simdjson_warn_unused simdjson_really_inline simdjson_result<std::string_view> value_iterator::get_string() noexcept {
  return get_raw_json_string().unescape(_json_iter->string_buf_loc());
}
simdjson_warn_unused simdjson_really_inline simdjson_result<raw_json_string> value_iterator::get_raw_json_string() noexcept {
  auto json = advance_start("string");
  if (*json != '"') { return incorrect_type_error("Not a string"); }
  return raw_json_string(json+1);
}
simdjson_warn_unused simdjson_really_inline simdjson_result<uint64_t> value_iterator::get_uint64() noexcept {
  return numberparsing::parse_unsigned(advance_non_root_scalar("uint64"));
}
simdjson_warn_unused simdjson_really_inline simdjson_result<int64_t> value_iterator::get_int64() noexcept {
  return numberparsing::parse_integer(advance_non_root_scalar("int64"));
}
simdjson_warn_unused simdjson_really_inline simdjson_result<double> value_iterator::get_double() noexcept {
  return numberparsing::parse_double(advance_non_root_scalar("double"));
}
simdjson_warn_unused simdjson_really_inline simdjson_result<bool> value_iterator::get_bool() noexcept {
  return parse_bool(advance_non_root_scalar("bool"));
}
simdjson_really_inline bool value_iterator::is_null() noexcept {
  return parse_null(advance_non_root_scalar("null"));
}

constexpr const uint32_t MAX_INT_LENGTH = 1024;

simdjson_warn_unused simdjson_really_inline simdjson_result<std::string_view> value_iterator::get_root_string() noexcept {
  return get_string();
}
simdjson_warn_unused simdjson_really_inline simdjson_result<raw_json_string> value_iterator::get_root_raw_json_string() noexcept {
  return get_raw_json_string();
}
simdjson_warn_unused simdjson_really_inline simdjson_result<uint64_t> value_iterator::get_root_uint64() noexcept {
  auto max_len = peek_start_length();
  auto json = advance_root_scalar("uint64");
  uint8_t tmpbuf[20+1]; // <20 digits> is the longest possible unsigned integer
  if (!_json_iter->copy_to_buffer(json, max_len, tmpbuf)) { logger::log_error(*_json_iter, _start_position, depth(), "Root number more than 20 characters"); return NUMBER_ERROR; }
  return numberparsing::parse_unsigned(tmpbuf);
}
simdjson_warn_unused simdjson_really_inline simdjson_result<int64_t> value_iterator::get_root_int64() noexcept {
  auto max_len = peek_start_length();
  auto json = advance_root_scalar("int64");
  uint8_t tmpbuf[20+1]; // -<19 digits> is the longest possible integer
  if (!_json_iter->copy_to_buffer(json, max_len, tmpbuf)) { logger::log_error(*_json_iter, _start_position, depth(), "Root number more than 20 characters"); return NUMBER_ERROR; }
  return numberparsing::parse_integer(tmpbuf);
}
simdjson_warn_unused simdjson_really_inline simdjson_result<double> value_iterator::get_root_double() noexcept {
  auto max_len = peek_start_length();
  auto json = advance_root_scalar("double");
  // Per https://www.exploringbinary.com/maximum-number-of-decimal-digits-in-binary-floating-point-numbers/, 1074 is the maximum number of significant fractional digits. Add 8 more digits for the biggest number: -0.<fraction>e-308.
  uint8_t tmpbuf[1074+8+1];
  if (!_json_iter->copy_to_buffer(json, max_len, tmpbuf)) { logger::log_error(*_json_iter, _start_position, depth(), "Root number more than 1082 characters"); return NUMBER_ERROR; }
  return numberparsing::parse_double(tmpbuf);
}
simdjson_warn_unused simdjson_really_inline simdjson_result<bool> value_iterator::get_root_bool() noexcept {
  auto max_len = peek_start_length();
  auto json = advance_root_scalar("bool");
  uint8_t tmpbuf[5+1];
  if (!_json_iter->copy_to_buffer(json, max_len, tmpbuf)) { return incorrect_type_error("Not a boolean"); }
  return parse_bool(tmpbuf);
}
simdjson_really_inline bool value_iterator::is_root_null() noexcept {
  auto max_len = peek_start_length();
  auto json = advance_root_scalar("null");
  return max_len >= 4 && !atomparsing::str4ncmp(json, "null") &&
         (max_len == 4 || jsoncharutils::is_structural_or_whitespace(json[5]));
}

simdjson_warn_unused simdjson_really_inline error_code value_iterator::skip_child() noexcept {
  SIMDJSON_ASSUME( _json_iter->token.index > _start_position );
  SIMDJSON_ASSUME( _json_iter->_depth >= _depth );

  return _json_iter->skip_child(depth());
}

simdjson_really_inline value_iterator value_iterator::child() const noexcept {
  assert_at_child();
  return { _json_iter, depth()+1, _json_iter->token.position() };
}

// GCC 7 warns when the first line of this function is inlined away into oblivion due to the caller
// relating depth and iterator depth, which is a desired effect. It does not happen if is_open is
// marked non-inline.
SIMDJSON_PUSH_DISABLE_WARNINGS
SIMDJSON_DISABLE_STRICT_OVERFLOW_WARNING
simdjson_really_inline bool value_iterator::is_open() const noexcept {
  return _json_iter->depth() >= depth();
}
SIMDJSON_POP_DISABLE_WARNINGS

simdjson_really_inline bool value_iterator::at_eof() const noexcept {
  return _json_iter->at_eof();
}

simdjson_really_inline bool value_iterator::at_start() const noexcept {
  return _json_iter->token.index == _start_position;
}

simdjson_really_inline bool value_iterator::at_first_field() const noexcept {
  SIMDJSON_ASSUME( _json_iter->token.index > _start_position );
  return _json_iter->token.index == _start_position + 1;
}

simdjson_really_inline void value_iterator::abandon() noexcept {
  _json_iter->abandon();
}

simdjson_warn_unused simdjson_really_inline depth_t value_iterator::depth() const noexcept {
  return _depth;
}
simdjson_warn_unused simdjson_really_inline error_code value_iterator::error() const noexcept {
  return _json_iter->error;
}
simdjson_warn_unused simdjson_really_inline uint8_t *&value_iterator::string_buf_loc() noexcept {
  return _json_iter->string_buf_loc();
}
simdjson_warn_unused simdjson_really_inline const json_iterator &value_iterator::json_iter() const noexcept {
  return *_json_iter;
}
simdjson_warn_unused simdjson_really_inline json_iterator &value_iterator::json_iter() noexcept {
  return *_json_iter;
}

simdjson_really_inline const uint8_t *value_iterator::peek_start() const noexcept {
  return _json_iter->peek(_start_position);
}
simdjson_really_inline uint32_t value_iterator::peek_start_length() const noexcept {
  return _json_iter->peek_length(_start_position);
}

simdjson_really_inline const uint8_t *value_iterator::advance_start(const char *type) const noexcept {
  logger::log_value(*_json_iter, _start_position, depth(), type);
  // If we're not at the position anymore, we don't want to advance the cursor.
  if (!is_at_start()) { return peek_start(); }

  // Get the JSON and advance the cursor, decreasing depth to signify that we have retrieved the value.
  assert_at_start();
  auto result = _json_iter->advance();
  _json_iter->ascend_to(depth()-1);
  return result;
}
simdjson_really_inline error_code value_iterator::advance_container_start(const char *type, const uint8_t *&json) const noexcept {
  logger::log_start_value(*_json_iter, _start_position, depth(), type);

  // If we're not at the position anymore, we don't want to advance the cursor.
  if (!is_at_start()) {
#ifdef SIMDJSON_DEVELOPMENT_CHECKS
    if (!is_at_iterator_start()) { return OUT_OF_ORDER_ITERATION; }
#endif
    json = peek_start();
    return SUCCESS;
  }

  // Get the JSON and advance the cursor, decreasing depth to signify that we have retrieved the value.
  assert_at_start();
  json = _json_iter->advance();
  return SUCCESS;
}
simdjson_really_inline const uint8_t *value_iterator::advance_root_scalar(const char *type) const noexcept {
  logger::log_value(*_json_iter, _start_position, depth(), type);
  if (!is_at_start()) { return peek_start(); }

  assert_at_root();
  auto result = _json_iter->advance();
  _json_iter->ascend_to(depth()-1);
  return result;
}
simdjson_really_inline const uint8_t *value_iterator::advance_non_root_scalar(const char *type) const noexcept {
  logger::log_value(*_json_iter, _start_position, depth(), type);
  if (!is_at_start()) { return peek_start(); }

  assert_at_non_root_start();
  auto result = _json_iter->advance();
  _json_iter->ascend_to(depth()-1);
  return result;
}

simdjson_really_inline error_code value_iterator::incorrect_type_error(const char *message) const noexcept {
  logger::log_error(*_json_iter, _start_position, depth(), message);
  return INCORRECT_TYPE;
}

simdjson_really_inline bool value_iterator::is_at_start() const noexcept {
  return _json_iter->token.index == _start_position;
}
simdjson_really_inline bool value_iterator::is_at_container_start() const noexcept {
  return _json_iter->token.index == _start_position + 1;
}
simdjson_really_inline bool value_iterator::is_at_iterator_start() const noexcept {
  // We can legitimately be either at the first value ([1]), or after the array if it's empty ([]).
  auto delta = _json_iter->token.index - _start_position;
  return delta == 1 || delta == 2;
}

inline void value_iterator::assert_at_start() const noexcept {
  SIMDJSON_ASSUME( _json_iter->token.index == _start_position );
  SIMDJSON_ASSUME( _json_iter->_depth == _depth );
  SIMDJSON_ASSUME( _depth > 0 );
}

inline void value_iterator::assert_at_container_start() const noexcept {
  SIMDJSON_ASSUME( _json_iter->token.index == _start_position + 1 );
  SIMDJSON_ASSUME( _json_iter->_depth == _depth );
  SIMDJSON_ASSUME( _depth > 0 );
}

<<<<<<< HEAD
inline void value_iterator::rewind_object() noexcept {
  _json_iter->_depth = _depth;
  _json_iter->token.index = _start_position+1;
  assert_at_container_start();
}

inline void value_iterator::rewind_array() noexcept {
  _json_iter->_depth = _depth+1;
  _json_iter->token.index = _start_position+1;
}

simdjson_really_inline void value_iterator::assert_at_next() const noexcept {
=======
inline void value_iterator::assert_at_next() const noexcept {
>>>>>>> 73b51022
  SIMDJSON_ASSUME( _json_iter->token.index > _start_position );
  SIMDJSON_ASSUME( _json_iter->_depth == _depth );
  SIMDJSON_ASSUME( _depth > 0 );
}

inline void value_iterator::assert_at_child() const noexcept {
  SIMDJSON_ASSUME( _json_iter->token.index > _start_position );
  SIMDJSON_ASSUME( _json_iter->_depth == _depth + 1 );
  SIMDJSON_ASSUME( _depth > 0 );
}

inline void value_iterator::assert_at_root() const noexcept {
  assert_at_start();
  SIMDJSON_ASSUME( _depth == 1 );
}

inline void value_iterator::assert_at_non_root_start() const noexcept {
  assert_at_start();
  SIMDJSON_ASSUME( _depth > 1 );
}

inline void value_iterator::assert_is_valid() const noexcept {
  SIMDJSON_ASSUME( _json_iter != nullptr );
}

simdjson_really_inline bool value_iterator::is_valid() const noexcept {
  return _json_iter != nullptr;
}


simdjson_really_inline simdjson_result<json_type> value_iterator::type() noexcept {
  switch (*peek_start()) {
    case '{':
      return json_type::object;
    case '[':
      return json_type::array;
    case '"':
      return json_type::string;
    case 'n':
      return json_type::null;
    case 't': case 'f':
      return json_type::boolean;
    case '-':
    case '0': case '1': case '2': case '3': case '4':
    case '5': case '6': case '7': case '8': case '9':
      return json_type::number;
    default:
      return TAPE_ERROR;
  }
}

} // namespace ondemand
} // namespace SIMDJSON_IMPLEMENTATION
} // namespace simdjson

namespace simdjson {

simdjson_really_inline simdjson_result<SIMDJSON_IMPLEMENTATION::ondemand::value_iterator>::simdjson_result(SIMDJSON_IMPLEMENTATION::ondemand::value_iterator &&value) noexcept
    : implementation_simdjson_result_base<SIMDJSON_IMPLEMENTATION::ondemand::value_iterator>(std::forward<SIMDJSON_IMPLEMENTATION::ondemand::value_iterator>(value)) {}
simdjson_really_inline simdjson_result<SIMDJSON_IMPLEMENTATION::ondemand::value_iterator>::simdjson_result(error_code error) noexcept
    : implementation_simdjson_result_base<SIMDJSON_IMPLEMENTATION::ondemand::value_iterator>(error) {}

} // namespace simdjson<|MERGE_RESOLUTION|>--- conflicted
+++ resolved
@@ -625,7 +625,6 @@
   SIMDJSON_ASSUME( _depth > 0 );
 }
 
-<<<<<<< HEAD
 inline void value_iterator::rewind_object() noexcept {
   _json_iter->_depth = _depth;
   _json_iter->token.index = _start_position+1;
@@ -637,10 +636,7 @@
   _json_iter->token.index = _start_position+1;
 }
 
-simdjson_really_inline void value_iterator::assert_at_next() const noexcept {
-=======
 inline void value_iterator::assert_at_next() const noexcept {
->>>>>>> 73b51022
   SIMDJSON_ASSUME( _json_iter->token.index > _start_position );
   SIMDJSON_ASSUME( _json_iter->_depth == _depth );
   SIMDJSON_ASSUME( _depth > 0 );
