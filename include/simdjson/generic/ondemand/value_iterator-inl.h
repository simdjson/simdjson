namespace simdjson {
namespace SIMDJSON_IMPLEMENTATION {
namespace ondemand {

simdjson_really_inline value_iterator::value_iterator(json_iterator *json_iter, depth_t depth, token_position start_index) noexcept
  : _json_iter{json_iter},
    _depth{depth},
    _start_position{start_index}
{
}

simdjson_warn_unused simdjson_really_inline simdjson_result<bool> value_iterator::start_object() noexcept {
  const uint8_t *json;
  SIMDJSON_TRY( advance_container_start("object", json) );
  if (*json != '{') { return incorrect_type_error("Not an object"); }
  return started_object();
}

simdjson_warn_unused simdjson_really_inline simdjson_result<bool> value_iterator::start_root_object() noexcept {
  bool result;
  SIMDJSON_TRY( start_object().get(result) );
  if (*_json_iter->peek_last() != '}') { return _json_iter->report_error(TAPE_ERROR, "object invalid: { at beginning of document unmatched by } at end of document"); }
  return result;
}

simdjson_warn_unused simdjson_really_inline bool value_iterator::started_object() noexcept {
  assert_at_container_start();
  if (*_json_iter->peek() == '}') {
    logger::log_value(*_json_iter, "empty object");
    _json_iter->advance();
    _json_iter->ascend_to(depth()-1);
    return false;
  }
  logger::log_start_value(*_json_iter, "object");
#ifdef SIMDJSON_DEVELOPMENT_CHECKS
  _json_iter->set_start_position(_depth, _start_position);
#endif
  return true;
}

simdjson_warn_unused simdjson_really_inline simdjson_result<bool> value_iterator::has_next_field() noexcept {
  assert_at_next();

  switch (*_json_iter->advance()) {
    case '}':
      logger::log_end_value(*_json_iter, "object");
      _json_iter->ascend_to(depth()-1);
      return false;
    case ',':
      return true;
    default:
      return _json_iter->report_error(TAPE_ERROR, "Missing comma between object fields");
  }
}

simdjson_warn_unused simdjson_really_inline simdjson_result<bool> value_iterator::find_field_raw(const std::string_view key) noexcept {
  error_code error;
  bool has_value;
  //
  // Initially, the object can be in one of a few different places:
  //
  // 1. The start of the object, at the first field:
  //
  //    ```
  //    { "a": [ 1, 2 ], "b": [ 3, 4 ] }
  //      ^ (depth 2, index 1)
  //    ```
  if (at_first_field()) {
    has_value = true;

  //
  // 2. When a previous search did not yield a value or the object is empty:
  //
  //    ```
  //    { "a": [ 1, 2 ], "b": [ 3, 4 ] }
  //                                     ^ (depth 0)
  //    { }
  //        ^ (depth 0, index 2)
  //    ```
  //
  } else if (!is_open()) {
#ifdef SIMDJSON_DEVELOPMENT_CHECKS
    // If we're past the end of the object, we're being iterated out of order.
    // Note: this isn't perfect detection. It's possible the user is inside some other object; if so,
    // this object iterator will blithely scan that object for fields.
    if (_json_iter->depth() < depth() - 1) { return OUT_OF_ORDER_ITERATION; }
#endif
    return false;

  // 3. When a previous search found a field or an iterator yielded a value:
  //
  //    ```
  //    // When a field was not fully consumed (or not even touched at all)
  //    { "a": [ 1, 2 ], "b": [ 3, 4 ] }
  //           ^ (depth 2)
  //    // When a field was fully consumed
  //    { "a": [ 1, 2 ], "b": [ 3, 4 ] }
  //                   ^ (depth 1)
  //    // When the last field was fully consumed
  //    { "a": [ 1, 2 ], "b": [ 3, 4 ] }
  //                                   ^ (depth 1)
  //    ```
  //
  } else {
    if ((error = skip_child() )) { abandon(); return error; }
    if ((error = has_next_field().get(has_value) )) { abandon(); return error; }
#ifdef SIMDJSON_DEVELOPMENT_CHECKS
    if (_json_iter->start_position(_depth) != _start_position) { return OUT_OF_ORDER_ITERATION; }
#endif
  }
  while (has_value) {
    // Get the key and colon, stopping at the value.
    raw_json_string actual_key;
    // size_t max_key_length = _json_iter->peek_length() - 2; // -2 for the two quotes
    // field_key() advances the pointer and checks that '"' is found (corresponding to a key).
    // The depth is left unchanged by field_key().
    if ((error = field_key().get(actual_key) )) { abandon(); return error; };
    // field_value() will advance and check that we find a ':' separating the
    // key and the value. It will also increment the depth by one.
    if ((error = field_value() )) { abandon(); return error; }
    // If it matches, stop and return
    // We could do it this way if we wanted to allow arbitrary
    // key content (including escaped quotes).
    //if (actual_key.unsafe_is_equal(max_key_length, key)) {
    // Instead we do the following which may trigger buffer overruns if the
    // user provides an adversarial key (containing a well placed unescaped quote
    // character and being longer than the number of bytes remaining in the JSON
    // input).
    if (actual_key.unsafe_is_equal(key)) {
      logger::log_event(*this, "match", key, -2);
      // If we return here, then we return while pointing at the ':' that we just checked.
      return true;
    }

    // No match: skip the value and see if , or } is next
    logger::log_event(*this, "no match", key, -2);
    // The call to skip_child is meant to skip over the value corresponding to the key.
    // After skip_child(), we are right before the next comma (',') or the final brace ('}').
    SIMDJSON_TRY( skip_child() ); // Skip the value entirely
    // The has_next_field() advances the pointer and check that either ',' or '}' is found.
    // It returns true if ',' is found, false otherwise. If anything other than ',' or '}' is found,
    // then we are in error and we abort.
    if ((error = has_next_field().get(has_value) )) { abandon(); return error; }
  }

  // If the loop ended, we're out of fields to look at.
  return false;
}

simdjson_warn_unused simdjson_really_inline simdjson_result<bool> value_iterator::find_field_unordered_raw(const std::string_view key) noexcept {
  /**
   * When find_field_unordered_raw is called, we can either be pointing at the
   * first key, pointing outside (at the closing brace) or if a key was matched
   * we can be either pointing right afterthe ':' right before the value (that we need skip),
   * or we may have consumed the value and we might be at a comma or at the
   * final brace (ready for a call to has_next_field()).
   */
  error_code error;
  bool has_value;

  // First, we scan from that point to the end.
  // If we don't find a match, we may loop back around, and scan from the beginning to that point.
  token_position search_start = _json_iter->position();

  // We want to know whether we need to go back to the beginning.
  bool at_first = at_first_field();
  ///////////////
  // Initially, the object can be in one of a few different places:
  //
  // 1. At the first key:
  //
  //    ```
  //    { "a": [ 1, 2 ], "b": [ 3, 4 ] }
  //      ^ (depth 2, index 1)
  //    ```
  //
  if (at_first) {
    has_value = true;

  // 2. When a previous search did not yield a value or the object is empty:
  //
  //    ```
  //    { "a": [ 1, 2 ], "b": [ 3, 4 ] }
  //                                     ^ (depth 0)
  //    { }
  //        ^ (depth 0, index 2)
  //    ```
  //
  } else if (!is_open()) {

#ifdef SIMDJSON_DEVELOPMENT_CHECKS
    // If we're past the end of the object, we're being iterated out of order.
    // Note: this isn't perfect detection. It's possible the user is inside some other object; if so,
    // this object iterator will blithely scan that object for fields.
    if (_json_iter->depth() < depth() - 1) { return OUT_OF_ORDER_ITERATION; }
#endif
    _json_iter->reenter_child(_start_position + 1, _depth);
    at_first = true;
    has_value = started_object();
  // 3. When a previous search found a field or an iterator yielded a value:
  //
  //    ```
  //    // When a field was not fully consumed (or not even touched at all)
  //    { "a": [ 1, 2 ], "b": [ 3, 4 ] }
  //           ^ (depth 2)
  //    // When a field was fully consumed
  //    { "a": [ 1, 2 ], "b": [ 3, 4 ] }
  //                   ^ (depth 1)
  //    // When the last field was fully consumed
  //    { "a": [ 1, 2 ], "b": [ 3, 4 ] }
  //                                   ^ (depth 1)
  //    ```
  //
  } else {
    // If someone queried a key but they did access the value, then we are left pointing
    // at the ':' and we need to move forward through the value... If the value was
    // processed then skip_child() does not move the iterator (but may adjust the depth).
    if ((error = skip_child() )) { abandon(); return error; }
    // The has_next_field() advances the pointer and check that either ',' or '}' is found.
    // It returns true if ',' is found, false otherwise. If anything other than ',' or '}' is found,
    // then we are in error and we abort.
    if ((error = has_next_field().get(has_value) )) { abandon(); return error; }
#ifdef SIMDJSON_DEVELOPMENT_CHECKS
    if (_json_iter->start_position(_depth) != _start_position) { return OUT_OF_ORDER_ITERATION; }
#endif
  }

  // After initial processing, we will be in one of two states:
  //
  // ```
  // // At the beginning of a field
  // { "a": [ 1, 2 ], "b": [ 3, 4 ] }
  //   ^ (depth 1)
  // { "a": [ 1, 2 ], "b": [ 3, 4 ] }
  //                  ^ (depth 1)
  // // At the end of the object
  // { "a": [ 1, 2 ], "b": [ 3, 4 ] }
  //                                  ^ (depth 0)
  // ```
  //

  // Next, we find a match starting from the current position.
  while (has_value) {
    SIMDJSON_ASSUME( _json_iter->_depth == _depth ); // We must be at the start of a field

    // Get the key and colon, stopping at the value.
    raw_json_string actual_key;
    // size_t max_key_length = _json_iter->peek_length() - 2; // -2 for the two quotes
    // field_key() advances the pointer and checks that '"' is found (corresponding to a key).
    // The depth is left unchanged by field_key().
    if ((error = field_key().get(actual_key) )) { abandon(); return error; };
    // field_value() will advance and check that we find a ':' separating the
    // key and the value. It will also increment the depth by one.
    if ((error = field_value() )) { abandon(); return error; }

    // If it matches, stop and return
    // We could do it this way if we wanted to allow arbitrary
    // key content (including escaped quotes).
    // if (actual_key.unsafe_is_equal(max_key_length, key)) {
    // Instead we do the following which may trigger buffer overruns if the
    // user provides an adversarial key (containing a well placed unescaped quote
    // character and being longer than the number of bytes remaining in the JSON
    // input).
    if (actual_key.unsafe_is_equal(key)) {
      logger::log_event(*this, "match", key, -2);
      // If we return here, then we return while pointing at the ':' that we just checked.
      return true;
    }

    // No match: skip the value and see if , or } is next
    logger::log_event(*this, "no match", key, -2);
    // The call to skip_child is meant to skip over the value corresponding to the key.
    // After skip_child(), we are right before the next comma (',') or the final brace ('}').
    SIMDJSON_TRY( skip_child() );
    // The has_next_field() advances the pointer and check that either ',' or '}' is found.
    // It returns true if ',' is found, false otherwise. If anything other than ',' or '}' is found,
    // then we are in error and we abort.
    if ((error = has_next_field().get(has_value) )) { abandon(); return error; }
  }
  // Performance note: it maybe wasteful to rewind to the beginning when there might be
  // no other query following. Indeed, it would require reskipping the whole object.
  // Instead, you can just stay where you are. If there is a new query, there is always time
  // to rewind.
  if(at_first) { return false; }

  // If we reach the end without finding a match, search the rest of the fields starting at the
  // beginning of the object.
  // (We have already run through the object before, so we've already validated its structure. We
  // don't check errors in this bit.)
  _json_iter->reenter_child(_start_position + 1, _depth);
  has_value = started_object();
  while (true) {
    SIMDJSON_ASSUME(has_value); // we should reach search_start before ever reaching the end of the object
    SIMDJSON_ASSUME( _json_iter->_depth == _depth ); // We must be at the start of a field

    // Get the key and colon, stopping at the value.
    raw_json_string actual_key;
    // size_t max_key_length = _json_iter->peek_length() - 2; // -2 for the two quotes
    // field_key() advances the pointer and checks that '"' is found (corresponding to a key).
    // The depth is left unchanged by field_key().
    error = field_key().get(actual_key); SIMDJSON_ASSUME(!error);
    // field_value() will advance and check that we find a ':' separating the
    // key and the value.  It will also increment the depth by one.
    error = field_value(); SIMDJSON_ASSUME(!error);

    // If it matches, stop and return
    // We could do it this way if we wanted to allow arbitrary
    // key content (including escaped quotes).
    // if (actual_key.unsafe_is_equal(max_key_length, key)) {
    // Instead we do the following which may trigger buffer overruns if the
    // user provides an adversarial key (containing a well placed unescaped quote
    // character and being longer than the number of bytes remaining in the JSON
    // input).
    if (actual_key.unsafe_is_equal(key)) {
      logger::log_event(*this, "match", key, -2);
      // If we return here, then we return while pointing at the ':' that we just checked.
      return true;
    }

    // No match: skip the value and see if , or } is next
    logger::log_event(*this, "no match", key, -2);
    // The call to skip_child is meant to skip over the value corresponding to the key.
    // After skip_child(), we are right before the next comma (',') or the final brace ('}').
    SIMDJSON_TRY( skip_child() );
    // If we reached the end of the key-value pair we started from, then we know
    // that the key is not there so we return false. We are either right before
    // the next comma or the final brace.
    if(_json_iter->position() == search_start) { return false; }
    // The has_next_field() advances the pointer and check that either ',' or '}' is found.
    // It returns true if ',' is found, false otherwise. If anything other than ',' or '}' is found,
    // then we are in error and we abort.
    error = has_next_field().get(has_value); SIMDJSON_ASSUME(!error);
    // If we make the mistake of exiting here, then we could be left pointing at a key
    // in the middle of an object. That's not an allowable state.
  }
  // If the loop ended, we're out of fields to look at. The program should
  // never reach this point.
  return false;
}

simdjson_warn_unused simdjson_really_inline simdjson_result<raw_json_string> value_iterator::field_key() noexcept {
  assert_at_next();

  const uint8_t *key = _json_iter->advance();
  if (*(key++) != '"') { return _json_iter->report_error(TAPE_ERROR, "Object key is not a string"); }
  return raw_json_string(key);
}

simdjson_warn_unused simdjson_really_inline error_code value_iterator::field_value() noexcept {
  assert_at_next();

  if (*_json_iter->advance() != ':') { return _json_iter->report_error(TAPE_ERROR, "Missing colon in object field"); }
  _json_iter->descend_to(depth()+1);
  return SUCCESS;
}

simdjson_warn_unused simdjson_really_inline simdjson_result<bool> value_iterator::start_array() noexcept {
  const uint8_t *json;
  SIMDJSON_TRY( advance_container_start("array", json) );
  if (*json != '[') { return incorrect_type_error("Not an array"); }
  return started_array();
}

simdjson_warn_unused simdjson_really_inline simdjson_result<bool> value_iterator::start_root_array() noexcept {
  bool result;
  SIMDJSON_TRY( start_array().get(result) );
  if (*_json_iter->peek_last() != ']') { return _json_iter->report_error(TAPE_ERROR, "array invalid: [ at beginning of document unmatched by ] at end of document"); }
  return result;
}

simdjson_warn_unused simdjson_really_inline bool value_iterator::started_array() noexcept {
  assert_at_container_start();
  if (*_json_iter->peek() == ']') {
    logger::log_value(*_json_iter, "empty array");
    _json_iter->advance();
    _json_iter->ascend_to(depth()-1);
    return false;
  }
  logger::log_start_value(*_json_iter, "array");
  _json_iter->descend_to(depth()+1);
#ifdef SIMDJSON_DEVELOPMENT_CHECKS
  _json_iter->set_start_position(_depth, _start_position);
#endif
  return true;
}

simdjson_warn_unused simdjson_really_inline simdjson_result<bool> value_iterator::has_next_element() noexcept {
  assert_at_next();

  switch (*_json_iter->advance()) {
    case ']':
      logger::log_end_value(*_json_iter, "array");
      _json_iter->ascend_to(depth()-1);
      return false;
    case ',':
      _json_iter->descend_to(depth()+1);
      return true;
    default:
      return _json_iter->report_error(TAPE_ERROR, "Missing comma between array elements");
  }
}

simdjson_warn_unused simdjson_really_inline simdjson_result<bool> value_iterator::parse_bool(const uint8_t *json) const noexcept {
  auto not_true = atomparsing::str4ncmp(json, "true");
  auto not_false = atomparsing::str4ncmp(json, "fals") | (json[4] ^ 'e');
  bool error = (not_true && not_false) || jsoncharutils::is_not_structural_or_whitespace(json[not_true ? 5 : 4]);
  if (error) { return incorrect_type_error("Not a boolean"); }
  return simdjson_result<bool>(!not_true);
}
simdjson_really_inline bool value_iterator::parse_null(const uint8_t *json) const noexcept {
  return !atomparsing::str4ncmp(json, "null") && jsoncharutils::is_structural_or_whitespace(json[4]);
}

simdjson_warn_unused simdjson_really_inline simdjson_result<std::string_view> value_iterator::get_string() noexcept {
  return get_raw_json_string().unescape(_json_iter->string_buf_loc());
}
simdjson_warn_unused simdjson_really_inline simdjson_result<raw_json_string> value_iterator::get_raw_json_string() noexcept {
  auto json = advance_start("string");
  if (*json != '"') { return incorrect_type_error("Not a string"); }
  return raw_json_string(json+1);
}
simdjson_warn_unused simdjson_really_inline simdjson_result<uint64_t> value_iterator::get_uint64() noexcept {
  return numberparsing::parse_unsigned(advance_non_root_scalar("uint64"));
}
simdjson_warn_unused simdjson_really_inline simdjson_result<int64_t> value_iterator::get_int64() noexcept {
  return numberparsing::parse_integer(advance_non_root_scalar("int64"));
}
simdjson_warn_unused simdjson_really_inline simdjson_result<double> value_iterator::get_double() noexcept {
  return numberparsing::parse_double(advance_non_root_scalar("double"));
}
simdjson_warn_unused simdjson_really_inline simdjson_result<bool> value_iterator::get_bool() noexcept {
  return parse_bool(advance_non_root_scalar("bool"));
}
simdjson_really_inline bool value_iterator::is_null() noexcept {
  return parse_null(advance_non_root_scalar("null"));
}

constexpr const uint32_t MAX_INT_LENGTH = 1024;

simdjson_warn_unused simdjson_really_inline simdjson_result<std::string_view> value_iterator::get_root_string() noexcept {
  return get_string();
}
simdjson_warn_unused simdjson_really_inline simdjson_result<raw_json_string> value_iterator::get_root_raw_json_string() noexcept {
  return get_raw_json_string();
}
simdjson_warn_unused simdjson_really_inline simdjson_result<uint64_t> value_iterator::get_root_uint64() noexcept {
  auto max_len = peek_start_length();
  auto json = advance_root_scalar("uint64");
  uint8_t tmpbuf[20+1]; // <20 digits> is the longest possible unsigned integer
  if (!_json_iter->copy_to_buffer(json, max_len, tmpbuf)) { logger::log_error(*_json_iter, _start_position, depth(), "Root number more than 20 characters"); return NUMBER_ERROR; }
  return numberparsing::parse_unsigned(tmpbuf);
}
simdjson_warn_unused simdjson_really_inline simdjson_result<int64_t> value_iterator::get_root_int64() noexcept {
  auto max_len = peek_start_length();
  auto json = advance_root_scalar("int64");
  uint8_t tmpbuf[20+1]; // -<19 digits> is the longest possible integer
  if (!_json_iter->copy_to_buffer(json, max_len, tmpbuf)) { logger::log_error(*_json_iter, _start_position, depth(), "Root number more than 20 characters"); return NUMBER_ERROR; }
  return numberparsing::parse_integer(tmpbuf);
}
simdjson_warn_unused simdjson_really_inline simdjson_result<double> value_iterator::get_root_double() noexcept {
  auto max_len = peek_start_length();
  auto json = advance_root_scalar("double");
  // Per https://www.exploringbinary.com/maximum-number-of-decimal-digits-in-binary-floating-point-numbers/, 1074 is the maximum number of significant fractional digits. Add 8 more digits for the biggest number: -0.<fraction>e-308.
  uint8_t tmpbuf[1074+8+1];
  if (!_json_iter->copy_to_buffer(json, max_len, tmpbuf)) { logger::log_error(*_json_iter, _start_position, depth(), "Root number more than 1082 characters"); return NUMBER_ERROR; }
  return numberparsing::parse_double(tmpbuf);
}
simdjson_warn_unused simdjson_really_inline simdjson_result<bool> value_iterator::get_root_bool() noexcept {
  auto max_len = peek_start_length();
  auto json = advance_root_scalar("bool");
  uint8_t tmpbuf[5+1];
  if (!_json_iter->copy_to_buffer(json, max_len, tmpbuf)) { return incorrect_type_error("Not a boolean"); }
  return parse_bool(tmpbuf);
}
simdjson_really_inline bool value_iterator::is_root_null() noexcept {
  auto max_len = peek_start_length();
  auto json = advance_root_scalar("null");
  return max_len >= 4 && !atomparsing::str4ncmp(json, "null") &&
         (max_len == 4 || jsoncharutils::is_structural_or_whitespace(json[5]));
}

simdjson_warn_unused simdjson_really_inline error_code value_iterator::skip_child() noexcept {
  SIMDJSON_ASSUME( _json_iter->token.index > _start_position );
  SIMDJSON_ASSUME( _json_iter->_depth >= _depth );

  return _json_iter->skip_child(depth());
}

simdjson_really_inline value_iterator value_iterator::child() const noexcept {
  assert_at_child();
  return { _json_iter, depth()+1, _json_iter->token.position() };
}

// GCC 7 warns when the first line of this function is inlined away into oblivion due to the caller
// relating depth and iterator depth, which is a desired effect. It does not happen if is_open is
// marked non-inline.
SIMDJSON_PUSH_DISABLE_WARNINGS
SIMDJSON_DISABLE_STRICT_OVERFLOW_WARNING
simdjson_really_inline bool value_iterator::is_open() const noexcept {
  return _json_iter->depth() >= depth();
}
SIMDJSON_POP_DISABLE_WARNINGS

simdjson_really_inline bool value_iterator::at_eof() const noexcept {
  return _json_iter->at_eof();
}

simdjson_really_inline bool value_iterator::at_start() const noexcept {
  return _json_iter->token.index == _start_position;
}

simdjson_really_inline bool value_iterator::at_first_field() const noexcept {
  SIMDJSON_ASSUME( _json_iter->token.index > _start_position );
  return _json_iter->token.index == _start_position + 1;
}

simdjson_really_inline void value_iterator::abandon() noexcept {
  _json_iter->abandon();
}

simdjson_warn_unused simdjson_really_inline depth_t value_iterator::depth() const noexcept {
  return _depth;
}
simdjson_warn_unused simdjson_really_inline error_code value_iterator::error() const noexcept {
  return _json_iter->error;
}
simdjson_warn_unused simdjson_really_inline uint8_t *&value_iterator::string_buf_loc() noexcept {
  return _json_iter->string_buf_loc();
}
simdjson_warn_unused simdjson_really_inline const json_iterator &value_iterator::json_iter() const noexcept {
  return *_json_iter;
}
simdjson_warn_unused simdjson_really_inline json_iterator &value_iterator::json_iter() noexcept {
  return *_json_iter;
}

simdjson_really_inline const uint8_t *value_iterator::peek_start() const noexcept {
  return _json_iter->peek(_start_position);
}
simdjson_really_inline uint32_t value_iterator::peek_start_length() const noexcept {
  return _json_iter->peek_length(_start_position);
}

simdjson_really_inline const uint8_t *value_iterator::advance_start(const char *type) const noexcept {
  logger::log_value(*_json_iter, _start_position, depth(), type);
  // If we're not at the position anymore, we don't want to advance the cursor.
  if (!is_at_start()) { return peek_start(); }

  // Get the JSON and advance the cursor, decreasing depth to signify that we have retrieved the value.
  assert_at_start();
  auto result = _json_iter->advance();
  _json_iter->ascend_to(depth()-1);
  return result;
}
simdjson_really_inline error_code value_iterator::advance_container_start(const char *type, const uint8_t *&json) const noexcept {
  logger::log_start_value(*_json_iter, _start_position, depth(), type);

  // If we're not at the position anymore, we don't want to advance the cursor.
  if (!is_at_start()) {
#ifdef SIMDJSON_DEVELOPMENT_CHECKS
    if (!is_at_iterator_start()) { return OUT_OF_ORDER_ITERATION; }
#endif
    json = peek_start();
    return SUCCESS;
  }

  // Get the JSON and advance the cursor, decreasing depth to signify that we have retrieved the value.
  assert_at_start();
  json = _json_iter->advance();
  return SUCCESS;
}
simdjson_really_inline const uint8_t *value_iterator::advance_root_scalar(const char *type) const noexcept {
  logger::log_value(*_json_iter, _start_position, depth(), type);
  if (!is_at_start()) { return peek_start(); }

  assert_at_root();
  auto result = _json_iter->advance();
  _json_iter->ascend_to(depth()-1);
  return result;
}
simdjson_really_inline const uint8_t *value_iterator::advance_non_root_scalar(const char *type) const noexcept {
  logger::log_value(*_json_iter, _start_position, depth(), type);
  if (!is_at_start()) { return peek_start(); }

  assert_at_non_root_start();
  auto result = _json_iter->advance();
  _json_iter->ascend_to(depth()-1);
  return result;
}

simdjson_really_inline error_code value_iterator::incorrect_type_error(const char *message) const noexcept {
  logger::log_error(*_json_iter, _start_position, depth(), message);
  return INCORRECT_TYPE;
}

simdjson_really_inline bool value_iterator::is_at_start() const noexcept {
  return _json_iter->token.index == _start_position;
}
simdjson_really_inline bool value_iterator::is_at_container_start() const noexcept {
  return _json_iter->token.index == _start_position + 1;
}
simdjson_really_inline bool value_iterator::is_at_iterator_start() const noexcept {
  // We can legitimately be either at the first value ([1]), or after the array if it's empty ([]).
  auto delta = _json_iter->token.index - _start_position;
  return delta == 1 || delta == 2;
}

inline void value_iterator::assert_at_start() const noexcept {
  SIMDJSON_ASSUME( _json_iter->token.index == _start_position );
  SIMDJSON_ASSUME( _json_iter->_depth == _depth );
  SIMDJSON_ASSUME( _depth > 0 );
}

inline void value_iterator::assert_at_container_start() const noexcept {
  SIMDJSON_ASSUME( _json_iter->token.index == _start_position + 1 );
  SIMDJSON_ASSUME( _json_iter->_depth == _depth );
  SIMDJSON_ASSUME( _depth > 0 );
}

inline void value_iterator::assert_at_next() const noexcept {
  SIMDJSON_ASSUME( _json_iter->token.index > _start_position );
  SIMDJSON_ASSUME( _json_iter->_depth == _depth );
  SIMDJSON_ASSUME( _depth > 0 );
}

<<<<<<< HEAD

 simdjson_really_inline void value_iterator::rewind_array() noexcept {
   _json_iter->_depth = _depth+1;
   _json_iter->token.index = _start_position+1;
 }

simdjson_really_inline void value_iterator::assert_at_child() const noexcept {
=======
inline void value_iterator::assert_at_child() const noexcept {
>>>>>>> 4fb09824
  SIMDJSON_ASSUME( _json_iter->token.index > _start_position );
  SIMDJSON_ASSUME( _json_iter->_depth == _depth + 1 );
  SIMDJSON_ASSUME( _depth > 0 );
}

inline void value_iterator::assert_at_root() const noexcept {
  assert_at_start();
  SIMDJSON_ASSUME( _depth == 1 );
}

inline void value_iterator::assert_at_non_root_start() const noexcept {
  assert_at_start();
  SIMDJSON_ASSUME( _depth > 1 );
}

inline void value_iterator::assert_is_valid() const noexcept {
  SIMDJSON_ASSUME( _json_iter != nullptr );
}

simdjson_really_inline bool value_iterator::is_valid() const noexcept {
  return _json_iter != nullptr;
}


simdjson_really_inline simdjson_result<json_type> value_iterator::type() noexcept {
  switch (*peek_start()) {
    case '{':
      return json_type::object;
    case '[':
      return json_type::array;
    case '"':
      return json_type::string;
    case 'n':
      return json_type::null;
    case 't': case 'f':
      return json_type::boolean;
    case '-':
    case '0': case '1': case '2': case '3': case '4':
    case '5': case '6': case '7': case '8': case '9':
      return json_type::number;
    default:
      return TAPE_ERROR;
  }
}

} // namespace ondemand
} // namespace SIMDJSON_IMPLEMENTATION
} // namespace simdjson

namespace simdjson {

simdjson_really_inline simdjson_result<SIMDJSON_IMPLEMENTATION::ondemand::value_iterator>::simdjson_result(SIMDJSON_IMPLEMENTATION::ondemand::value_iterator &&value) noexcept
    : implementation_simdjson_result_base<SIMDJSON_IMPLEMENTATION::ondemand::value_iterator>(std::forward<SIMDJSON_IMPLEMENTATION::ondemand::value_iterator>(value)) {}
simdjson_really_inline simdjson_result<SIMDJSON_IMPLEMENTATION::ondemand::value_iterator>::simdjson_result(error_code error) noexcept
    : implementation_simdjson_result_base<SIMDJSON_IMPLEMENTATION::ondemand::value_iterator>(error) {}

} // namespace simdjson<|MERGE_RESOLUTION|>--- conflicted
+++ resolved
@@ -623,17 +623,13 @@
   SIMDJSON_ASSUME( _depth > 0 );
 }
 
-<<<<<<< HEAD
-
- simdjson_really_inline void value_iterator::rewind_array() noexcept {
-   _json_iter->_depth = _depth+1;
-   _json_iter->token.index = _start_position+1;
- }
-
-simdjson_really_inline void value_iterator::assert_at_child() const noexcept {
-=======
+
+simdjson_really_inline void value_iterator::rewind_array() noexcept {
+  _json_iter->_depth = _depth+1;
+  _json_iter->token.index = _start_position+1;
+}
+
 inline void value_iterator::assert_at_child() const noexcept {
->>>>>>> 4fb09824
   SIMDJSON_ASSUME( _json_iter->token.index > _start_position );
   SIMDJSON_ASSUME( _json_iter->_depth == _depth + 1 );
   SIMDJSON_ASSUME( _depth > 0 );
