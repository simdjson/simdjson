--- conflicted
+++ resolved
@@ -28,27 +28,15 @@
 
 simdjson_warn_unused simdjson_really_inline simdjson_result<bool> value_iterator::started_object() noexcept {
   assert_at_container_start();
-<<<<<<< HEAD
   SIMDJSON_TRY( _json_iter->require_tokens(1) );
-=======
-#ifdef SIMDJSON_DEVELOPMENT_CHECKS
-  _json_iter->set_start_position(_depth, _start_position);
-#endif
->>>>>>> 16e23231
   if (*_json_iter->peek() == '}') {
     logger::log_value(*_json_iter, "empty object");
     _json_iter->advance();
     _json_iter->ascend_to(depth()-1);
     return false;
   }
-<<<<<<< HEAD
   SIMDJSON_TRY( _json_iter->require_tokens(3) ); // Make sure we have three tokens: "x" : value
-#ifdef SIMDJSON_DEVELOPMENT_CHECKS
-  _json_iter->set_start_position(_depth, start_position());
-#endif
-=======
   logger::log_start_value(*_json_iter, "object");
->>>>>>> 16e23231
   return true;
 }
 
@@ -303,16 +291,9 @@
   // beginning of the object.
   // (We have already run through the object before, so we've already validated its structure. We
   // don't check errors in this bit.)
-<<<<<<< HEAD
   _json_iter->reenter_child(start_position() + 1, _depth);
-
-  SIMDJSON_TRY( started_object().get(has_value) );
-  while (_json_iter->position() < search_start) {
-=======
-  _json_iter->reenter_child(_start_position + 1, _depth);
   has_value = started_object();
   while (true) {
->>>>>>> 16e23231
     SIMDJSON_ASSUME(has_value); // we should reach search_start before ever reaching the end of the object
     SIMDJSON_ASSUME( _json_iter->_depth == _depth ); // We must be at the start of a field
 
@@ -653,46 +634,26 @@
   return delta == 1 || delta == 2;
 }
 
-<<<<<<< HEAD
-simdjson_really_inline void value_iterator::assert_at_start() const noexcept {
+inline void value_iterator::assert_at_start() const noexcept {
   SIMDJSON_ASSUME( _json_iter->token._position == _start_position );
-=======
-inline void value_iterator::assert_at_start() const noexcept {
-  SIMDJSON_ASSUME( _json_iter->token.index == _start_position );
->>>>>>> 16e23231
   SIMDJSON_ASSUME( _json_iter->_depth == _depth );
   SIMDJSON_ASSUME( _depth > 0 );
 }
 
-<<<<<<< HEAD
-simdjson_really_inline void value_iterator::assert_at_container_start() const noexcept {
+inline void value_iterator::assert_at_container_start() const noexcept {
   SIMDJSON_ASSUME( _json_iter->token._position == _start_position + 1 );
-=======
-inline void value_iterator::assert_at_container_start() const noexcept {
-  SIMDJSON_ASSUME( _json_iter->token.index == _start_position + 1 );
->>>>>>> 16e23231
   SIMDJSON_ASSUME( _json_iter->_depth == _depth );
   SIMDJSON_ASSUME( _depth > 0 );
 }
 
-<<<<<<< HEAD
-simdjson_really_inline void value_iterator::assert_at_next() const noexcept {
+inline void value_iterator::assert_at_next() const noexcept {
   SIMDJSON_ASSUME( _json_iter->token._position > _start_position );
-=======
-inline void value_iterator::assert_at_next() const noexcept {
-  SIMDJSON_ASSUME( _json_iter->token.index > _start_position );
->>>>>>> 16e23231
   SIMDJSON_ASSUME( _json_iter->_depth == _depth );
   SIMDJSON_ASSUME( _depth > 0 );
 }
 
-<<<<<<< HEAD
-simdjson_really_inline void value_iterator::assert_at_child() const noexcept {
+inline void value_iterator::assert_at_child() const noexcept {
   SIMDJSON_ASSUME( _json_iter->token._position > _start_position );
-=======
-inline void value_iterator::assert_at_child() const noexcept {
-  SIMDJSON_ASSUME( _json_iter->token.index > _start_position );
->>>>>>> 16e23231
   SIMDJSON_ASSUME( _json_iter->_depth == _depth + 1 );
   SIMDJSON_ASSUME( _depth > 0 );
 }
