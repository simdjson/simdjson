--- conflicted
+++ resolved
@@ -25,17 +25,15 @@
 namespace SIMDJSON_IMPLEMENTATION {
 namespace builder {
 
-<<<<<<< HEAD
-
 
 // Helper template to implement serialization with different strategies
 template<typename T, bool UseConsteval>
 struct atom_struct_impl {
-  static void serialize(string_builder &b, const T &t) {
+  static constexpr void serialize(string_builder &b, const T &t) {
     // Runtime implementation - always use runtime string construction
     int i = 0;
     b.append('{');
-    constexpr auto members = std::define_static_array(std::meta::nonstatic_data_members_of(^^T));
+    constexpr auto members = std::define_static_array(std::meta::nonstatic_data_members_of(^^T, std::meta::access_context::unchecked()));
     template for (constexpr auto dm : members) {
       if (i++ != 0)
         b.append(',');
@@ -52,16 +50,16 @@
 // Specialization for consteval optimization
 template<typename T>
 struct atom_struct_impl<T, true> {
-  static void serialize(string_builder &b, const T &t) {
+  static constexpr void serialize(string_builder &b, const T &t) {
     b.append('{');
     bool first = true;
-    constexpr auto members = std::define_static_array(std::meta::nonstatic_data_members_of(^^T));
+    constexpr auto members = std::define_static_array(std::meta::nonstatic_data_members_of(^^T, std::meta::access_context::unchecked()));
     template for (constexpr auto dm : members) {
       if (!first)
         b.append(',');
       first = false;
       // Use std::meta::define_static_string directly with the consteval result
-      constexpr const char* static_key = std::define_static_string(consteval_to_quoted_escaped(std::meta::identifier_of(dm)));
+      constexpr const char* static_key = std::define_static_string(constevalutil::consteval_to_quoted_escaped(std::meta::identifier_of(dm)));
       b.append_raw(static_key);
       b.append(':');
       atom(b, t.[: dm :]);
@@ -71,31 +69,12 @@
 };
 #endif
 
-
-// Concept that checks if a type is a container but not a string (because
-// strings handling must be handled differently)
-template <typename T>
-concept container_but_not_string =
-    requires(T a) {
-      { a.size() } -> std::convertible_to<std::size_t>;
-      {
-        a[std::declval<std::size_t>()]
-      }; // check if elements are accessible for the subscript operator
-    } && !std::is_same_v<T, std::string> &&
-    !std::is_same_v<T, std::string_view> && !std::is_same_v<T, const char *>;
-
-template <class T>
-  requires(container_but_not_string<T>)
-void atom(string_builder &b, const T &t) {
-  if (t.size() == 0) {
-=======
 template <class T>
   requires(concepts::container_but_not_string<T> && !require_custom_serialization<T>)
 constexpr void atom(string_builder &b, const T &t) {
   auto it = t.begin();
   auto end = t.end();
   if (it == end) {
->>>>>>> 7987418b
     b.append_raw("[]");
     return;
   }
@@ -119,12 +98,8 @@
 }
 
 template <concepts::string_view_keyed_map T>
-<<<<<<< HEAD
-void atom(string_builder &b, const T &m) {
-=======
   requires(!require_custom_serialization<T>)
 constexpr void atom(string_builder &b, const T &m) {
->>>>>>> 7987418b
   if (m.empty()) {
     b.append_raw("{}");
     return;
@@ -160,40 +135,19 @@
            !std::is_same_v<T, std::string> &&
            !std::is_same_v<T, std::string_view> &&
            !std::is_same_v<T, const char*> &&
-<<<<<<< HEAD
-           !std::is_same_v<T, char>)
-void atom(string_builder &b, const T &t) {
+           !std::is_same_v<T, char> && !require_custom_serialization<T>)
+constexpr void atom(string_builder &b, const T &t) {
 #if SIMDJSON_CONSTEVAL && !defined(SIMDJSON_ABLATION_NO_CONSTEVAL)
   atom_struct_impl<T, true>::serialize(b, t);
 #else
   atom_struct_impl<T, false>::serialize(b, t);
 #endif
-=======
-           !std::is_same_v<T, char> && !require_custom_serialization<T>)
-constexpr void atom(string_builder &b, const T &t) {
-  int i = 0;
-  b.append('{');
-  template for (constexpr auto dm : std::define_static_array(std::meta::nonstatic_data_members_of(^^T, std::meta::access_context::unchecked()))) {
-    if (i != 0)
-      b.append(',');
-    constexpr auto key = std::define_static_string(constevalutil::consteval_to_quoted_escaped(std::meta::identifier_of(dm)));
-    b.append_raw(key);
-    b.append(':');
-    atom(b, t.[:dm:]);
-    i++;
-  };
-  b.append('}');
->>>>>>> 7987418b
 }
 
 // Support for optional types (std::optional, etc.)
 template <concepts::optional_type T>
-<<<<<<< HEAD
-void atom(string_builder &b, const T &opt) {
-=======
   requires(!require_custom_serialization<T>)
 constexpr void atom(string_builder &b, const T &opt) {
->>>>>>> 7987418b
   if (opt) {
     atom(b, opt.value());
   } else {
@@ -203,12 +157,8 @@
 
 // Support for smart pointers (std::unique_ptr, std::shared_ptr, etc.)
 template <concepts::smart_pointer T>
-<<<<<<< HEAD
-void atom(string_builder &b, const T &ptr) {
-=======
   requires(!require_custom_serialization<T>)
 constexpr void atom(string_builder &b, const T &ptr) {
->>>>>>> 7987418b
   if (ptr) {
     atom(b, *ptr);
   } else {
@@ -221,7 +171,6 @@
   requires(std::is_enum_v<T> && !require_custom_serialization<T>)
 void atom(string_builder &b, const T &e) {
 #if SIMDJSON_STATIC_REFLECTION
-<<<<<<< HEAD
   #ifndef SIMDJSON_ABLATION_NO_CONSTANT_FOLDING
   // Compile-time optimization: pre-compute enum lookup table for faster runtime lookup
   constexpr auto enum_values = std::define_static_array(std::meta::enumerators_of(^^T));
@@ -232,10 +181,8 @@
     // Fast path for small enums with compile-time switch generation
     template for (constexpr auto enum_val : enum_values) {
       if (e == [: enum_val :]) {
-        constexpr auto name = std::meta::identifier_of(enum_val);
-        b.append_raw("\"");
-        b.append_raw(name);
-        b.append_raw("\"");
+        constexpr auto enum_str = std::define_static_string(constevalutil::consteval_to_quoted_escaped(std::meta::identifier_of(enum_val)));
+        b.append_raw(enum_str);
         return;
       }
     };
@@ -244,37 +191,19 @@
   } else {
   #endif
     // Standard implementation for larger enums
-    std::string_view result = "<unnamed>";
-    constexpr auto enum_vals = std::define_static_array(std::meta::enumerators_of(^^T));
-    template for (constexpr auto enum_val : enum_vals) {
-      if (e == [: enum_val :]) {
-        result = std::meta::identifier_of(enum_val);
+    constexpr auto enumerators = std::define_static_array(std::meta::enumerators_of(^^T));
+    template for (constexpr auto enum_val : enumerators) {
+      constexpr auto enum_str = std::define_static_string(constevalutil::consteval_to_quoted_escaped(std::meta::identifier_of(enum_val)));
+      if (e == [:enum_val:]) {
+        b.append_raw(enum_str);
+        return;
       }
     };
-
-    if (result != "<unnamed>") {
-      b.append_raw("\"");
-      b.append_raw(result);
-      b.append_raw("\"");
-    } else {
-      // Fallback to integer if enum value not found
-      atom(b, static_cast<std::underlying_type_t<T>>(e));
-    }
+    // Fallback to integer if enum value not found
+    atom(b, static_cast<std::underlying_type_t<T>>(e));
   #ifndef SIMDJSON_ABLATION_NO_CONSTANT_FOLDING
   }
   #endif
-=======
-  constexpr auto enumerators = std::define_static_array(std::meta::enumerators_of(^^T));
-  template for (constexpr auto enum_val : enumerators) {
-    constexpr auto enum_str = std::define_static_string(constevalutil::consteval_to_quoted_escaped(std::meta::identifier_of(enum_val)));
-    if (e == [:enum_val:]) {
-      b.append_raw(enum_str);
-      return;
-    }
-  };
-  // Fallback to integer if enum value not found
-  atom(b, static_cast<std::underlying_type_t<T>>(e));
->>>>>>> 7987418b
 #else
   // Fallback: serialize as integer if reflection not available
   atom(b, static_cast<std::underlying_type_t<T>>(e));
@@ -286,13 +215,8 @@
   requires(!concepts::container_but_not_string<T> && !concepts::string_view_keyed_map<T> &&
            !concepts::optional_type<T> && !concepts::smart_pointer<T> &&
            !std::is_same_v<T, std::string> &&
-<<<<<<< HEAD
-           !std::is_same_v<T, std::string_view> && !std::is_same_v<T, const char*>)
-void atom(string_builder &b, const T &container) {
-=======
            !std::is_same_v<T, std::string_view> && !std::is_same_v<T, const char*> && !require_custom_serialization<T>)
 constexpr void atom(string_builder &b, const T &container) {
->>>>>>> 7987418b
   if (container.empty()) {
     b.append_raw("[]");
     return;
@@ -364,23 +288,8 @@
            !std::is_same_v<Z, const char*> &&
            !std::is_same_v<Z, char> && !require_custom_serialization<Z>)
 void append(string_builder &b, const Z &z) {
-<<<<<<< HEAD
   // The atom function now handles both cases internally
   atom(b, z);
-=======
-  int i = 0;
-  b.append('{');
-  template for (constexpr auto dm : std::define_static_array(std::meta::nonstatic_data_members_of(^^Z, std::meta::access_context::unchecked()))) {
-    if (i != 0)
-      b.append(',');
-    constexpr auto key = std::define_static_string(constevalutil::consteval_to_quoted_escaped(std::meta::identifier_of(dm)));
-    b.append_raw(key);
-    b.append(':');
-    atom(b, z.[:dm:]);
-    i++;
-  };
-  b.append('}');
->>>>>>> 7987418b
 }
 
 // works for container that have begin() and end() iterators
