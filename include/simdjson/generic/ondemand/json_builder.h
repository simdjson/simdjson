--- conflicted
+++ resolved
@@ -25,27 +25,8 @@
 namespace SIMDJSON_IMPLEMENTATION {
 namespace builder {
 
-<<<<<<< HEAD
-// Types we serialize as JSON strings (not as containers)
-template <typename T>
-concept string_like =
-  std::is_same_v<std::remove_cvref_t<T>, std::string> ||
-  std::is_same_v<std::remove_cvref_t<T>, std::string_view> ||
-  std::is_same_v<std::remove_cvref_t<T>, const char*> ||
-  std::is_same_v<std::remove_cvref_t<T>, char*>;
-// Concept that checks if a type is a container but not a string (because
-// strings handling must be handled differently)
-// Now uses iterator-based approach for broader container support
-template <typename T>
-concept container_but_not_string =
-  std::ranges::input_range<T> && !string_like<T>;
-
-template <class T>
-  requires(container_but_not_string<T> && !concepts::string_view_keyed_map<T> && !require_custom_serialization<T>)
-=======
 template <class T>
   requires(concepts::container_but_not_string<T> && !require_custom_serialization<T>)
->>>>>>> 3279fbd5
 constexpr void atom(string_builder &b, const T &t) {
   auto it = t.begin();
   auto end = t.end();
@@ -263,11 +244,7 @@
 
 // works for container that have begin() and end() iterators
 template <class Z>
-<<<<<<< HEAD
-  requires(container_but_not_string<Z> && !concepts::string_view_keyed_map<Z> && !require_custom_serialization<Z>)
-=======
   requires(concepts::container_but_not_string<Z> && !require_custom_serialization<Z>)
->>>>>>> 3279fbd5
 void append(string_builder &b, const Z &z) {
   auto it = z.begin();
   auto end = z.end();
@@ -318,7 +295,7 @@
 }
 
 // extract_from: Serialize only specific fields from a struct to JSON
-template<internal::fixed_string... FieldNames, typename T>
+template<constevalutil::fixed_string... FieldNames, typename T>
   requires(std::is_class_v<T> && (sizeof...(FieldNames) > 0))
 void extract_from(string_builder &b, const T &obj) {
   // Helper to check if a field name matches any of the requested fields
@@ -357,7 +334,7 @@
   b.append('}');
 }
 
-template<internal::fixed_string... FieldNames, typename T>
+template<constevalutil::fixed_string... FieldNames, typename T>
   requires(std::is_class_v<T> && (sizeof...(FieldNames) > 0))
 simdjson_warn_unused simdjson_result<std::string> extract_from(const T &obj, size_t initial_capacity = string_builder::DEFAULT_INITIAL_CAPACITY) {
   string_builder b(initial_capacity);
@@ -388,7 +365,7 @@
   return SUCCESS;
 }
 // Global namespace function for extract_from
-template<SIMDJSON_IMPLEMENTATION::builder::internal::fixed_string... FieldNames, typename T>
+template<constevalutil::fixed_string... FieldNames, typename T>
   requires(std::is_class_v<T> && (sizeof...(FieldNames) > 0))
 simdjson_warn_unused simdjson_result<std::string> extract_from(const T &obj, size_t initial_capacity = SIMDJSON_IMPLEMENTATION::builder::string_builder::DEFAULT_INITIAL_CAPACITY) {
   SIMDJSON_IMPLEMENTATION::builder::string_builder b(initial_capacity);
