--- conflicted
+++ resolved
@@ -332,25 +332,6 @@
   return _error;
 }
 
-<<<<<<< HEAD
-=======
-template<int N>
-simdjson_warn_unused simdjson_really_inline bool json_iterator::copy_to_buffer(const uint8_t *json, uint32_t max_len, uint8_t (&tmpbuf)[N]) noexcept {
-  // Let us guard against silly cases:
-  if((N < max_len) || (N == 0)) { return false; }
-  // Truncate whitespace to fit the buffer.
-  if (max_len > N-1) {
-    if (jsoncharutils::is_not_structural_or_whitespace(json[N-1])) { return false; }
-    max_len = N-1;
-  }
-
-  // Copy to the buffer.
-  std::memcpy(tmpbuf, json, max_len);
-  tmpbuf[max_len] = ' ';
-  return true;
-}
-
->>>>>>> 1fe50cb7
 } // namespace ondemand
 } // namespace SIMDJSON_IMPLEMENTATION
 } // namespace simdjson
