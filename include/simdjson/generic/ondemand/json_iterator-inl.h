--- conflicted
+++ resolved
@@ -133,13 +133,9 @@
   if( !is_alive() ) { return "dead json_iterator instance"; }
   const char * current_structural = reinterpret_cast<const char *>(token.peek());
   return std::string("json_iterator [ depth : ") + std::to_string(_depth)
-<<<<<<< HEAD
-          + std::string(", structural : '") + std::string(current_structural,1) + std::string("' ]");
-=======
           + std::string(", structural : '") + std::string(current_structural,1)
           + std::string("', offset : ") + std::to_string(token.current_offset())
           + std::string(" ]");
->>>>>>> 369f66be
 }
 
 simdjson_really_inline bool json_iterator::is_alive() const noexcept {
