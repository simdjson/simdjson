--- conflicted
+++ resolved
@@ -39,11 +39,7 @@
 }
 
 inline void json_iterator::rewind() noexcept {
-<<<<<<< HEAD
   token.set_position( root_position() );
-=======
-  token.index = _root;
->>>>>>> 3dbecab4
   logger::log_headers(); // We start again
   _string_buf_loc = parser->string_buf.get();
   _depth = 1;
@@ -86,12 +82,12 @@
     // ] or } means we just finished a value and need to jump out of the array/object
     case ']': case '}':
       logger::log_end_value(*this, "skip");
+      _depth--;
+      if (depth() <= parent_depth) { return SUCCESS; }
 #if __SIMDJSON_CHECK_EOF
       // If there are no more tokens, the parent is incomplete.
       if (at_end()) { return report_error(INCOMPLETE_ARRAY_OR_OBJECT, "Missing [ or { at start"); }
 #endif // __SIMDJSON_CHECK_EOF
-      _depth--;
-      if (depth() <= parent_depth) { return SUCCESS; }
       break;
     /*case '"':
       if(*peek() == ':') {
@@ -147,29 +143,17 @@
   return position() == root_position();
 }
 
-<<<<<<< HEAD
-simdjson_really_inline token_position json_iterator::root_position() const noexcept {
-  return parser->implementation->structural_indexes.get();
-=======
 simdjson_really_inline bool json_iterator::streaming() const noexcept {
   return _streaming;
 }
 
-simdjson_really_inline token_position json_iterator::root_checkpoint() const noexcept {
+simdjson_really_inline token_position json_iterator::root_position() const noexcept {
   return _root;
->>>>>>> 3dbecab4
 }
 
 simdjson_really_inline void json_iterator::assert_at_root() const noexcept {
   SIMDJSON_ASSUME( _depth == 1 );
-  // Visual Studio Clang treats unique_ptr.get() as "side effecting."
-#ifndef SIMDJSON_CLANG_VISUAL_STUDIO
-<<<<<<< HEAD
-  SIMDJSON_ASSUME( token._position == parser->implementation->structural_indexes.get() );
-=======
-  SIMDJSON_ASSUME( token.index == _root );
->>>>>>> 3dbecab4
-#endif
+  SIMDJSON_ASSUME( token.position() == _root );
 }
 
 simdjson_really_inline void json_iterator::assert_more_tokens(uint32_t required_tokens) const noexcept {
