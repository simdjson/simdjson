namespace simdjson {
namespace SIMDJSON_IMPLEMENTATION {
namespace ondemand {

simdjson_really_inline json_iterator::json_iterator(json_iterator &&other) noexcept
  : token(std::forward<token_iterator>(other.token)),
    parser{other.parser},
    _string_buf_loc{other._string_buf_loc},
    error{other.error},
    _depth{other._depth}
{
  other.parser = nullptr;
}
simdjson_really_inline json_iterator &json_iterator::operator=(json_iterator &&other) noexcept {
  token = other.token;
  parser = other.parser;
  _string_buf_loc = other._string_buf_loc;
  error = other.error;
  _depth = other._depth;
  other.parser = nullptr;
  return *this;
}

simdjson_really_inline json_iterator::json_iterator(const uint8_t *buf, ondemand::parser *_parser) noexcept
  : token(buf, &_parser->implementation->structural_indexes[0]),
    parser{_parser},
    _string_buf_loc{parser->string_buf.get()},
    _depth{1}
{
  logger::log_headers();
  assert_more_tokens();
}

inline void json_iterator::rewind() noexcept {
  token.set_position( root_position() );
  logger::log_headers(); // We start again
  _string_buf_loc = parser->string_buf.get();
  _depth = 1;
}

// GCC 7 warns when the first line of this function is inlined away into oblivion due to the caller
// relating depth and parent_depth, which is a desired effect. The warning does not show up if the
// skip_child() function is not marked inline).
SIMDJSON_PUSH_DISABLE_WARNINGS
SIMDJSON_DISABLE_STRICT_OVERFLOW_WARNING
simdjson_warn_unused simdjson_really_inline error_code json_iterator::skip_child(depth_t parent_depth) noexcept {
  /***
   * WARNING:
   * Inside an object, a string value is a depth of +1 compared to the object. Yet a key
   * is at the same depth as the object.
   * But json_iterator cannot easily tell whether we are pointing at a key or a string value.
   * Instead, it assumes that if you are pointing at a string, then it is a value, not a key.
   * To be clear...
   * the following code assumes that we are *not* pointing at a key. If we are then a bug
   * will follow. Unfortunately, it is not possible for the json_iterator its to make this
   * check.
   */
  if (depth() <= parent_depth) { return SUCCESS; }
  switch (*return_current_and_advance()) {
    // TODO consider whether matching braces is a requirement: if non-matching braces indicates
    // *missing* braces, then future lookups are not in the object/arrays they think they are,
    // violating the rule "validate enough structure that the user can be confident they are
    // looking at the right values."
    // PERF TODO we can eliminate the switch here with a lookup of how much to add to depth

    // For the first open array/object in a value, we've already incremented depth, so keep it the same
    // We never stop at colon, but if we did, it wouldn't affect depth
    case '[': case '{': case ':':
      logger::log_start_value(*this, "skip");
      break;
    // If there is a comma, we have just finished a value in an array/object, and need to get back in
    case ',':
      logger::log_value(*this, "skip");
      break;
    // ] or } means we just finished a value and need to jump out of the array/object
    case ']': case '}':
      logger::log_end_value(*this, "skip");
#if __SIMDJSON_CHECK_EOF
      // If there are no more tokens, the parent is incomplete.
      if (at_end()) { return report_error(INCOMPLETE_ARRAY_OR_OBJECT, "Missing [ or { at start"); }
#endif // __SIMDJSON_CHECK_EOF
      _depth--;
      if (depth() <= parent_depth) { return SUCCESS; }
      break;
    /*case '"':
      if(*peek() == ':') {
        // we are at a key!!! This is
        // only possible if someone searched
        // for a key in an object and the key
        // was not found but our code then
        // decided the consume the separating
        // comma before returning.
        logger::log_value(*this, "key");
        advance(); // eat up the ':'
        break; // important!!!
      }
      simdjson_fallthrough;*/
    // Anything else must be a scalar value
    default:
      // For the first scalar, we will have incremented depth already, so we decrement it here.
      logger::log_value(*this, "skip");
      _depth--;
      if (depth() <= parent_depth) { return SUCCESS; }
      break;
  }

  // Now that we've considered the first value, we only increment/decrement for arrays/objects
<<<<<<< HEAD
  while (position() < end_position()) {
    switch (*advance()) {
=======
  auto end = &parser->implementation->structural_indexes[parser->implementation->n_structural_indexes];
  while (token.index <= end) {
    switch (*return_current_and_advance()) {
>>>>>>> 2dac3705
      case '[': case '{':
        logger::log_start_value(*this, "skip");
        _depth++;
        break;
      // TODO consider whether matching braces is a requirement: if non-matching braces indicates
      // *missing* braces, then future lookups are not in the object/arrays they think they are,
      // violating the rule "validate enough structure that the user can be confident they are
      // looking at the right values."
      // PERF TODO we can eliminate the switch here with a lookup of how much to add to depth
      case ']': case '}':
        logger::log_end_value(*this, "skip");
        _depth--;
        if (depth() <= parent_depth) { return SUCCESS; }
        break;
      default:
        logger::log_value(*this, "skip", "");
        break;
    }
  }

  return report_error(TAPE_ERROR, "not enough close braces");
}

SIMDJSON_POP_DISABLE_WARNINGS

simdjson_really_inline bool json_iterator::at_root() const noexcept {
  return position() == root_position();
}

simdjson_really_inline token_position json_iterator::root_position() const noexcept {
  return parser->implementation->structural_indexes.get();
}

simdjson_really_inline void json_iterator::assert_at_root() const noexcept {
  SIMDJSON_ASSUME( _depth == 1 );
  // Visual Studio Clang treats unique_ptr.get() as "side effecting."
#ifndef SIMDJSON_CLANG_VISUAL_STUDIO
  SIMDJSON_ASSUME( token._position == parser->implementation->structural_indexes.get() );
#endif
}

simdjson_really_inline void json_iterator::assert_more_tokens(uint32_t required_tokens) const noexcept {
  assert_valid_position(token._position + required_tokens - 1);
}

simdjson_really_inline void json_iterator::assert_valid_position(token_position position) const noexcept {
#ifndef SIMDJSON_CLANG_VISUAL_STUDIO
  SIMDJSON_ASSUME( position >= &parser->implementation->structural_indexes[0] );
  SIMDJSON_ASSUME( position < &parser->implementation->structural_indexes[parser->implementation->n_structural_indexes] );
#endif
}

simdjson_really_inline bool json_iterator::at_end() const noexcept {
  return position() == end_position();
}
simdjson_really_inline token_position json_iterator::end_position() const noexcept {
  uint32_t n_structural_indexes{parser->implementation->n_structural_indexes};
  return &parser->implementation->structural_indexes[n_structural_indexes];
}

inline std::string json_iterator::to_string() const noexcept {
  if( !is_alive() ) { return "dead json_iterator instance"; }
  const char * current_structural = reinterpret_cast<const char *>(token.peek());
  return std::string("json_iterator [ depth : ") + std::to_string(_depth)
          + std::string(", structural : '") + std::string(current_structural,1)
          + std::string("', offset : ") + std::to_string(token.current_offset())
          + std::string("', error : ") + error_message(error)
          + std::string(" ]");
}

simdjson_really_inline bool json_iterator::is_alive() const noexcept {
  return parser;
}

simdjson_really_inline void json_iterator::abandon() noexcept {
  parser = nullptr;
  _depth = 0;
}

<<<<<<< HEAD
simdjson_really_inline const uint8_t *json_iterator::advance() noexcept {
  assert_more_tokens();
  return token.advance();
=======
simdjson_really_inline const uint8_t *json_iterator::return_current_and_advance() noexcept {
  return token.return_current_and_advance();
>>>>>>> 2dac3705
}

simdjson_really_inline const uint8_t *json_iterator::peek(int32_t delta) const noexcept {
  assert_more_tokens(delta+1);
  return token.peek(delta);
}

simdjson_really_inline uint32_t json_iterator::peek_length(int32_t delta) const noexcept {
  assert_more_tokens(delta+1);
  return token.peek_length(delta);
}

simdjson_really_inline const uint8_t *json_iterator::peek(token_position position) const noexcept {
  assert_valid_position(position);
  return token.peek(position);
}

simdjson_really_inline uint32_t json_iterator::peek_length(token_position position) const noexcept {
  assert_valid_position(position);
  return token.peek_length(position);
}

simdjson_really_inline token_position json_iterator::last_position() const noexcept {
  // The following line fails under some compilers...
  // SIMDJSON_ASSUME(parser->implementation->n_structural_indexes > 0);
  // since it has side-effects.
  uint32_t n_structural_indexes{parser->implementation->n_structural_indexes};
  SIMDJSON_ASSUME(n_structural_indexes > 0);
  return &parser->implementation->structural_indexes[n_structural_indexes - 1];
}
simdjson_really_inline const uint8_t *json_iterator::peek_last() const noexcept {
  return token.peek(last_position());
}

simdjson_really_inline void json_iterator::ascend_to(depth_t parent_depth) noexcept {
  SIMDJSON_ASSUME(parent_depth >= 0 && parent_depth < INT32_MAX - 1);
  SIMDJSON_ASSUME(_depth == parent_depth + 1);
  _depth = parent_depth;
}

simdjson_really_inline void json_iterator::descend_to(depth_t child_depth) noexcept {
  SIMDJSON_ASSUME(child_depth >= 1 && child_depth < INT32_MAX);
  SIMDJSON_ASSUME(_depth == child_depth - 1);
  _depth = child_depth;
}

simdjson_really_inline depth_t json_iterator::depth() const noexcept {
  return _depth;
}

simdjson_really_inline uint8_t *&json_iterator::string_buf_loc() noexcept {
  return _string_buf_loc;
}

simdjson_really_inline error_code json_iterator::report_error(error_code _error, const char *message) noexcept {
  SIMDJSON_ASSUME(_error != SUCCESS && _error != UNINITIALIZED && _error != INCORRECT_TYPE && _error != NO_SUCH_FIELD);
  logger::log_error(*this, message);
  error = _error;
  return error;
}

simdjson_really_inline token_position json_iterator::position() const noexcept {
  return token.position();
}

simdjson_really_inline void json_iterator::reenter_child(token_position position, depth_t child_depth) noexcept {
  SIMDJSON_ASSUME(child_depth >= 1 && child_depth < INT32_MAX);
  SIMDJSON_ASSUME(_depth == child_depth - 1);
#ifdef SIMDJSON_DEVELOPMENT_CHECKS
#ifndef SIMDJSON_CLANG_VISUAL_STUDIO
  SIMDJSON_ASSUME(position >= parser->start_positions[child_depth]);
#endif
#endif
  token.set_position(position);
  _depth = child_depth;
}

#ifdef SIMDJSON_DEVELOPMENT_CHECKS

simdjson_really_inline token_position json_iterator::start_position(depth_t depth) const noexcept {
  return parser->start_positions[depth];
}

simdjson_really_inline void json_iterator::set_start_position(depth_t depth, token_position position) noexcept {
  parser->start_positions[depth] = position;
}

#endif


simdjson_really_inline error_code json_iterator::optional_error(error_code _error, const char *message) noexcept {
  SIMDJSON_ASSUME(_error == INCORRECT_TYPE || _error == NO_SUCH_FIELD);
  logger::log_error(*this, message);
  return _error;
}

template<int N>
simdjson_warn_unused simdjson_really_inline bool json_iterator::copy_to_buffer(const uint8_t *json, uint32_t max_len, uint8_t (&tmpbuf)[N]) noexcept {
  // Truncate whitespace to fit the buffer.
  if (max_len > N-1) {
    if (jsoncharutils::is_not_structural_or_whitespace(json[N-1])) { return false; }
    max_len = N-1;
  }

  // Copy to the buffer.
  std::memcpy(tmpbuf, json, max_len);
  tmpbuf[max_len] = ' ';
  return true;
}

template<int N>
simdjson_warn_unused simdjson_really_inline bool json_iterator::peek_to_buffer(uint8_t (&tmpbuf)[N]) noexcept {
  auto max_len = token.peek_length();
  auto json = token.peek();
  return copy_to_buffer(json, max_len, tmpbuf);
}

template<int N>
simdjson_warn_unused simdjson_really_inline bool json_iterator::advance_to_buffer(uint8_t (&tmpbuf)[N]) noexcept {
  auto max_len = peek_length();
  auto json = return_current_and_advance();
  return copy_to_buffer(json, max_len, tmpbuf);
}

} // namespace ondemand
} // namespace SIMDJSON_IMPLEMENTATION
} // namespace simdjson

namespace simdjson {

simdjson_really_inline simdjson_result<SIMDJSON_IMPLEMENTATION::ondemand::json_iterator>::simdjson_result(SIMDJSON_IMPLEMENTATION::ondemand::json_iterator &&value) noexcept
    : implementation_simdjson_result_base<SIMDJSON_IMPLEMENTATION::ondemand::json_iterator>(std::forward<SIMDJSON_IMPLEMENTATION::ondemand::json_iterator>(value)) {}
simdjson_really_inline simdjson_result<SIMDJSON_IMPLEMENTATION::ondemand::json_iterator>::simdjson_result(error_code error) noexcept
    : implementation_simdjson_result_base<SIMDJSON_IMPLEMENTATION::ondemand::json_iterator>(error) {}

} // namespace simdjson<|MERGE_RESOLUTION|>--- conflicted
+++ resolved
@@ -105,14 +105,8 @@
   }
 
   // Now that we've considered the first value, we only increment/decrement for arrays/objects
-<<<<<<< HEAD
   while (position() < end_position()) {
-    switch (*advance()) {
-=======
-  auto end = &parser->implementation->structural_indexes[parser->implementation->n_structural_indexes];
-  while (token.index <= end) {
     switch (*return_current_and_advance()) {
->>>>>>> 2dac3705
       case '[': case '{':
         logger::log_start_value(*this, "skip");
         _depth++;
@@ -192,14 +186,9 @@
   _depth = 0;
 }
 
-<<<<<<< HEAD
-simdjson_really_inline const uint8_t *json_iterator::advance() noexcept {
+simdjson_really_inline const uint8_t *json_iterator::return_current_and_advance() noexcept {
   assert_more_tokens();
-  return token.advance();
-=======
-simdjson_really_inline const uint8_t *json_iterator::return_current_and_advance() noexcept {
   return token.return_current_and_advance();
->>>>>>> 2dac3705
 }
 
 simdjson_really_inline const uint8_t *json_iterator::peek(int32_t delta) const noexcept {
