#ifndef SIMDJSON_GENERIC_ONDEMAND_DOCUMENT_H

#ifndef SIMDJSON_CONDITIONAL_INCLUDE
#define SIMDJSON_GENERIC_ONDEMAND_DOCUMENT_H
#include "simdjson/generic/ondemand/base.h"
#include "simdjson/generic/ondemand/json_iterator.h"
#include "simdjson/generic/ondemand/deserialize.h"
#include "simdjson/generic/ondemand/value.h"
#endif // SIMDJSON_CONDITIONAL_INCLUDE


namespace simdjson {
namespace SIMDJSON_IMPLEMENTATION {
namespace ondemand {

/**
 * A JSON document. It holds a json_iterator instance.
 *
 * Used by tokens to get text, and string buffer location.
 *
 * You must keep the document around during iteration.
 */
class document {
public:
  /**
   * Create a new invalid document.
   *
   * Exists so you can declare a variable and later assign to it before use.
   */
  simdjson_inline document() noexcept = default;
  simdjson_inline document(const document &other) noexcept = delete; // pass your documents by reference, not by copy
  simdjson_inline document(document &&other) noexcept = default;
  simdjson_inline document &operator=(const document &other) noexcept = delete;
  simdjson_inline document &operator=(document &&other) noexcept = default;

  /**
   * Cast this JSON value to an array.
   *
   * @returns An object that can be used to iterate the array.
   * @returns INCORRECT_TYPE If the JSON value is not an array.
   */
  simdjson_inline simdjson_result<array> get_array() & noexcept;
  /**
   * Cast this JSON value to an object.
   *
   * @returns An object that can be used to look up or iterate fields.
   * @returns INCORRECT_TYPE If the JSON value is not an object.
   */
  simdjson_inline simdjson_result<object> get_object() & noexcept;
  /**
   * Cast this JSON value to an unsigned integer.
   *
   * @returns A signed 64-bit integer.
   * @returns INCORRECT_TYPE If the JSON value is not a 64-bit unsigned integer.
   */
  simdjson_inline simdjson_result<uint64_t> get_uint64() noexcept;
  /**
   * Cast this JSON value (inside string) to an unsigned integer.
   *
   * @returns A signed 64-bit integer.
   * @returns INCORRECT_TYPE If the JSON value is not a 64-bit unsigned integer.
   */
  simdjson_inline simdjson_result<uint64_t> get_uint64_in_string() noexcept;
  /**
   * Cast this JSON value to a signed integer.
   *
   * @returns A signed 64-bit integer.
   * @returns INCORRECT_TYPE If the JSON value is not a 64-bit integer.
   */
  simdjson_inline simdjson_result<int64_t> get_int64() noexcept;
  /**
   * Cast this JSON value (inside string) to a signed integer.
   *
   * @returns A signed 64-bit integer.
   * @returns INCORRECT_TYPE If the JSON value is not a 64-bit integer.
   */
  simdjson_inline simdjson_result<int64_t> get_int64_in_string() noexcept;
  /**
   * Cast this JSON value to a double.
   *
   * @returns A double.
   * @returns INCORRECT_TYPE If the JSON value is not a valid floating-point number.
   */
  simdjson_inline simdjson_result<double> get_double() noexcept;

  /**
   * Cast this JSON value (inside string) to a double.
   *
   * @returns A double.
   * @returns INCORRECT_TYPE If the JSON value is not a valid floating-point number.
   */
  simdjson_inline simdjson_result<double> get_double_in_string() noexcept;
  /**
   * Cast this JSON value to a string.
   *
   * The string is guaranteed to be valid UTF-8.
   *
   * Important: Calling get_string() twice on the same document is an error.
   *
   * @param Whether to allow a replacement character for unmatched surrogate pairs.
   * @returns An UTF-8 string. The string is stored in the parser and will be invalidated the next
   *          time it parses a document or when it is destroyed.
   * @returns INCORRECT_TYPE if the JSON value is not a string.
   */
  simdjson_inline simdjson_result<std::string_view> get_string(bool allow_replacement = false) noexcept;
  /**
   * Attempts to fill the provided std::string reference with the parsed value of the current string.
   *
   * The string is guaranteed to be valid UTF-8.
   *
   * Important: a value should be consumed once. Calling get_string() twice on the same value
   * is an error.
   *
   * Performance: This method may be slower than get_string() or get_string(bool) because it may need to allocate memory.
   * We recommend you avoid allocating an std::string unless you need to.
   *
   * @returns INCORRECT_TYPE if the JSON value is not a string. Otherwise, we return SUCCESS.
   */
  template <typename string_type>
  simdjson_inline error_code get_string(string_type& receiver, bool allow_replacement = false) noexcept;
  /**
   * Cast this JSON value to a string.
   *
   * The string is not guaranteed to be valid UTF-8. See https://simonsapin.github.io/wtf-8/
   *
   * Important: Calling get_wobbly_string() twice on the same document is an error.
   *
   * @returns An UTF-8 string. The string is stored in the parser and will be invalidated the next
   *          time it parses a document or when it is destroyed.
   * @returns INCORRECT_TYPE if the JSON value is not a string.
   */
  simdjson_inline simdjson_result<std::string_view> get_wobbly_string() noexcept;
  /**
   * Cast this JSON value to a raw_json_string.
   *
   * The string is guaranteed to be valid UTF-8, and may have escapes in it (e.g. \\ or \n).
   *
   * @returns A pointer to the raw JSON for the given string.
   * @returns INCORRECT_TYPE if the JSON value is not a string.
   */
  simdjson_inline simdjson_result<raw_json_string> get_raw_json_string() noexcept;
  /**
   * Cast this JSON value to a bool.
   *
   * @returns A bool value.
   * @returns INCORRECT_TYPE if the JSON value is not true or false.
   */
  simdjson_inline simdjson_result<bool> get_bool() noexcept;
  /**
   * Cast this JSON value to a value when the document is an object or an array.
   *
   * You must not have begun iterating through the object or array. When
   * SIMDJSON_DEVELOPMENT_CHECKS is set to 1 (which is the case when building in Debug mode
   * by default), and you have already begun iterating,
   * you will get an OUT_OF_ORDER_ITERATION error. If you have begun iterating, you can use
   * rewind() to reset the document to its initial state before calling this method.
   *
   * @returns A value if a JSON array or object cannot be found.
   * @returns SCALAR_DOCUMENT_AS_VALUE error is the document is a scalar (see is_scalar() function).
   */
  simdjson_inline simdjson_result<value> get_value() noexcept;

  /**
   * Checks if this JSON value is null.  If and only if the value is
   * null, then it is consumed (we advance). If we find a token that
   * begins with 'n' but is not 'null', then an error is returned.
   *
   * @returns Whether the value is null.
   * @returns INCORRECT_TYPE If the JSON value begins with 'n' and is not 'null'.
   */
  simdjson_inline simdjson_result<bool> is_null() noexcept;

  /**
   * Get this value as the given type.
   *
   * Supported types: object, array, raw_json_string, string_view, uint64_t, int64_t, double, bool
   *
   * You may use get_double(), get_bool(), get_uint64(), get_int64(),
   * get_object(), get_array(), get_raw_json_string(), or get_string() instead.
   *
   * @returns A value of the given type, parsed from the JSON.
   * @returns INCORRECT_TYPE If the JSON value is not the given type.
   */
  template <typename T>
  simdjson_inline simdjson_result<T> get() &
#ifdef __cpp_concepts
    noexcept(deserializable<T, document> ? nothrow_deserializable<T, document> : true)
#else
    noexcept
#endif
  {
    static_assert(std::is_default_constructible<T>::value, "Cannot initialize the specified type.");
    T out{};
    SIMDJSON_TRY(get<T>(out));
    return out;
  }
<<<<<<< HEAD
  /**
   * @overload template<typename T> simdjson_result<T> get() & noexcept
   *
   * We disallow the use tag_invoke CPO on a moved document; it may create UB
   * if user uses `ondemand::array` or `ondemand::object` in their custom type.
   *
   * The member function is still remains specialize-able for compatibility
   * reasons, but we completely disallow its use when a tag_invoke customization
   * is provided.
   */
  template<typename T>
  simdjson_inline simdjson_result<T> get() &&
#ifdef __cpp_concepts
    noexcept(deserializable<T, document> ? nothrow_deserializable<T, document> : true)
#else
    noexcept
#endif
  {
      static_assert(!std::is_same<T, array>::value && !std::is_same<T, object>::value, "You should never hold either an ondemand::array or ondemand::object without a corresponding ondemand::document being alive; that would be Undefined Behaviour.");
      return static_cast<document&>(*this).get<T>();
=======
  /** @overload template<typename T> simdjson_result<T> get() & noexcept */
  template<typename T> simdjson_deprecated simdjson_inline simdjson_result<T> get() && noexcept {
    // Unless the simdjson library or the user provides an inline implementation, calling this method should
    // immediately fail.
    static_assert(!sizeof(T), "The get method with given type is not implemented by the simdjson library. "
      "The supported types are ondemand::object, ondemand::array, raw_json_string, std::string_view, uint64_t, "
      "int64_t, double, and bool. We recommend you use get_double(), get_bool(), get_uint64(), get_int64(), "
      " get_object(), get_array(), get_raw_json_string(), or get_string() instead of the get template."
      " You may also add support for custom types, see our documentation.");
>>>>>>> e00cc8c6
  }

  /**
   * Get this value as the given type.
   *
   * Supported types: object, array, raw_json_string, string_view, uint64_t, int64_t, double, bool, value
   *
   * Be mindful that the document instance must remain in scope while you are accessing object, array and value instances.
   *
   * @param out This is set to a value of the given type, parsed from the JSON. If there is an error, this may not be initialized.
   * @returns INCORRECT_TYPE If the JSON value is not an object.
   * @returns SUCCESS If the parse succeeded and the out parameter was set to the value.
   */
  template<typename T>
  simdjson_inline error_code get(T &out) &
#ifdef __cpp_concepts
    noexcept(deserializable<T, document> ? nothrow_deserializable<T, document> : true)
#else
    noexcept
#endif
  {
#ifdef __cpp_concepts
    if constexpr (deserializable<T, document>) {
        return deserialize(*this, out);
    } else {
#endif // __cpp_concepts
      // Unless the simdjson library or the user provides an inline implementation, calling this method should
      // immediately fail.
      static_assert(!sizeof(T), "The get method with given type is not implemented by the simdjson library. "
        "The supported types are ondemand::object, ondemand::array, raw_json_string, std::string_view, uint64_t, "
        "int64_t, double, and bool. We recommend you use get_double(), get_bool(), get_uint64(), get_int64(), "
        " get_object(), get_array(), get_raw_json_string(), or get_string() instead of the get template."
        " You may also add support for custom types, see our documentation.");
      static_cast<void>(out); // to get rid of unused errors
      return UNINITIALIZED;
#ifdef __cpp_concepts
    }
#endif
  }
  /** @overload template<typename T> error_code get(T &out) & noexcept */
  template<typename T> simdjson_deprecated simdjson_inline error_code get(T &out) && noexcept;

#if SIMDJSON_EXCEPTIONS
  /**
   * Cast this JSON value to an instance of type T. The programmer is responsible for
   * providing an implementation of get<T> for the type T, if T is not one of the types
   * supported by the library (object, array, raw_json_string, string_view, uint64_t, etc.)
   *
   * See https://github.com/simdjson/simdjson/blob/master/doc/basics.md#adding-support-for-custom-types
   *
   * @returns An instance of type T
   */
  template <class T>
  explicit simdjson_inline operator T() & noexcept(false);
  template <class T>
  explicit simdjson_deprecated simdjson_inline operator T() && noexcept(false);

  /**
   * Cast this JSON value to an array.
   *
   * @returns An object that can be used to iterate the array.
   * @exception simdjson_error(INCORRECT_TYPE) If the JSON value is not an array.
   */
  simdjson_inline operator array() & noexcept(false);
  /**
   * Cast this JSON value to an object.
   *
   * @returns An object that can be used to look up or iterate fields.
   * @exception simdjson_error(INCORRECT_TYPE) If the JSON value is not an object.
   */
  simdjson_inline operator object() & noexcept(false);
  /**
   * Cast this JSON value to an unsigned integer.
   *
   * @returns A signed 64-bit integer.
   * @exception simdjson_error(INCORRECT_TYPE) If the JSON value is not a 64-bit unsigned integer.
   */
  simdjson_inline operator uint64_t() noexcept(false);
  /**
   * Cast this JSON value to a signed integer.
   *
   * @returns A signed 64-bit integer.
   * @exception simdjson_error(INCORRECT_TYPE) If the JSON value is not a 64-bit integer.
   */
  simdjson_inline operator int64_t() noexcept(false);
  /**
   * Cast this JSON value to a double.
   *
   * @returns A double.
   * @exception simdjson_error(INCORRECT_TYPE) If the JSON value is not a valid floating-point number.
   */
  simdjson_inline operator double() noexcept(false);
  /**
   * Cast this JSON value to a string.
   *
   * The string is guaranteed to be valid UTF-8.
   *
   * @returns An UTF-8 string. The string is stored in the parser and will be invalidated the next
   *          time it parses a document or when it is destroyed.
   * @exception simdjson_error(INCORRECT_TYPE) if the JSON value is not a string.
   */
  simdjson_inline operator std::string_view() noexcept(false);
  /**
   * Cast this JSON value to a raw_json_string.
   *
   * The string is guaranteed to be valid UTF-8, and may have escapes in it (e.g. \\ or \n).
   *
   * @returns A pointer to the raw JSON for the given string.
   * @exception simdjson_error(INCORRECT_TYPE) if the JSON value is not a string.
   */
  simdjson_inline operator raw_json_string() noexcept(false);
  /**
   * Cast this JSON value to a bool.
   *
   * @returns A bool value.
   * @exception simdjson_error(INCORRECT_TYPE) if the JSON value is not true or false.
   */
  simdjson_inline operator bool() noexcept(false);
  /**
   * Cast this JSON value to a value when the document is an object or an array.
   *
   * You must not have begun iterating through the object or array. When
   * SIMDJSON_DEVELOPMENT_CHECKS is defined, and you have already begun iterating,
   * you will get an OUT_OF_ORDER_ITERATION error. If you have begun iterating, you can use
   * rewind() to reset the document to its initial state before calling this method.
   *
   * @returns A value value if a JSON array or object cannot be found.
   * @exception SCALAR_DOCUMENT_AS_VALUE error is the document is a scalar (see is_scalar() function).
   */
  simdjson_inline operator value() noexcept(false);
#endif
  /**
   * This method scans the array and counts the number of elements.
   * The count_elements method should always be called before you have begun
   * iterating through the array: it is expected that you are pointing at
   * the beginning of the array.
   * The runtime complexity is linear in the size of the array. After
   * calling this function, if successful, the array is 'rewinded' at its
   * beginning as if it had never been accessed. If the JSON is malformed (e.g.,
   * there is a missing comma), then an error is returned and it is no longer
   * safe to continue.
   */
  simdjson_inline simdjson_result<size_t> count_elements() & noexcept;
   /**
   * This method scans the object and counts the number of key-value pairs.
   * The count_fields method should always be called before you have begun
   * iterating through the object: it is expected that you are pointing at
   * the beginning of the object.
   * The runtime complexity is linear in the size of the object. After
   * calling this function, if successful, the object is 'rewinded' at its
   * beginning as if it had never been accessed. If the JSON is malformed (e.g.,
   * there is a missing comma), then an error is returned and it is no longer
   * safe to continue.
   *
   * To check that an object is empty, it is more performant to use
   * the is_empty() method.
   */
  simdjson_inline simdjson_result<size_t> count_fields() & noexcept;
  /**
   * Get the value at the given index in the array. This function has linear-time complexity.
   * This function should only be called once on an array instance since the array iterator is not reset between each call.
   *
   * @return The value at the given index, or:
   *         - INDEX_OUT_OF_BOUNDS if the array index is larger than an array length
   */
  simdjson_inline simdjson_result<value> at(size_t index) & noexcept;
  /**
   * Begin array iteration.
   *
   * Part of the std::iterable interface.
   */
  simdjson_inline simdjson_result<array_iterator> begin() & noexcept;
  /**
   * Sentinel representing the end of the array.
   *
   * Part of the std::iterable interface.
   */
  simdjson_inline simdjson_result<array_iterator> end() & noexcept;

  /**
   * Look up a field by name on an object (order-sensitive).
   *
   * The following code reads z, then y, then x, and thus will not retrieve x or y if fed the
   * JSON `{ "x": 1, "y": 2, "z": 3 }`:
   *
   * ```c++
   * simdjson::ondemand::parser parser;
   * auto obj = parser.parse(R"( { "x": 1, "y": 2, "z": 3 } )"_padded);
   * double z = obj.find_field("z");
   * double y = obj.find_field("y");
   * double x = obj.find_field("x");
   * ```
   *
   * **Raw Keys:** The lookup will be done against the *raw* key, and will not unescape keys.
   * e.g. `object["a"]` will match `{ "a": 1 }`, but will *not* match `{ "\u0061": 1 }`.
   *
   *
   * You must consume the fields on an object one at a time. A request for a new key
   * invalidates previous field values: it makes them unsafe. E.g., the array
   * given by content["bids"].get_array() should not be accessed after you have called
   * content["asks"].get_array(). You can detect such mistakes by first compiling and running
   * the code in Debug mode (or with the macro `SIMDJSON_DEVELOPMENT_CHECKS` set to 1): an
   * OUT_OF_ORDER_ITERATION error is generated.
   *
   * You are expected to access keys only once. You should access the value corresponding to
   * a key a single time. Doing object["mykey"].to_string()and then again object["mykey"].to_string()
   * is an error.
   *
   * @param key The key to look up.
   * @returns The value of the field, or NO_SUCH_FIELD if the field is not in the object.
   */
  simdjson_inline simdjson_result<value> find_field(std::string_view key) & noexcept;
  /** @overload simdjson_inline simdjson_result<value> find_field(std::string_view key) & noexcept; */
  simdjson_inline simdjson_result<value> find_field(const char *key) & noexcept;

  /**
   * Look up a field by name on an object, without regard to key order.
   *
   * **Performance Notes:** This is a bit less performant than find_field(), though its effect varies
   * and often appears negligible. It starts out normally, starting out at the last field; but if
   * the field is not found, it scans from the beginning of the object to see if it missed it. That
   * missing case has a non-cache-friendly bump and lots of extra scanning, especially if the object
   * in question is large. The fact that the extra code is there also bumps the executable size.
   *
   * It is the default, however, because it would be highly surprising (and hard to debug) if the
   * default behavior failed to look up a field just because it was in the wrong order--and many
   * APIs assume this. Therefore, you must be explicit if you want to treat objects as out of order.
   *
   * Use find_field() if you are sure fields will be in order (or are willing to treat it as if the
   * field was not there when they are not in order).
   *
   * You must consume the fields on an object one at a time. A request for a new key
   * invalidates previous field values: it makes them unsafe. E.g., the array
   * given by content["bids"].get_array() should not be accessed after you have called
   * content["asks"].get_array(). You can detect such mistakes by first compiling and running
   * the code in Debug mode (or with the macro `SIMDJSON_DEVELOPMENT_CHECKS` set to 1): an
   * OUT_OF_ORDER_ITERATION error is generated.
   *
   * You are expected to access keys only once. You should access the value corresponding to a key
   * a single time. Doing object["mykey"].to_string() and then again object["mykey"].to_string()
   * is an error.
   *
   * @param key The key to look up.
   * @returns The value of the field, or NO_SUCH_FIELD if the field is not in the object.
   */
  simdjson_inline simdjson_result<value> find_field_unordered(std::string_view key) & noexcept;
  /** @overload simdjson_inline simdjson_result<value> find_field_unordered(std::string_view key) & noexcept; */
  simdjson_inline simdjson_result<value> find_field_unordered(const char *key) & noexcept;
  /** @overload simdjson_inline simdjson_result<value> find_field_unordered(std::string_view key) & noexcept; */
  simdjson_inline simdjson_result<value> operator[](std::string_view key) & noexcept;
  /** @overload simdjson_inline simdjson_result<value> find_field_unordered(std::string_view key) & noexcept; */
  simdjson_inline simdjson_result<value> operator[](const char *key) & noexcept;

  /**
   * Get the type of this JSON value. It does not validate or consume the value.
   * E.g., you must still call "is_null()" to check that a value is null even if
   * "type()" returns json_type::null.
   *
   * NOTE: If you're only expecting a value to be one type (a typical case), it's generally
   * better to just call .get_double, .get_string, etc. and check for INCORRECT_TYPE (or just
   * let it throw an exception).
   *
   * @error TAPE_ERROR when the JSON value is a bad token like "}" "," or "alse".
   */
  simdjson_inline simdjson_result<json_type> type() noexcept;

  /**
   * Checks whether the document is a scalar (string, number, null, Boolean).
   * Returns false when there it is an array or object.
   *
   * @returns true if the type is string, number, null, Boolean
   * @error TAPE_ERROR when the JSON value is a bad token like "}" "," or "alse".
   */
  simdjson_inline simdjson_result<bool> is_scalar() noexcept;

  /**
   * Checks whether the document is a string.
   *
   * @returns true if the type is string
   * @error TAPE_ERROR when the JSON value is a bad token like "}" "," or "alse".
   */
  simdjson_inline simdjson_result<bool> is_string() noexcept;

  /**
   * Checks whether the document is a negative number.
   *
   * @returns true if the number if negative.
   */
  simdjson_inline bool is_negative() noexcept;
  /**
   * Checks whether the document is an integer number. Note that
   * this requires to partially parse the number string. If
   * the value is determined to be an integer, it may still
   * not parse properly as an integer in subsequent steps
   * (e.g., it might overflow).
   *
   * @returns true if the number if negative.
   */
  simdjson_inline simdjson_result<bool> is_integer() noexcept;
  /**
   * Determine the number type (integer or floating-point number) as quickly
   * as possible. This function does not fully validate the input. It is
   * useful when you only need to classify the numbers, without parsing them.
   *
   * If you are planning to retrieve the value or you need full validation,
   * consider using the get_number() method instead: it will fully parse
   * and validate the input, and give you access to the type:
   * get_number().get_number_type().
   *
   * get_number_type() is number_type::unsigned_integer if we have
   * an integer greater or equal to 9223372036854775808 and no larger than 18446744073709551615.
   * get_number_type() is number_type::signed_integer if we have an
   * integer that is less than 9223372036854775808 and greater or equal to -9223372036854775808.
   * get_number_type() is number_type::big_integer if we have an integer outside
   * of those ranges (either larger than 18446744073709551615 or smaller than -9223372036854775808).
   * Otherwise, get_number_type() has value number_type::floating_point_number
   *
   * This function requires processing the number string, but it is expected
   * to be faster than get_number().get_number_type() because it is does not
   * parse the number value.
   *
   * @returns the type of the number
   */
  simdjson_inline simdjson_result<number_type> get_number_type() noexcept;

  /**
   * Attempt to parse an ondemand::number. An ondemand::number may
   * contain an integer value or a floating-point value, the simdjson
   * library will autodetect the type. Thus it is a dynamically typed
   * number. Before accessing the value, you must determine the detected
   * type.
   *
   * number.get_number_type() is number_type::signed_integer if we have
   * an integer in [-9223372036854775808,9223372036854775808)
   * You can recover the value by calling number.get_int64() and you
   * have that number.is_int64() is true.
   *
   * number.get_number_type() is number_type::unsigned_integer if we have
   * an integer in [9223372036854775808,18446744073709551616)
   * You can recover the value by calling number.get_uint64() and you
   * have that number.is_uint64() is true.
   *
   * Otherwise, number.get_number_type() has value number_type::floating_point_number
   * and we have a binary64 number.
   * You can recover the value by calling number.get_double() and you
   * have that number.is_double() is true.
   *
   * You must check the type before accessing the value: it is an error
   * to call "get_int64()" when number.get_number_type() is not
   * number_type::signed_integer and when number.is_int64() is false.
   */
  simdjson_warn_unused simdjson_inline simdjson_result<number> get_number() noexcept;

  /**
   * Get the raw JSON for this token.
   *
   * The string_view will always point into the input buffer.
   *
   * The string_view will start at the beginning of the token, and include the entire token
   * *as well as all spaces until the next token (or EOF).* This means, for example, that a
   * string token always begins with a " and is always terminated by the final ", possibly
   * followed by a number of spaces.
   *
   * The string_view is *not* null-terminated. If this is a scalar (string, number,
   * boolean, or null), the character after the end of the string_view may be the padded buffer.
   *
   * Tokens include:
   * - {
   * - [
   * - "a string (possibly with UTF-8 or backslashed characters like \\\")".
   * - -1.2e-100
   * - true
   * - false
   * - null
   */
  simdjson_inline simdjson_result<std::string_view> raw_json_token() noexcept;

  /**
   * Reset the iterator inside the document instance so we are pointing back at the
   * beginning of the document, as if it had just been created. It invalidates all
   * values, objects and arrays that you have created so far (including unescaped strings).
   */
  inline void rewind() noexcept;
  /**
   * Returns debugging information.
   */
  inline std::string to_debug_string() noexcept;
  /**
   * Some unrecoverable error conditions may render the document instance unusable.
   * The is_alive() method returns true when the document is still suitable.
   */
  inline bool is_alive() noexcept;

  /**
   * Returns the current location in the document if in bounds.
   */
  inline simdjson_result<const char *> current_location() const noexcept;

  /**
   * Returns true if this document has been fully parsed.
   * If you have consumed the whole document and at_end() returns
   * false, then there may be trailing content.
   */
  inline bool at_end() const noexcept;

  /**
   * Returns the current depth in the document if in bounds.
   *
   * E.g.,
   *  0 = finished with document
   *  1 = document root value (could be [ or {, not yet known)
   *  2 = , or } inside root array/object
   *  3 = key or value inside root array/object.
   */
  simdjson_inline int32_t current_depth() const noexcept;

  /**
   * Get the value associated with the given JSON pointer.  We use the RFC 6901
   * https://tools.ietf.org/html/rfc6901 standard.
   *
   *   ondemand::parser parser;
   *   auto json = R"({ "foo": { "a": [ 10, 20, 30 ] }})"_padded;
   *   auto doc = parser.iterate(json);
   *   doc.at_pointer("/foo/a/1") == 20
   *
   * It is allowed for a key to be the empty string:
   *
   *   ondemand::parser parser;
   *   auto json = R"({ "": { "a": [ 10, 20, 30 ] }})"_padded;
   *   auto doc = parser.iterate(json);
   *   doc.at_pointer("//a/1") == 20
   *
   * Key values are matched exactly, without unescaping or Unicode normalization.
   * We do a byte-by-byte comparison. E.g.
   *
   *   const padded_string json = "{\"\\u00E9\":123}"_padded;
   *   auto doc = parser.iterate(json);
   *   doc.at_pointer("/\\u00E9") == 123
   *   doc.at_pointer((const char*)u8"/\u00E9") returns an error (NO_SUCH_FIELD)
   *
   * Note that at_pointer() automatically calls rewind between each call. Thus
   * all values, objects and arrays that you have created so far (including unescaped strings)
   * are invalidated. After calling at_pointer, you need to consume the result: string values
   * should be stored in your own variables, arrays should be decoded and stored in your own array-like
   * structures and so forth.
   *
   * Also note that at_pointer() relies on find_field() which implies that we do not unescape keys when matching
   *
   * @return The value associated with the given JSON pointer, or:
   *         - NO_SUCH_FIELD if a field does not exist in an object
   *         - INDEX_OUT_OF_BOUNDS if an array index is larger than an array length
   *         - INCORRECT_TYPE if a non-integer is used to access an array
   *         - INVALID_JSON_POINTER if the JSON pointer is invalid and cannot be parsed
   *         - SCALAR_DOCUMENT_AS_VALUE if the json_pointer is empty and the document is not a scalar (see is_scalar() function).
   */
  simdjson_inline simdjson_result<value> at_pointer(std::string_view json_pointer) noexcept;

  /**
   * Get the value associated with the given JSONPath expression. We only support
   * JSONPath queries that trivially convertible to JSON Pointer queries: key
   * names and array indices.
   *
   * https://datatracker.ietf.org/doc/html/draft-normington-jsonpath-00
   *
   * Key values are matched exactly, without unescaping or Unicode normalization.
   * We do a byte-by-byte comparison. E.g.
   *
   *   const padded_string json = "{\"\\u00E9\":123}"_padded;
   *   auto doc = parser.iterate(json);
   *   doc.at_path(".\\u00E9") == 123
   *   doc.at_path((const char*)u8".\u00E9") returns an error (NO_SUCH_FIELD)
   *
   * @return The value associated with the given JSONPath expression, or:
   *         - INVALID_JSON_POINTER if the JSONPath to JSON Pointer conversion fails
   *         - NO_SUCH_FIELD if a field does not exist in an object
   *         - INDEX_OUT_OF_BOUNDS if an array index is larger than an array length
   *         - INCORRECT_TYPE if a non-integer is used to access an array
   */
  simdjson_inline simdjson_result<value> at_path(std::string_view json_path) noexcept;

  /**
   * Consumes the document and returns a string_view instance corresponding to the
   * document as represented in JSON. It points inside the original byte array containing
   * the JSON document.
   */
  simdjson_inline simdjson_result<std::string_view> raw_json() noexcept;
protected:
  /**
   * Consumes the document.
   */
  simdjson_inline error_code consume() noexcept;

  simdjson_inline document(ondemand::json_iterator &&iter) noexcept;
  simdjson_inline const uint8_t *text(uint32_t idx) const noexcept;

  simdjson_inline value_iterator resume_value_iterator() noexcept;
  simdjson_inline value_iterator get_root_value_iterator() noexcept;
  simdjson_inline simdjson_result<object> start_or_resume_object() noexcept;
  static simdjson_inline document start(ondemand::json_iterator &&iter) noexcept;

  //
  // Fields
  //
  json_iterator iter{}; ///< Current position in the document
  static constexpr depth_t DOCUMENT_DEPTH = 0; ///< document depth is always 0

  friend class array_iterator;
  friend class value;
  friend class ondemand::parser;
  friend class object;
  friend class array;
  friend class field;
  friend class token;
  friend class document_stream;
  friend class document_reference;
};


/**
 * A document_reference is a thin wrapper around a document reference instance.
 */
class document_reference {
public:
  simdjson_inline document_reference() noexcept;
  simdjson_inline document_reference(document &d) noexcept;
  simdjson_inline document_reference(const document_reference &other) noexcept = default;
  simdjson_inline document_reference& operator=(const document_reference &other) noexcept = default;
  simdjson_inline void rewind() noexcept;
  simdjson_inline simdjson_result<array> get_array() & noexcept;
  simdjson_inline simdjson_result<object> get_object() & noexcept;
  simdjson_inline simdjson_result<uint64_t> get_uint64() noexcept;
  simdjson_inline simdjson_result<uint64_t> get_uint64_in_string() noexcept;
  simdjson_inline simdjson_result<int64_t> get_int64() noexcept;
  simdjson_inline simdjson_result<int64_t> get_int64_in_string() noexcept;
  simdjson_inline simdjson_result<double> get_double() noexcept;
  simdjson_inline simdjson_result<double> get_double_in_string() noexcept;
  simdjson_inline simdjson_result<std::string_view> get_string(bool allow_replacement = false) noexcept;
  template <typename string_type>
  simdjson_inline error_code get_string(string_type& receiver, bool allow_replacement = false) noexcept;
  simdjson_inline simdjson_result<std::string_view> get_wobbly_string() noexcept;
  simdjson_inline simdjson_result<raw_json_string> get_raw_json_string() noexcept;
  simdjson_inline simdjson_result<bool> get_bool() noexcept;
  simdjson_inline simdjson_result<value> get_value() noexcept;

  simdjson_inline simdjson_result<bool> is_null() noexcept;
  template<typename T> simdjson_inline simdjson_result<T> get() & noexcept;
  simdjson_inline simdjson_result<std::string_view> raw_json() noexcept;
  simdjson_inline operator document&() const noexcept;
#if SIMDJSON_EXCEPTIONS
  template <class T>
  explicit simdjson_inline operator T() noexcept(false);
  simdjson_inline operator array() & noexcept(false);
  simdjson_inline operator object() & noexcept(false);
  simdjson_inline operator uint64_t() noexcept(false);
  simdjson_inline operator int64_t() noexcept(false);
  simdjson_inline operator double() noexcept(false);
  simdjson_inline operator std::string_view() noexcept(false);
  simdjson_inline operator raw_json_string() noexcept(false);
  simdjson_inline operator bool() noexcept(false);
  simdjson_inline operator value() noexcept(false);
#endif
  simdjson_inline simdjson_result<size_t> count_elements() & noexcept;
  simdjson_inline simdjson_result<size_t> count_fields() & noexcept;
  simdjson_inline simdjson_result<value> at(size_t index) & noexcept;
  simdjson_inline simdjson_result<array_iterator> begin() & noexcept;
  simdjson_inline simdjson_result<array_iterator> end() & noexcept;
  simdjson_inline simdjson_result<value> find_field(std::string_view key) & noexcept;
  simdjson_inline simdjson_result<value> find_field(const char *key) & noexcept;
  simdjson_inline simdjson_result<value> operator[](std::string_view key) & noexcept;
  simdjson_inline simdjson_result<value> operator[](const char *key) & noexcept;
  simdjson_inline simdjson_result<value> find_field_unordered(std::string_view key) & noexcept;
  simdjson_inline simdjson_result<value> find_field_unordered(const char *key) & noexcept;

  simdjson_inline simdjson_result<json_type> type() noexcept;
  simdjson_inline simdjson_result<bool> is_scalar() noexcept;
  simdjson_inline simdjson_result<bool> is_string() noexcept;

  simdjson_inline simdjson_result<const char *> current_location() noexcept;
  simdjson_inline int32_t current_depth() const noexcept;
  simdjson_inline bool is_negative() noexcept;
  simdjson_inline simdjson_result<bool> is_integer() noexcept;
  simdjson_inline simdjson_result<number_type> get_number_type() noexcept;
  simdjson_inline simdjson_result<number> get_number() noexcept;
  simdjson_inline simdjson_result<std::string_view> raw_json_token() noexcept;
  simdjson_inline simdjson_result<value> at_pointer(std::string_view json_pointer) noexcept;
  simdjson_inline simdjson_result<value> at_path(std::string_view json_path) noexcept;

private:
  document *doc{nullptr};
};
} // namespace ondemand
} // namespace SIMDJSON_IMPLEMENTATION
} // namespace simdjson

namespace simdjson {

template<>
struct simdjson_result<SIMDJSON_IMPLEMENTATION::ondemand::document> : public SIMDJSON_IMPLEMENTATION::implementation_simdjson_result_base<SIMDJSON_IMPLEMENTATION::ondemand::document> {
public:
  simdjson_inline simdjson_result(SIMDJSON_IMPLEMENTATION::ondemand::document &&value) noexcept; ///< @private
  simdjson_inline simdjson_result(error_code error) noexcept; ///< @private
  simdjson_inline simdjson_result() noexcept = default;
  simdjson_inline error_code rewind() noexcept;

  simdjson_inline simdjson_result<SIMDJSON_IMPLEMENTATION::ondemand::array> get_array() & noexcept;
  simdjson_inline simdjson_result<SIMDJSON_IMPLEMENTATION::ondemand::object> get_object() & noexcept;
  simdjson_inline simdjson_result<uint64_t> get_uint64() noexcept;
  simdjson_inline simdjson_result<uint64_t> get_uint64_in_string() noexcept;
  simdjson_inline simdjson_result<int64_t> get_int64() noexcept;
  simdjson_inline simdjson_result<int64_t> get_int64_in_string() noexcept;
  simdjson_inline simdjson_result<double> get_double() noexcept;
  simdjson_inline simdjson_result<double> get_double_in_string() noexcept;
  simdjson_inline simdjson_result<std::string_view> get_string(bool allow_replacement = false) noexcept;
  template <typename string_type>
  simdjson_inline error_code get_string(string_type& receiver, bool allow_replacement = false) noexcept;
  simdjson_inline simdjson_result<std::string_view> get_wobbly_string() noexcept;
  simdjson_inline simdjson_result<SIMDJSON_IMPLEMENTATION::ondemand::raw_json_string> get_raw_json_string() noexcept;
  simdjson_inline simdjson_result<bool> get_bool() noexcept;
  simdjson_inline simdjson_result<SIMDJSON_IMPLEMENTATION::ondemand::value> get_value() noexcept;
  simdjson_inline simdjson_result<bool> is_null() noexcept;

  template<typename T> simdjson_inline simdjson_result<T> get() & noexcept;
  template<typename T> simdjson_deprecated simdjson_inline simdjson_result<T> get() && noexcept;

  template<typename T> simdjson_inline error_code get(T &out) & noexcept;
  template<typename T> simdjson_inline error_code get(T &out) && noexcept;
#if SIMDJSON_EXCEPTIONS
  template <class T, typename std::enable_if<std::is_same<T, SIMDJSON_IMPLEMENTATION::ondemand::document>::value == false>::type>
  explicit simdjson_inline operator T() noexcept(false);
  simdjson_inline operator SIMDJSON_IMPLEMENTATION::ondemand::array() & noexcept(false);
  simdjson_inline operator SIMDJSON_IMPLEMENTATION::ondemand::object() & noexcept(false);
  simdjson_inline operator uint64_t() noexcept(false);
  simdjson_inline operator int64_t() noexcept(false);
  simdjson_inline operator double() noexcept(false);
  simdjson_inline operator std::string_view() noexcept(false);
  simdjson_inline operator SIMDJSON_IMPLEMENTATION::ondemand::raw_json_string() noexcept(false);
  simdjson_inline operator bool() noexcept(false);
  simdjson_inline operator SIMDJSON_IMPLEMENTATION::ondemand::value() noexcept(false);
#endif
  simdjson_inline simdjson_result<size_t> count_elements() & noexcept;
  simdjson_inline simdjson_result<size_t> count_fields() & noexcept;
  simdjson_inline simdjson_result<SIMDJSON_IMPLEMENTATION::ondemand::value> at(size_t index) & noexcept;
  simdjson_inline simdjson_result<SIMDJSON_IMPLEMENTATION::ondemand::array_iterator> begin() & noexcept;
  simdjson_inline simdjson_result<SIMDJSON_IMPLEMENTATION::ondemand::array_iterator> end() & noexcept;
  simdjson_inline simdjson_result<SIMDJSON_IMPLEMENTATION::ondemand::value> find_field(std::string_view key) & noexcept;
  simdjson_inline simdjson_result<SIMDJSON_IMPLEMENTATION::ondemand::value> find_field(const char *key) & noexcept;
  simdjson_inline simdjson_result<SIMDJSON_IMPLEMENTATION::ondemand::value> operator[](std::string_view key) & noexcept;
  simdjson_inline simdjson_result<SIMDJSON_IMPLEMENTATION::ondemand::value> operator[](const char *key) & noexcept;
  simdjson_inline simdjson_result<SIMDJSON_IMPLEMENTATION::ondemand::value> find_field_unordered(std::string_view key) & noexcept;
  simdjson_inline simdjson_result<SIMDJSON_IMPLEMENTATION::ondemand::value> find_field_unordered(const char *key) & noexcept;
  simdjson_inline simdjson_result<SIMDJSON_IMPLEMENTATION::ondemand::json_type> type() noexcept;
  simdjson_inline simdjson_result<bool> is_scalar() noexcept;
  simdjson_inline simdjson_result<bool> is_string() noexcept;
  simdjson_inline simdjson_result<const char *> current_location() noexcept;
  simdjson_inline int32_t current_depth() const noexcept;
  simdjson_inline bool at_end() const noexcept;
  simdjson_inline bool is_negative() noexcept;
  simdjson_inline simdjson_result<bool> is_integer() noexcept;
  simdjson_inline simdjson_result<SIMDJSON_IMPLEMENTATION::number_type> get_number_type() noexcept;
  simdjson_inline simdjson_result<SIMDJSON_IMPLEMENTATION::ondemand::number> get_number() noexcept;
  /** @copydoc simdjson_inline std::string_view document::raw_json_token() const noexcept */
  simdjson_inline simdjson_result<std::string_view> raw_json_token() noexcept;

  simdjson_inline simdjson_result<SIMDJSON_IMPLEMENTATION::ondemand::value> at_pointer(std::string_view json_pointer) noexcept;
  simdjson_inline simdjson_result<SIMDJSON_IMPLEMENTATION::ondemand::value> at_path(std::string_view json_path) noexcept;
};


} // namespace simdjson



namespace simdjson {

template<>
struct simdjson_result<SIMDJSON_IMPLEMENTATION::ondemand::document_reference> : public SIMDJSON_IMPLEMENTATION::implementation_simdjson_result_base<SIMDJSON_IMPLEMENTATION::ondemand::document_reference> {
public:
  simdjson_inline simdjson_result(SIMDJSON_IMPLEMENTATION::ondemand::document_reference value, error_code error) noexcept;
  simdjson_inline simdjson_result() noexcept = default;
  simdjson_inline error_code rewind() noexcept;

  simdjson_inline simdjson_result<SIMDJSON_IMPLEMENTATION::ondemand::array> get_array() & noexcept;
  simdjson_inline simdjson_result<SIMDJSON_IMPLEMENTATION::ondemand::object> get_object() & noexcept;
  simdjson_inline simdjson_result<uint64_t> get_uint64() noexcept;
  simdjson_inline simdjson_result<uint64_t> get_uint64_in_string() noexcept;
  simdjson_inline simdjson_result<int64_t> get_int64() noexcept;
  simdjson_inline simdjson_result<int64_t> get_int64_in_string() noexcept;
  simdjson_inline simdjson_result<double> get_double() noexcept;
  simdjson_inline simdjson_result<double> get_double_in_string() noexcept;
  simdjson_inline simdjson_result<std::string_view> get_string(bool allow_replacement = false) noexcept;
  template <typename string_type>
  simdjson_inline error_code get_string(string_type& receiver, bool allow_replacement = false) noexcept;
  simdjson_inline simdjson_result<std::string_view> get_wobbly_string() noexcept;
  simdjson_inline simdjson_result<SIMDJSON_IMPLEMENTATION::ondemand::raw_json_string> get_raw_json_string() noexcept;
  simdjson_inline simdjson_result<bool> get_bool() noexcept;
  simdjson_inline simdjson_result<SIMDJSON_IMPLEMENTATION::ondemand::value> get_value() noexcept;
  simdjson_inline simdjson_result<bool> is_null() noexcept;
#if SIMDJSON_EXCEPTIONS
  template <class T, typename std::enable_if<std::is_same<T, SIMDJSON_IMPLEMENTATION::ondemand::document_reference>::value == false>::type>
  explicit simdjson_inline operator T() noexcept(false);
  simdjson_inline operator SIMDJSON_IMPLEMENTATION::ondemand::array() & noexcept(false);
  simdjson_inline operator SIMDJSON_IMPLEMENTATION::ondemand::object() & noexcept(false);
  simdjson_inline operator uint64_t() noexcept(false);
  simdjson_inline operator int64_t() noexcept(false);
  simdjson_inline operator double() noexcept(false);
  simdjson_inline operator std::string_view() noexcept(false);
  simdjson_inline operator SIMDJSON_IMPLEMENTATION::ondemand::raw_json_string() noexcept(false);
  simdjson_inline operator bool() noexcept(false);
  simdjson_inline operator SIMDJSON_IMPLEMENTATION::ondemand::value() noexcept(false);
#endif
  simdjson_inline simdjson_result<size_t> count_elements() & noexcept;
  simdjson_inline simdjson_result<size_t> count_fields() & noexcept;
  simdjson_inline simdjson_result<SIMDJSON_IMPLEMENTATION::ondemand::value> at(size_t index) & noexcept;
  simdjson_inline simdjson_result<SIMDJSON_IMPLEMENTATION::ondemand::array_iterator> begin() & noexcept;
  simdjson_inline simdjson_result<SIMDJSON_IMPLEMENTATION::ondemand::array_iterator> end() & noexcept;
  simdjson_inline simdjson_result<SIMDJSON_IMPLEMENTATION::ondemand::value> find_field(std::string_view key) & noexcept;
  simdjson_inline simdjson_result<SIMDJSON_IMPLEMENTATION::ondemand::value> find_field(const char *key) & noexcept;
  simdjson_inline simdjson_result<SIMDJSON_IMPLEMENTATION::ondemand::value> operator[](std::string_view key) & noexcept;
  simdjson_inline simdjson_result<SIMDJSON_IMPLEMENTATION::ondemand::value> operator[](const char *key) & noexcept;
  simdjson_inline simdjson_result<SIMDJSON_IMPLEMENTATION::ondemand::value> find_field_unordered(std::string_view key) & noexcept;
  simdjson_inline simdjson_result<SIMDJSON_IMPLEMENTATION::ondemand::value> find_field_unordered(const char *key) & noexcept;
  simdjson_inline simdjson_result<SIMDJSON_IMPLEMENTATION::ondemand::json_type> type() noexcept;
  simdjson_inline simdjson_result<bool> is_scalar() noexcept;
  simdjson_inline simdjson_result<bool> is_string() noexcept;
  simdjson_inline simdjson_result<const char *> current_location() noexcept;
  simdjson_inline simdjson_result<int32_t> current_depth() const noexcept;
  simdjson_inline simdjson_result<bool> is_negative() noexcept;
  simdjson_inline simdjson_result<bool> is_integer() noexcept;
  simdjson_inline simdjson_result<SIMDJSON_IMPLEMENTATION::number_type> get_number_type() noexcept;
  simdjson_inline simdjson_result<SIMDJSON_IMPLEMENTATION::ondemand::number> get_number() noexcept;
  /** @copydoc simdjson_inline std::string_view document_reference::raw_json_token() const noexcept */
  simdjson_inline simdjson_result<std::string_view> raw_json_token() noexcept;

  simdjson_inline simdjson_result<SIMDJSON_IMPLEMENTATION::ondemand::value> at_pointer(std::string_view json_pointer) noexcept;
  simdjson_inline simdjson_result<SIMDJSON_IMPLEMENTATION::ondemand::value> at_path(std::string_view json_path) noexcept;
};


} // namespace simdjson

#endif // SIMDJSON_GENERIC_ONDEMAND_DOCUMENT_H<|MERGE_RESOLUTION|>--- conflicted
+++ resolved
@@ -194,7 +194,6 @@
     SIMDJSON_TRY(get<T>(out));
     return out;
   }
-<<<<<<< HEAD
   /**
    * @overload template<typename T> simdjson_result<T> get() & noexcept
    *
@@ -206,7 +205,7 @@
    * is provided.
    */
   template<typename T>
-  simdjson_inline simdjson_result<T> get() &&
+  simdjson_deprecated simdjson_inline simdjson_result<T> get() &&
 #ifdef __cpp_concepts
     noexcept(deserializable<T, document> ? nothrow_deserializable<T, document> : true)
 #else
@@ -215,17 +214,6 @@
   {
       static_assert(!std::is_same<T, array>::value && !std::is_same<T, object>::value, "You should never hold either an ondemand::array or ondemand::object without a corresponding ondemand::document being alive; that would be Undefined Behaviour.");
       return static_cast<document&>(*this).get<T>();
-=======
-  /** @overload template<typename T> simdjson_result<T> get() & noexcept */
-  template<typename T> simdjson_deprecated simdjson_inline simdjson_result<T> get() && noexcept {
-    // Unless the simdjson library or the user provides an inline implementation, calling this method should
-    // immediately fail.
-    static_assert(!sizeof(T), "The get method with given type is not implemented by the simdjson library. "
-      "The supported types are ondemand::object, ondemand::array, raw_json_string, std::string_view, uint64_t, "
-      "int64_t, double, and bool. We recommend you use get_double(), get_bool(), get_uint64(), get_int64(), "
-      " get_object(), get_array(), get_raw_json_string(), or get_string() instead of the get template."
-      " You may also add support for custom types, see our documentation.");
->>>>>>> e00cc8c6
   }
 
   /**
