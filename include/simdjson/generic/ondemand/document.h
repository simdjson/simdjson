#include "simdjson/error.h"

namespace simdjson {
namespace SIMDJSON_IMPLEMENTATION {
namespace ondemand {

class parser;
class array;
class object;
class value;
class raw_json_string;
class array_iterator;

/**
 * A JSON document iteration.
 *
 * Used by tokens to get text, and string buffer location.
 *
 * You must keep the document around during iteration.
 */
class document {
public:
  /**
   * Create a new invalid document.
   *
   * Exists so you can declare a variable and later assign to it before use.
   */
  simdjson_really_inline document() noexcept = default;
  simdjson_really_inline document(const document &other) noexcept = delete;
  simdjson_really_inline document(document &&other) noexcept = default;
  simdjson_really_inline document &operator=(const document &other) noexcept = delete;
  simdjson_really_inline document &operator=(document &&other) noexcept = default;

  /**
   * Cast this JSON value to an array.
   *
   * @returns An object that can be used to iterate the array.
   * @returns INCORRECT_TYPE If the JSON value is not an array.
   */
  simdjson_really_inline simdjson_result<array> get_array() & noexcept;
  /**
   * Cast this JSON value to an object.
   *
   * @returns An object that can be used to look up or iterate fields.
   * @returns INCORRECT_TYPE If the JSON value is not an object.
   */
  simdjson_really_inline simdjson_result<object> get_object() & noexcept;
  /**
   * Cast this JSON value to an unsigned integer.
   *
   * @returns A signed 64-bit integer.
   * @returns INCORRECT_TYPE If the JSON value is not a 64-bit unsigned integer.
   */
  simdjson_really_inline simdjson_result<uint64_t> get_uint64() noexcept;
  /**
   * Cast this JSON value to a signed integer.
   *
   * @returns A signed 64-bit integer.
   * @returns INCORRECT_TYPE If the JSON value is not a 64-bit integer.
   */
  simdjson_really_inline simdjson_result<int64_t> get_int64() noexcept;
  /**
   * Cast this JSON value to a double.
   *
   * @returns A double.
   * @returns INCORRECT_TYPE If the JSON value is not a valid floating-point number.
   */
  simdjson_really_inline simdjson_result<double> get_double() noexcept;
  /**
   * Cast this JSON value to a string.
   *
   * The string is guaranteed to be valid UTF-8.
   *
   * @returns An UTF-8 string. The string is stored in the parser and will be invalidated the next
   *          time it parses a document or when it is destroyed.
   * @returns INCORRECT_TYPE if the JSON value is not a string.
   */
  simdjson_really_inline simdjson_result<std::string_view> get_string() noexcept;
  /**
   * Cast this JSON value to a raw_json_string.
   *
   * The string is guaranteed to be valid UTF-8, and may have escapes in it (e.g. \\ or \n).
   *
   * @returns A pointer to the raw JSON for the given string.
   * @returns INCORRECT_TYPE if the JSON value is not a string.
   */
  simdjson_really_inline simdjson_result<raw_json_string> get_raw_json_string() noexcept;
  /**
   * Cast this JSON value to a bool.
   *
   * @returns A bool value.
   * @returns INCORRECT_TYPE if the JSON value is not true or false.
   */
  simdjson_really_inline simdjson_result<bool> get_bool() noexcept;
  /**
   * Checks if this JSON value is null.
   *
   * @returns Whether the value is null.
   */
  simdjson_really_inline bool is_null() noexcept;

  /**
   * Get this value as the given type.
   *
   * Supported types: object, array, raw_json_string, string_view, uint64_t, int64_t, double, bool
   *
   * You may use get_double(), get_bool(), get_uint64(), get_int64(),
   * get_object(), get_array(), get_raw_json_string(), or get_string() instead.
   *
   * @returns A value of the given type, parsed from the JSON.
   * @returns INCORRECT_TYPE If the JSON value is not the given type.
   */
  template<typename T> simdjson_really_inline simdjson_result<T> get() & noexcept {
    // Unless the simdjson library provides an inline implementation, calling this method should
    // immediately fail.
    static_assert(!sizeof(T), "The get method with given type is not implemented by the simdjson library.");
  }
  /** @overload template<typename T> simdjson_result<T> get() & noexcept */
  template<typename T> simdjson_really_inline simdjson_result<T> get() && noexcept {
    // Unless the simdjson library provides an inline implementation, calling this method should
    // immediately fail.
    static_assert(!sizeof(T), "The get method with given type is not implemented by the simdjson library.");
  }

  /**
   * Get this value as the given type.
   *
   * Supported types: object, array, raw_json_string, string_view, uint64_t, int64_t, double, bool
   *
   * @param out This is set to a value of the given type, parsed from the JSON. If there is an error, this may not be initialized.
   * @returns INCORRECT_TYPE If the JSON value is not an object.
   * @returns SUCCESS If the parse succeeded and the out parameter was set to the value.
   */
  template<typename T> simdjson_really_inline error_code get(T &out) & noexcept;
  /** @overload template<typename T> error_code get(T &out) & noexcept */
  template<typename T> simdjson_really_inline error_code get(T &out) && noexcept;

#if SIMDJSON_EXCEPTIONS
  /**
   * Cast this JSON value to an array.
   *
   * @returns An object that can be used to iterate the array.
   * @exception simdjson_error(INCORRECT_TYPE) If the JSON value is not an array.
   */
  simdjson_really_inline operator array() & noexcept(false);
  /**
   * Cast this JSON value to an object.
   *
   * @returns An object that can be used to look up or iterate fields.
   * @exception simdjson_error(INCORRECT_TYPE) If the JSON value is not an object.
   */
  simdjson_really_inline operator object() & noexcept(false);
  /**
   * Cast this JSON value to an unsigned integer.
   *
   * @returns A signed 64-bit integer.
   * @exception simdjson_error(INCORRECT_TYPE) If the JSON value is not a 64-bit unsigned integer.
   */
  simdjson_really_inline operator uint64_t() noexcept(false);
  /**
   * Cast this JSON value to a signed integer.
   *
   * @returns A signed 64-bit integer.
   * @exception simdjson_error(INCORRECT_TYPE) If the JSON value is not a 64-bit integer.
   */
  simdjson_really_inline operator int64_t() noexcept(false);
  /**
   * Cast this JSON value to a double.
   *
   * @returns A double.
   * @exception simdjson_error(INCORRECT_TYPE) If the JSON value is not a valid floating-point number.
   */
  simdjson_really_inline operator double() noexcept(false);
  /**
   * Cast this JSON value to a string.
   *
   * The string is guaranteed to be valid UTF-8.
   *
   * @returns An UTF-8 string. The string is stored in the parser and will be invalidated the next
   *          time it parses a document or when it is destroyed.
   * @exception simdjson_error(INCORRECT_TYPE) if the JSON value is not a string.
   */
  simdjson_really_inline operator std::string_view() noexcept(false);
  /**
   * Cast this JSON value to a raw_json_string.
   *
   * The string is guaranteed to be valid UTF-8, and may have escapes in it (e.g. \\ or \n).
   *
   * @returns A pointer to the raw JSON for the given string.
   * @exception simdjson_error(INCORRECT_TYPE) if the JSON value is not a string.
   */
  simdjson_really_inline operator raw_json_string() noexcept(false);
  /**
   * Cast this JSON value to a bool.
   *
   * @returns A bool value.
   * @exception simdjson_error(INCORRECT_TYPE) if the JSON value is not true or false.
   */
  simdjson_really_inline operator bool() noexcept(false);
#endif
  /**
   * This method scans the array and counts the number of elements.
   * The count_elements method should always be called before you have begun
   * iterating through the array: it is expected that you are pointing at
   * the beginning of the array.
   * The runtime complexity is linear in the size of the array. After
   * calling this function, if successful, the array is 'rewinded' at its
   * beginning as if it had never been accessed. If the JSON is malformed (e.g.,
   * there is a missing comma), then an error is returned and it is no longer
   * safe to continue.
   */
  simdjson_really_inline simdjson_result<size_t> count_elements() & noexcept;
  /**
   * Begin array iteration.
   *
   * Part of the std::iterable interface.
   */
  simdjson_really_inline simdjson_result<array_iterator> begin() & noexcept;
  /**
   * Sentinel representing the end of the array.
   *
   * Part of the std::iterable interface.
   */
  simdjson_really_inline simdjson_result<array_iterator> end() & noexcept;

  /**
   * Look up a field by name on an object (order-sensitive).
   *
   * The following code reads z, then y, then x, and thus will not retrieve x or y if fed the
   * JSON `{ "x": 1, "y": 2, "z": 3 }`:
   *
   * ```c++
   * simdjson::ondemand::parser parser;
   * auto obj = parser.parse(R"( { "x": 1, "y": 2, "z": 3 } )"_padded);
   * double z = obj.find_field("z");
   * double y = obj.find_field("y");
   * double x = obj.find_field("x");
   * ```
   *
   * **Raw Keys:** The lookup will be done against the *raw* key, and will not unescape keys.
   * e.g. `object["a"]` will match `{ "a": 1 }`, but will *not* match `{ "\u0061": 1 }`.
   *
   * @param key The key to look up.
   * @returns The value of the field, or NO_SUCH_FIELD if the field is not in the object.
   */
  simdjson_really_inline simdjson_result<value> find_field(std::string_view key) & noexcept;
  /** @overload simdjson_really_inline simdjson_result<value> find_field(std::string_view key) & noexcept; */
  simdjson_really_inline simdjson_result<value> find_field(const char *key) & noexcept;

  /**
   * Look up a field by name on an object, without regard to key order.
   *
   * **Performance Notes:** This is a bit less performant than find_field(), though its effect varies
   * and often appears negligible. It starts out normally, starting out at the last field; but if
   * the field is not found, it scans from the beginning of the object to see if it missed it. That
   * missing case has a non-cache-friendly bump and lots of extra scanning, especially if the object
   * in question is large. The fact that the extra code is there also bumps the executable size.
   *
   * It is the default, however, because it would be highly surprising (and hard to debug) if the
   * default behavior failed to look up a field just because it was in the wrong order--and many
   * APIs assume this. Therefore, you must be explicit if you want to treat objects as out of order.
   *
   * Use find_field() if you are sure fields will be in order (or are willing to treat it as if the
   * field wasn't there when they aren't).
   *
   * @param key The key to look up.
   * @returns The value of the field, or NO_SUCH_FIELD if the field is not in the object.
   */
  simdjson_really_inline simdjson_result<value> find_field_unordered(std::string_view key) & noexcept;
  /** @overload simdjson_really_inline simdjson_result<value> find_field_unordered(std::string_view key) & noexcept; */
  simdjson_really_inline simdjson_result<value> find_field_unordered(const char *key) & noexcept;
  /** @overload simdjson_really_inline simdjson_result<value> find_field_unordered(std::string_view key) & noexcept; */
  simdjson_really_inline simdjson_result<value> operator[](std::string_view key) & noexcept;
  /** @overload simdjson_really_inline simdjson_result<value> find_field_unordered(std::string_view key) & noexcept; */
  simdjson_really_inline simdjson_result<value> operator[](const char *key) & noexcept;

  /**
   * Get the type of this JSON value.
   *
   * NOTE: If you're only expecting a value to be one type (a typical case), it's generally
   * better to just call .get_double, .get_string, etc. and check for INCORRECT_TYPE (or just
   * let it throw an exception).
   *
   * @error TAPE_ERROR when the JSON value is a bad token like "}" "," or "alse".
   */
  simdjson_really_inline simdjson_result<json_type> type() noexcept;

  /**
   * Get the raw JSON for this token.
   *
   * The string_view will always point into the input buffer.
   *
   * The string_view will start at the beginning of the token, and include the entire token
   * *as well as all spaces until the next token (or EOF).* This means, for example, that a
   * string token always begins with a " and is always terminated by the final ", possibly
   * followed by a number of spaces.
   *
   * The string_view is *not* null-terminated. If this is a scalar (string, number,
   * boolean, or null), the character after the end of the string_view may be the padded buffer.
   *
   * Tokens include:
   * - {
   * - [
   * - "a string (possibly with UTF-8 or backslashed characters like \\\")".
   * - -1.2e-100
   * - true
   * - false
   * - null
   */
  simdjson_really_inline simdjson_result<std::string_view> raw_json_token() noexcept;

  /**
   * Reset the iterator inside the document instance so we are pointing back at the
   * beginning of the document, as if it had just been created. It invalidates all
   * values, objects and arrays that you have created so far (including unescaped strings).
   */
  inline void rewind() noexcept;
  /**
   * Returns debugging information.
   */
  inline std::string to_debug_string() noexcept;

  /**
   * Get the value associated with the given JSON pointer.  We use the RFC 6901
   * https://tools.ietf.org/html/rfc6901 standard.
   *
   *   ondemand::parser parser;
   *   auto json = R"({ "foo": { "a": [ 10, 20, 30 ] }})"_padded;
   *   auto doc = parser.iterate(json);
   *   doc.at_pointer("/foo/a/1") == 20
   *
   * It is allowed for a key to be the empty string:
   *
   *   ondemand::parser parser;
   *   auto json = R"({ "": { "a": [ 10, 20, 30 ] }})"_padded;
   *   auto doc = parser.iterate(json);
   *   doc.at_pointer("//a/1") == 20
   *
<<<<<<< HEAD
   * Note that at_pointer() automatically calls rewind between each call.
=======
   * Note that at_pointer() automatically calls rewind between each call. Thus
   * all values, objects and arrays that you have created so far (including unescaped strings)
   * are invalidated. After calling at_pointer, you need to consume the result: string values
   * should be stored in your own variables, arrays should be decoded and stored in your own array-like
   * structures and so forth.
>>>>>>> 1c01fc35
   * Also note that at_pointer() relies on find_field() which implies that we do not unescape keys when matching
   *
   * @return The value associated with the given JSON pointer, or:
   *         - NO_SUCH_FIELD if a field does not exist in an object
   *         - INDEX_OUT_OF_BOUNDS if an array index is larger than an array length
   *         - INCORRECT_TYPE if a non-integer is used to access an array
   *         - INVALID_JSON_POINTER if the JSON pointer is invalid and cannot be parsed
   */
  simdjson_really_inline simdjson_result<value> at_pointer(std::string_view json_pointer) noexcept;

protected:
  simdjson_really_inline document(ondemand::json_iterator &&iter) noexcept;
  simdjson_really_inline const uint8_t *text(uint32_t idx) const noexcept;

  simdjson_really_inline value_iterator resume_value_iterator() noexcept;
  simdjson_really_inline value_iterator get_root_value_iterator() noexcept;
  simdjson_really_inline value resume_value() noexcept;
  static simdjson_really_inline document start(ondemand::json_iterator &&iter) noexcept;

  //
  // Fields
  //
  json_iterator iter{}; ///< Current position in the document
  static constexpr depth_t DOCUMENT_DEPTH = 0; ///< document depth is always 0

  friend class array_iterator;
  friend class value;
  friend class ondemand::parser;
  friend class object;
  friend class array;
  friend class field;
  friend class token;
};

} // namespace ondemand
} // namespace SIMDJSON_IMPLEMENTATION
} // namespace simdjson

namespace simdjson {

template<>
struct simdjson_result<SIMDJSON_IMPLEMENTATION::ondemand::document> : public SIMDJSON_IMPLEMENTATION::implementation_simdjson_result_base<SIMDJSON_IMPLEMENTATION::ondemand::document> {
public:
  simdjson_really_inline simdjson_result(SIMDJSON_IMPLEMENTATION::ondemand::document &&value) noexcept; ///< @private
  simdjson_really_inline simdjson_result(error_code error) noexcept; ///< @private
  simdjson_really_inline simdjson_result() noexcept = default;
  simdjson_really_inline error_code rewind() noexcept;

  simdjson_really_inline simdjson_result<SIMDJSON_IMPLEMENTATION::ondemand::array> get_array() & noexcept;
  simdjson_really_inline simdjson_result<SIMDJSON_IMPLEMENTATION::ondemand::object> get_object() & noexcept;
  simdjson_really_inline simdjson_result<uint64_t> get_uint64() noexcept;
  simdjson_really_inline simdjson_result<int64_t> get_int64() noexcept;
  simdjson_really_inline simdjson_result<double> get_double() noexcept;
  simdjson_really_inline simdjson_result<std::string_view> get_string() noexcept;
  simdjson_really_inline simdjson_result<SIMDJSON_IMPLEMENTATION::ondemand::raw_json_string> get_raw_json_string() noexcept;
  simdjson_really_inline simdjson_result<bool> get_bool() noexcept;
  simdjson_really_inline bool is_null() noexcept;

  template<typename T> simdjson_really_inline simdjson_result<T> get() & noexcept;
  template<typename T> simdjson_really_inline simdjson_result<T> get() && noexcept;

  template<typename T> simdjson_really_inline error_code get(T &out) & noexcept;
  template<typename T> simdjson_really_inline error_code get(T &out) && noexcept;

#if SIMDJSON_EXCEPTIONS
  simdjson_really_inline operator SIMDJSON_IMPLEMENTATION::ondemand::array() & noexcept(false);
  simdjson_really_inline operator SIMDJSON_IMPLEMENTATION::ondemand::object() & noexcept(false);
  simdjson_really_inline operator uint64_t() noexcept(false);
  simdjson_really_inline operator int64_t() noexcept(false);
  simdjson_really_inline operator double() noexcept(false);
  simdjson_really_inline operator std::string_view() noexcept(false);
  simdjson_really_inline operator SIMDJSON_IMPLEMENTATION::ondemand::raw_json_string() noexcept(false);
  simdjson_really_inline operator bool() noexcept(false);
#endif
  simdjson_really_inline simdjson_result<size_t> count_elements() & noexcept;
  simdjson_really_inline simdjson_result<SIMDJSON_IMPLEMENTATION::ondemand::array_iterator> begin() & noexcept;
  simdjson_really_inline simdjson_result<SIMDJSON_IMPLEMENTATION::ondemand::array_iterator> end() & noexcept;
  simdjson_really_inline simdjson_result<SIMDJSON_IMPLEMENTATION::ondemand::value> find_field(std::string_view key) & noexcept;
  simdjson_really_inline simdjson_result<SIMDJSON_IMPLEMENTATION::ondemand::value> find_field(const char *key) & noexcept;
  simdjson_really_inline simdjson_result<SIMDJSON_IMPLEMENTATION::ondemand::value> operator[](std::string_view key) & noexcept;
  simdjson_really_inline simdjson_result<SIMDJSON_IMPLEMENTATION::ondemand::value> operator[](const char *key) & noexcept;
  simdjson_really_inline simdjson_result<SIMDJSON_IMPLEMENTATION::ondemand::value> find_field_unordered(std::string_view key) & noexcept;
  simdjson_really_inline simdjson_result<SIMDJSON_IMPLEMENTATION::ondemand::value> find_field_unordered(const char *key) & noexcept;

  simdjson_really_inline simdjson_result<SIMDJSON_IMPLEMENTATION::ondemand::json_type> type() noexcept;

  /** @copydoc simdjson_really_inline std::string_view document::raw_json_token() const noexcept */
  simdjson_really_inline simdjson_result<std::string_view> raw_json_token() noexcept;

  simdjson_really_inline simdjson_result<SIMDJSON_IMPLEMENTATION::ondemand::value> at_pointer(std::string_view json_pointer) noexcept;
};

} // namespace simdjson<|MERGE_RESOLUTION|>--- conflicted
+++ resolved
@@ -336,15 +336,12 @@
    *   auto doc = parser.iterate(json);
    *   doc.at_pointer("//a/1") == 20
    *
-<<<<<<< HEAD
-   * Note that at_pointer() automatically calls rewind between each call.
-=======
    * Note that at_pointer() automatically calls rewind between each call. Thus
    * all values, objects and arrays that you have created so far (including unescaped strings)
    * are invalidated. After calling at_pointer, you need to consume the result: string values
    * should be stored in your own variables, arrays should be decoded and stored in your own array-like
    * structures and so forth.
->>>>>>> 1c01fc35
+   *
    * Also note that at_pointer() relies on find_field() which implies that we do not unescape keys when matching
    *
    * @return The value associated with the given JSON pointer, or:
