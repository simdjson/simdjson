--- conflicted
+++ resolved
@@ -381,14 +381,11 @@
    * The is_alive() method returns true when the document is still suitable.
    */
   inline bool is_alive() noexcept;
-<<<<<<< HEAD
 
   /**
    * Returns the current location in the document if in bounds.
    */
   inline simdjson_result<const char *> current_location() noexcept;
-=======
->>>>>>> 6bed34ad
 
   /**
    * Get the value associated with the given JSON pointer.  We use the RFC 6901
