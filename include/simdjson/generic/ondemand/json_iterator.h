namespace simdjson {
namespace SIMDJSON_IMPLEMENTATION {
namespace ondemand {

class document;
class object;
class array;
class value;
class raw_json_string;
class parser;

/**
 * Iterates through JSON tokens, keeping track of depth and string buffer.
 *
 * @private This is not intended for external use.
 */
class json_iterator {
protected:
  token_iterator token{};
  ondemand::parser *parser{};
  /**
   * Next free location in the string buffer.
   *
   * Used by raw_json_string::unescape() to have a place to unescape strings to.
   */
  uint8_t *_string_buf_loc{};
  /**
   * JSON error, if there is one.
   *
   * INCORRECT_TYPE and NO_SUCH_FIELD are *not* stored here, ever.
   *
   * PERF NOTE: we *hope* this will be elided into control flow, as it is only used (a) in the first
   * iteration of the loop, or (b) for the final iteration after a missing comma is found in ++. If
   * this is not elided, we should make sure it's at least not using up a register. Failing that,
   * we should store it in document so there's only one of them.
   */
  error_code error{SUCCESS};
  /**
   * Depth of the current token in the JSON.
   *
   * - 0 = finished with document
   * - 1 = document root value (could be [ or {, not yet known)
   * - 2 = , or } inside root array/object
   * - 3 = key or value inside root array/object.
   */
  depth_t _depth{};

public:
  simdjson_really_inline json_iterator() noexcept = default;
  simdjson_really_inline json_iterator(json_iterator &&other) noexcept;
  simdjson_really_inline json_iterator &operator=(json_iterator &&other) noexcept;
  simdjson_really_inline explicit json_iterator(const json_iterator &other) noexcept = default;
<<<<<<< HEAD
  simdjson_really_inline json_iterator &operator=(const json_iterator &other) noexcept = default;
=======
  simdjson_really_inline json_iterator &operator=(const json_iterator &other) noexcept = delete;
>>>>>>> 73b51022

  /**
   * Skips a JSON value, whether it is a scalar, array or object.
   */
  simdjson_warn_unused simdjson_really_inline error_code skip_child(depth_t parent_depth) noexcept;

  /**
   * Tell whether the iterator is still at the start
   */
  simdjson_really_inline bool at_root() const noexcept;

  /**
   * Get the root value iterator
   */
  simdjson_really_inline token_position root_checkpoint() const noexcept;

  /**
   * Assert if the iterator is not at the start
   */
  simdjson_really_inline void assert_at_root() const noexcept;

  /**
   * Tell whether the iterator is at the EOF mark
   */
  simdjson_really_inline bool at_eof() const noexcept;

  /**
   * Tell whether the iterator is live (has not been moved).
   */
  simdjson_really_inline bool is_alive() const noexcept;

  /**
   * Abandon this iterator, setting depth to 0 (as if the document is finished).
   */
  simdjson_really_inline void abandon() noexcept;

  /**
   * Advance the current token.
   */
  simdjson_really_inline const uint8_t *advance() noexcept;

  /**
   * Get the JSON text for a given token (relative).
   *
   * This is not null-terminated; it is a view into the JSON.
   *
   * @param delta The relative position of the token to retrieve. e.g. 0 = next token, -1 = prev token.
   *
   * TODO consider a string_view, assuming the length will get stripped out by the optimizer when
   * it isn't used ...
   */
  simdjson_really_inline const uint8_t *peek(int32_t delta=0) const noexcept;
  /**
   * Get the maximum length of the JSON text for the current token (or relative).
   *
   * The length will include any whitespace at the end of the token.
   *
   * @param delta The relative position of the token to retrieve. e.g. 0 = next token, -1 = prev token.
   */
  simdjson_really_inline uint32_t peek_length(int32_t delta=0) const noexcept;
  /**
   * Get the JSON text for a given token.
   *
   * This is not null-terminated; it is a view into the JSON.
   *
   * @param index The position of the token to retrieve.
   *
   * TODO consider a string_view, assuming the length will get stripped out by the optimizer when
   * it isn't used ...
   */
  simdjson_really_inline const uint8_t *peek(token_position position) const noexcept;
  /**
   * Get the maximum length of the JSON text for the current token (or relative).
   *
   * The length will include any whitespace at the end of the token.
   *
   * @param index The position of the token to retrieve.
   */
  simdjson_really_inline uint32_t peek_length(token_position position) const noexcept;
  /**
   * Get the JSON text for the last token in the document.
   *
   * This is not null-terminated; it is a view into the JSON.
   *
   * TODO consider a string_view, assuming the length will get stripped out by the optimizer when
   * it isn't used ...
   */
  simdjson_really_inline const uint8_t *peek_last() const noexcept;

  /**
   * Ascend one level.
   *
   * Validates that the depth - 1 == parent_depth.
   *
   * @param parent_depth the expected parent depth.
   */
  simdjson_really_inline void ascend_to(depth_t parent_depth) noexcept;

  /**
   * Descend one level.
   *
   * Validates that the new depth == child_depth.
   *
   * @param child_depth the expected child depth.
   */
  simdjson_really_inline void descend_to(depth_t parent_depth) noexcept;
  simdjson_really_inline void descend_to(depth_t parent_depth, int32_t delta) noexcept;

  /**
   * Get current depth.
   */
  simdjson_really_inline depth_t depth() const noexcept;

  /**
   * Get current (writeable) location in the string buffer.
   */
  simdjson_really_inline uint8_t *&string_buf_loc() noexcept;

  /**
   * Report an error, preventing further iteration.
   *
   * @param error The error to report. Must not be SUCCESS, UNINITIALIZED, INCORRECT_TYPE, or NO_SUCH_FIELD.
   * @param message An error message to report with the error.
   */
  simdjson_really_inline error_code report_error(error_code error, const char *message) noexcept;

  /**
   * Log error, but don't stop iteration.
   * @param error The error to report. Must be INCORRECT_TYPE, or NO_SUCH_FIELD.
   * @param message An error message to report with the error.
   */
  simdjson_really_inline error_code optional_error(error_code error, const char *message) noexcept;

  template<int N> simdjson_warn_unused simdjson_really_inline bool copy_to_buffer(const uint8_t *json, uint32_t max_len, uint8_t (&tmpbuf)[N]) noexcept;
  template<int N> simdjson_warn_unused simdjson_really_inline bool peek_to_buffer(uint8_t (&tmpbuf)[N]) noexcept;
  template<int N> simdjson_warn_unused simdjson_really_inline bool advance_to_buffer(uint8_t (&tmpbuf)[N]) noexcept;

  simdjson_really_inline token_position position() const noexcept;
  simdjson_really_inline void reenter_child(token_position position, depth_t child_depth) noexcept;
#ifdef SIMDJSON_DEVELOPMENT_CHECKS
  simdjson_really_inline token_position start_position(depth_t depth) const noexcept;
  simdjson_really_inline void set_start_position(depth_t depth, token_position position) noexcept;
#endif
<<<<<<< HEAD
  /**
   * Updates this json iterator so that it is back at the beginning of the document,
   * as if it had just been created.
   */
  inline void rewind() noexcept;
=======
 /* Useful for debugging and logging purposes. */
  inline std::string to_string() const noexcept;
>>>>>>> 73b51022

protected:
  simdjson_really_inline json_iterator(const uint8_t *buf, ondemand::parser *parser) noexcept;
  simdjson_really_inline token_position last_document_position() const noexcept;

  friend class document;
  friend class object;
  friend class array;
  friend class value;
  friend class raw_json_string;
  friend class parser;
  friend class value_iterator;
  friend simdjson_really_inline void logger::log_line(const json_iterator &iter, const char *title_prefix, const char *title, std::string_view detail, int delta, int depth_delta) noexcept;
  friend simdjson_really_inline void logger::log_line(const json_iterator &iter, token_position index, depth_t depth, const char *title_prefix, const char *title, std::string_view detail) noexcept;
}; // json_iterator

} // namespace ondemand
} // namespace SIMDJSON_IMPLEMENTATION
} // namespace simdjson

namespace simdjson {

template<>
struct simdjson_result<SIMDJSON_IMPLEMENTATION::ondemand::json_iterator> : public SIMDJSON_IMPLEMENTATION::implementation_simdjson_result_base<SIMDJSON_IMPLEMENTATION::ondemand::json_iterator> {
public:
  simdjson_really_inline simdjson_result(SIMDJSON_IMPLEMENTATION::ondemand::json_iterator &&value) noexcept; ///< @private
  simdjson_really_inline simdjson_result(error_code error) noexcept; ///< @private

  simdjson_really_inline simdjson_result() noexcept = default;
};

} // namespace simdjson<|MERGE_RESOLUTION|>--- conflicted
+++ resolved
@@ -50,11 +50,7 @@
   simdjson_really_inline json_iterator(json_iterator &&other) noexcept;
   simdjson_really_inline json_iterator &operator=(json_iterator &&other) noexcept;
   simdjson_really_inline explicit json_iterator(const json_iterator &other) noexcept = default;
-<<<<<<< HEAD
   simdjson_really_inline json_iterator &operator=(const json_iterator &other) noexcept = default;
-=======
-  simdjson_really_inline json_iterator &operator=(const json_iterator &other) noexcept = delete;
->>>>>>> 73b51022
 
   /**
    * Skips a JSON value, whether it is a scalar, array or object.
@@ -198,16 +194,13 @@
   simdjson_really_inline token_position start_position(depth_t depth) const noexcept;
   simdjson_really_inline void set_start_position(depth_t depth, token_position position) noexcept;
 #endif
-<<<<<<< HEAD
   /**
    * Updates this json iterator so that it is back at the beginning of the document,
    * as if it had just been created.
    */
   inline void rewind() noexcept;
-=======
  /* Useful for debugging and logging purposes. */
   inline std::string to_string() const noexcept;
->>>>>>> 73b51022
 
 protected:
   simdjson_really_inline json_iterator(const uint8_t *buf, ondemand::parser *parser) noexcept;
