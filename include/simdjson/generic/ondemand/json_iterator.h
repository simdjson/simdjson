namespace simdjson {
namespace SIMDJSON_IMPLEMENTATION {
namespace ondemand {

class document;
class object;
class array;
class value;
class raw_json_string;
class parser;

/**
 * Iterates through JSON tokens, keeping track of depth and string buffer.
 *
 * @private This is not intended for external use.
 */
class json_iterator {
protected:
  token_iterator token{};
  ondemand::parser *parser{};
  /**
   * Next free location in the string buffer.
   *
   * Used by raw_json_string::unescape() to have a place to unescape strings to.
   */
  uint8_t *_string_buf_loc{};
  /**
   * JSON error, if there is one.
   *
   * INCORRECT_TYPE and NO_SUCH_FIELD are *not* stored here, ever.
   *
   * PERF NOTE: we *hope* this will be elided into control flow, as it is only used (a) in the first
   * iteration of the loop, or (b) for the final iteration after a missing comma is found in ++. If
   * this is not elided, we should make sure it's at least not using up a register. Failing that,
   * we should store it in document so there's only one of them.
   */
  error_code error{SUCCESS};
  /**
   * Depth of the current token in the JSON.
   *
   * - 0 = finished with document
   * - 1 = document root value (could be [ or {, not yet known)
   * - 2 = , or } inside root array/object
   * - 3 = key or value inside root array/object.
   */
  depth_t _depth{};

public:
  simdjson_really_inline json_iterator() noexcept = default;
  simdjson_really_inline json_iterator(json_iterator &&other) noexcept;
  simdjson_really_inline json_iterator &operator=(json_iterator &&other) noexcept;
  simdjson_really_inline explicit json_iterator(const json_iterator &other) noexcept = default;
  simdjson_really_inline json_iterator &operator=(const json_iterator &other) noexcept = default;
  /**
   * Skips a JSON value, whether it is a scalar, array or object.
   */
  simdjson_warn_unused simdjson_really_inline error_code skip_child(depth_t parent_depth) noexcept;

  /**
   * Tell whether the iterator is still at the start
   */
  simdjson_really_inline bool at_root() const noexcept;

  /**
   * Get the root value iterator
   */
  simdjson_really_inline token_position root_position() const noexcept;

  /**
   * Assert if the iterator is not at the start
   */
  simdjson_really_inline void assert_at_root() const noexcept;

  /**
   * Tell whether the iterator is at the EOF mark
   */
  simdjson_really_inline bool at_end() const noexcept;

  /**
   * Tell whether the iterator is live (has not been moved).
   */
  simdjson_really_inline bool is_alive() const noexcept;

  /**
   * Abandon this iterator, setting depth to 0 (as if the document is finished).
   */
  simdjson_really_inline void abandon() noexcept;

  /**
   * Advance the current token without modifying depth.
   */
  simdjson_really_inline const uint8_t *return_current_and_advance() noexcept;

  /**
<<<<<<< HEAD
=======
   * Advance the current token by one, without modifying depth.
   *
   * @param requiremed_tokens The number of tokens that must exist. Only advances one token.
   *
   * @error TAPE_ERROR If there are not at least required_tokens tokens remaining.
   */
  simdjson_really_inline simdjson_result<const uint8_t *> try_advance(uint32_t required_tokens=1) noexcept;

  /**
   * Return an error unless there are enough tokens left.
   *
   * @param required_tokens The number of tokens that must exist.
   * @error TAPE_ERROR If there are not at least required_tokens tokens remaining.
   */
  simdjson_really_inline error_code require_tokens(uint32_t required_tokens=1) noexcept;
  /**
>>>>>>> e5d0e921
   * Assert that there are at least the given number of tokens left.
   *
   * Has no effect in release builds.
   */
  simdjson_really_inline void assert_more_tokens(uint32_t required_tokens=1) const noexcept;
  /**
   * Assert that the given position addresses an actual token (is within bounds).
   *
   * Has no effect in release builds.
   */
  simdjson_really_inline void assert_valid_position(token_position position) const noexcept;
  /**
   * Get the JSON text for a given token (relative).
   *
   * This is not null-terminated; it is a view into the JSON.
   *
   * @param delta The relative position of the token to retrieve. e.g. 0 = next token, -1 = prev token.
   *
   * TODO consider a string_view, assuming the length will get stripped out by the optimizer when
   * it isn't used ...
   */
  simdjson_really_inline const uint8_t *peek(int32_t delta=0) const noexcept;
  /**
   * Get the maximum length of the JSON text for the current token (or relative).
   *
   * The length will include any whitespace at the end of the token.
   *
   * @param delta The relative position of the token to retrieve. e.g. 0 = next token, -1 = prev token.
   */
  simdjson_really_inline uint32_t peek_length(int32_t delta=0) const noexcept;
  /**
   * Get the JSON text for a given token.
   *
   * This is not null-terminated; it is a view into the JSON.
   *
   * @param index The position of the token to retrieve.
   *
   * TODO consider a string_view, assuming the length will get stripped out by the optimizer when
   * it isn't used ...
   */
  simdjson_really_inline const uint8_t *peek(token_position position) const noexcept;
  /**
   * Get the maximum length of the JSON text for the current token (or relative).
   *
   * The length will include any whitespace at the end of the token.
   *
   * @param index The position of the token to retrieve.
   */
  simdjson_really_inline uint32_t peek_length(token_position position) const noexcept;
  /**
   * Get the JSON text for the last token in the document.
   *
   * This is not null-terminated; it is a view into the JSON.
   *
   * TODO consider a string_view, assuming the length will get stripped out by the optimizer when
   * it isn't used ...
   */
  simdjson_really_inline const uint8_t *peek_last() const noexcept;

  /**
   * Ascend one level.
   *
   * Validates that the depth - 1 == parent_depth.
   *
   * @param parent_depth the expected parent depth.
   */
  simdjson_really_inline void ascend_to(depth_t parent_depth) noexcept;

  /**
   * Descend one level.
   *
   * Validates that the new depth == child_depth.
   *
   * @param child_depth the expected child depth.
   */
  simdjson_really_inline void descend_to(depth_t parent_depth) noexcept;
  simdjson_really_inline void descend_to(depth_t parent_depth, int32_t delta) noexcept;

  /**
   * Get current depth.
   */
  simdjson_really_inline depth_t depth() const noexcept;

  /**
   * Get current (writeable) location in the string buffer.
   */
  simdjson_really_inline uint8_t *&string_buf_loc() noexcept;

  /**
   * Report an error, preventing further iteration.
   *
   * @param error The error to report. Must not be SUCCESS, UNINITIALIZED, INCORRECT_TYPE, or NO_SUCH_FIELD.
   * @param message An error message to report with the error.
   */
  simdjson_really_inline error_code report_error(error_code error, const char *message) noexcept;

  /**
   * Log error, but don't stop iteration.
   * @param error The error to report. Must be INCORRECT_TYPE, or NO_SUCH_FIELD.
   * @param message An error message to report with the error.
   */
  simdjson_really_inline error_code optional_error(error_code error, const char *message) noexcept;

  template<int N> simdjson_warn_unused simdjson_really_inline bool copy_to_buffer(const uint8_t *json, uint32_t max_len, uint8_t (&tmpbuf)[N]) noexcept;
  template<int N> simdjson_warn_unused simdjson_really_inline bool peek_to_buffer(uint8_t (&tmpbuf)[N]) noexcept;
  template<int N> simdjson_warn_unused simdjson_really_inline bool advance_to_buffer(uint8_t (&tmpbuf)[N]) noexcept;

  simdjson_really_inline token_position position() const noexcept;
  simdjson_really_inline void reenter_child(token_position position, depth_t child_depth) noexcept;
#ifdef SIMDJSON_DEVELOPMENT_CHECKS
  simdjson_really_inline token_position start_position(depth_t depth) const noexcept;
  simdjson_really_inline void set_start_position(depth_t depth, token_position position) noexcept;
#endif
  /* Useful for debugging and logging purposes. */
  inline std::string to_string() const noexcept;
  /**
   * Updates this json iterator so that it is back at the beginning of the document,
   * as if it had just been created.
   */
  inline void rewind() noexcept;
protected:
  simdjson_really_inline json_iterator(const uint8_t *buf, ondemand::parser *parser) noexcept;
  /// The last token before the end
  simdjson_really_inline token_position last_position() const noexcept;
  /// The token *at* the end. This points at gibberish and should only be used for comparison.
  simdjson_really_inline token_position end_position() const noexcept;
  /// The end of the buffer.
  simdjson_really_inline token_position end() const noexcept;

  friend class document;
  friend class object;
  friend class array;
  friend class value;
  friend class raw_json_string;
  friend class parser;
  friend class value_iterator;
  friend simdjson_really_inline void logger::log_line(const json_iterator &iter, const char *title_prefix, const char *title, std::string_view detail, int delta, int depth_delta) noexcept;
  friend simdjson_really_inline void logger::log_line(const json_iterator &iter, token_position index, depth_t depth, const char *title_prefix, const char *title, std::string_view detail) noexcept;
}; // json_iterator

} // namespace ondemand
} // namespace SIMDJSON_IMPLEMENTATION
} // namespace simdjson

namespace simdjson {

template<>
struct simdjson_result<SIMDJSON_IMPLEMENTATION::ondemand::json_iterator> : public SIMDJSON_IMPLEMENTATION::implementation_simdjson_result_base<SIMDJSON_IMPLEMENTATION::ondemand::json_iterator> {
public:
  simdjson_really_inline simdjson_result(SIMDJSON_IMPLEMENTATION::ondemand::json_iterator &&value) noexcept; ///< @private
  simdjson_really_inline simdjson_result(error_code error) noexcept; ///< @private

  simdjson_really_inline simdjson_result() noexcept = default;
};

} // namespace simdjson<|MERGE_RESOLUTION|>--- conflicted
+++ resolved
@@ -92,8 +92,6 @@
   simdjson_really_inline const uint8_t *return_current_and_advance() noexcept;
 
   /**
-<<<<<<< HEAD
-=======
    * Advance the current token by one, without modifying depth.
    *
    * @param requiremed_tokens The number of tokens that must exist. Only advances one token.
@@ -110,7 +108,6 @@
    */
   simdjson_really_inline error_code require_tokens(uint32_t required_tokens=1) noexcept;
   /**
->>>>>>> e5d0e921
    * Assert that there are at least the given number of tokens left.
    *
    * Has no effect in release builds.
