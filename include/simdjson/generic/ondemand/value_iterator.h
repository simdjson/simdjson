--- conflicted
+++ resolved
@@ -282,17 +282,14 @@
   /** @} */
 
 protected:
-<<<<<<< HEAD
   /**
    * When the value is an array or an object, we reset it to its beginning.
    */
   inline void rewind_object() noexcept;
   inline void rewind_array() noexcept;
 
-=======
   /* Useful for debugging and logging purposes. */
    inline std::string to_string() const noexcept;
->>>>>>> 73b51022
   simdjson_really_inline value_iterator(json_iterator *json_iter, depth_t depth, token_position start_index) noexcept;
 
   simdjson_really_inline bool parse_null(const uint8_t *json) const noexcept;
