#ifndef SIMDJSON_INLINE_PARSER_H
#define SIMDJSON_INLINE_PARSER_H

#include "simdjson/dom/document_stream.h"
#include "simdjson/dom/parser.h"
#include "simdjson/implementation.h"
#include "simdjson/internal/jsonformatutils.h"
#include "simdjson/portability.h"
#include <cstdio>
#include <climits>

namespace simdjson {
namespace dom {

//
// parser inline implementation
//
really_inline parser::parser(size_t max_capacity) noexcept
  : _max_capacity{max_capacity},
    loaded_bytes(nullptr, &aligned_free_char) {
}
really_inline parser::parser(parser &&other) noexcept = default;
really_inline parser &parser::operator=(parser &&other) noexcept = default;

inline bool parser::is_valid() const noexcept { return valid; }
inline int parser::get_error_code() const noexcept { return error; }
inline std::string parser::get_error_message() const noexcept { return error_message(error); }
inline bool parser::print_json(std::ostream &os) const noexcept {
  if (!valid) { return false; }
  os << doc.root();
  return true;
}
inline bool parser::dump_raw_tape(std::ostream &os) const noexcept {
  return valid ? doc.dump_raw_tape(os) : false;
}

inline simdjson_result<size_t> parser::read_file(const std::string &path) noexcept {
  // Open the file
  SIMDJSON_PUSH_DISABLE_WARNINGS
  SIMDJSON_DISABLE_DEPRECATED_WARNING // Disable CRT_SECURE warning on MSVC: manually verified this is safe
  std::FILE *fp = std::fopen(path.c_str(), "rb");
  SIMDJSON_POP_DISABLE_WARNINGS

  if (fp == nullptr) {
    return IO_ERROR;
  }

  // Get the file size
  if(std::fseek(fp, 0, SEEK_END) < 0) {
    std::fclose(fp);
    return IO_ERROR;
  }
  long len = std::ftell(fp);
  if((len < 0) || (len == LONG_MAX)) {
    std::fclose(fp);
    return IO_ERROR;
  }

  // Make sure we have enough capacity to load the file
  if (_loaded_bytes_capacity < size_t(len)) {
    loaded_bytes.reset( internal::allocate_padded_buffer(len) );
    if (!loaded_bytes) {
      std::fclose(fp);
      return MEMALLOC;
    }
    _loaded_bytes_capacity = len;
  }

  // Read the string
  std::rewind(fp);
  size_t bytes_read = std::fread(loaded_bytes.get(), 1, len, fp);
  if (std::fclose(fp) != 0 || bytes_read != size_t(len)) {
    return IO_ERROR;
  }

  return bytes_read;
}

inline simdjson_result<element> parser::load(const std::string &path) & noexcept {
  size_t len;
  error_code code;
  read_file(path).tie(len, code);
  if (code) { return code; }

  return parse(loaded_bytes.get(), len, false);
}

inline document_stream parser::load_many(const std::string &path, size_t batch_size) noexcept {
  size_t len;
  error_code code;
  read_file(path).tie(len, code);
  return document_stream(*this, (const uint8_t*)loaded_bytes.get(), len, batch_size, code);
}

inline simdjson_result<element> parser::parse(const uint8_t *buf, size_t len, bool realloc_if_needed) & noexcept {
  error_code code = ensure_capacity(len);
  if (code) { return code; }

  if (realloc_if_needed) {
    const uint8_t *tmp_buf = buf;
    buf = (uint8_t *)internal::allocate_padded_buffer(len);
    if (buf == nullptr)
      return MEMALLOC;
    memcpy((void *)buf, tmp_buf, len);
  }

  code = implementation->parse(buf, len, doc);
  if (realloc_if_needed) {
    aligned_free((void *)buf); // must free before we exit
  }
  if (code) { return code; }

  return doc.root();
}
really_inline simdjson_result<element> parser::parse(const char *buf, size_t len, bool realloc_if_needed) & noexcept {
  return parse((const uint8_t *)buf, len, realloc_if_needed);
}
really_inline simdjson_result<element> parser::parse(const std::string &s) & noexcept {
  return parse(s.data(), s.length(), s.capacity() - s.length() < SIMDJSON_PADDING);
}
really_inline simdjson_result<element> parser::parse(const padded_string &s) & noexcept {
  return parse(s.data(), s.length(), false);
}

inline document_stream parser::parse_many(const uint8_t *buf, size_t len, size_t batch_size) noexcept {
  return document_stream(*this, buf, len, batch_size);
}
inline document_stream parser::parse_many(const char *buf, size_t len, size_t batch_size) noexcept {
  return parse_many((const uint8_t *)buf, len, batch_size);
}
inline document_stream parser::parse_many(const std::string &s, size_t batch_size) noexcept {
  return parse_many(s.data(), s.length(), batch_size);
}
inline document_stream parser::parse_many(const padded_string &s, size_t batch_size) noexcept {
  return parse_many(s.data(), s.length(), batch_size);
}

really_inline size_t parser::capacity() const noexcept {
  return implementation ? implementation->capacity() : 0;
}
really_inline size_t parser::max_capacity() const noexcept {
  return _max_capacity;
}
really_inline size_t parser::max_depth() const noexcept {
  return implementation ? implementation->max_depth() : DEFAULT_MAX_DEPTH;
}

WARN_UNUSED
inline error_code parser::allocate(size_t capacity, size_t max_depth) noexcept {
  //
<<<<<<< HEAD
  // If capacity has changed, reallocate capacity-based buffers
  //
  if (_capacity != capacity) {
    // Set capacity to 0 until we finish, in case there's an error
    _capacity = 0;

    //
    // Reallocate the document
    //
    error_code err = doc.allocate(capacity);
    if (err) { return err; }

    //
    // Don't allocate 0 bytes, just return.
    //
    if (capacity == 0) {
      structural_indexes.reset();
      return SUCCESS;
    }

    //
    // Initialize stage 1 output
    //
    size_t max_structures = ROUNDUP_N(capacity, 64) + 2 + 7 + 1;
    structural_indexes.reset( new (std::nothrow) uint32_t[max_structures] ); // TODO realloc
    if (!structural_indexes) {
      return MEMALLOC;
    }

    _capacity = capacity;

  //
  // If capacity hasn't changed, but the document was taken, allocate a new document.
=======
  // Reallocate implementation and document if needed
>>>>>>> ae6dddff
  //
  error_code err;
  if (implementation) {
    err = implementation->allocate(capacity, max_depth);
  } else {
    err = simdjson::active_implementation->create_dom_parser_implementation(capacity, max_depth, implementation);
  }
  if (err) { return err; }

  if (implementation->capacity() != capacity || !doc.tape) {
    return doc.allocate(capacity);
  }
  return SUCCESS;
}

WARN_UNUSED
inline bool parser::allocate_capacity(size_t capacity, size_t max_depth) noexcept {
  return !allocate(capacity, max_depth);
}

inline error_code parser::ensure_capacity(size_t desired_capacity) noexcept {
  // If we don't have enough capacity, (try to) automatically bump it.
  // If the document was taken, reallocate that too.
  // Both in one if statement to minimize unlikely branching.
  if (unlikely(capacity() < desired_capacity || !doc.tape)) {
    if (desired_capacity > max_capacity()) {
      return error = CAPACITY;
    }
    return allocate(desired_capacity, max_depth());
  }

  return SUCCESS;
}

really_inline void parser::set_max_capacity(size_t max_capacity) noexcept {
  _max_capacity = max_capacity;
}

} // namespace dom
} // namespace simdjson

#endif // SIMDJSON_INLINE_PARSER_H<|MERGE_RESOLUTION|>--- conflicted
+++ resolved
@@ -148,43 +148,7 @@
 WARN_UNUSED
 inline error_code parser::allocate(size_t capacity, size_t max_depth) noexcept {
   //
-<<<<<<< HEAD
-  // If capacity has changed, reallocate capacity-based buffers
-  //
-  if (_capacity != capacity) {
-    // Set capacity to 0 until we finish, in case there's an error
-    _capacity = 0;
-
-    //
-    // Reallocate the document
-    //
-    error_code err = doc.allocate(capacity);
-    if (err) { return err; }
-
-    //
-    // Don't allocate 0 bytes, just return.
-    //
-    if (capacity == 0) {
-      structural_indexes.reset();
-      return SUCCESS;
-    }
-
-    //
-    // Initialize stage 1 output
-    //
-    size_t max_structures = ROUNDUP_N(capacity, 64) + 2 + 7 + 1;
-    structural_indexes.reset( new (std::nothrow) uint32_t[max_structures] ); // TODO realloc
-    if (!structural_indexes) {
-      return MEMALLOC;
-    }
-
-    _capacity = capacity;
-
-  //
-  // If capacity hasn't changed, but the document was taken, allocate a new document.
-=======
   // Reallocate implementation and document if needed
->>>>>>> ae6dddff
   //
   error_code err;
   if (implementation) {
