#ifndef SIMDJSON_DOM_OBJECT_H
#define SIMDJSON_DOM_OBJECT_H

#include "simdjson/common_defs.h"
#include "simdjson/error.h"
#include "simdjson/internal/tape_ref.h"
#include "simdjson/minify.h"
#include <ostream>

namespace simdjson {
namespace dom {

class document;
class element;
class key_value_pair;

/**
 * JSON object.
 */
class object {
public:
  /** Create a new, invalid object */
  simdjson_really_inline object() noexcept;

  class iterator {
  public:
    using value_type = key_value_pair;
    using difference_type = std::ptrdiff_t;

    /**
     * Get the actual key/value pair
     */
    inline const value_type operator*() const noexcept;
    /**
     * Get the next key/value pair.
     *
     * Part of the std::iterator interface.
     *
     */
    inline iterator& operator++() noexcept;
    /**
     * Get the next key/value pair.
     *
     * Part of the std::iterator interface.
     *
     */
    inline iterator operator++(int) noexcept;
    /**
     * Check if these values come from the same place in the JSON.
     *
     * Part of the std::iterator interface.
     */
    inline bool operator!=(const iterator& other) const noexcept;
    inline bool operator==(const iterator& other) const noexcept;

    inline bool operator<(const iterator& other) const noexcept;
    inline bool operator<=(const iterator& other) const noexcept;
    inline bool operator>=(const iterator& other) const noexcept;
    inline bool operator>(const iterator& other) const noexcept;
    /**
     * Get the key of this key/value pair.
     */
    inline std::string_view key() const noexcept;
    /**
     * Get the length (in bytes) of the key in this key/value pair.
     * You should expect this function to be faster than key().size().
     */
    inline uint32_t key_length() const noexcept;
    /**
     * Returns true if the key in this key/value pair is equal
     * to the provided string_view.
     */
    inline bool key_equals(std::string_view o) const noexcept;
    /**
     * Returns true if the key in this key/value pair is equal
     * to the provided string_view in a case-insensitive manner.
     * Case comparisons may only be handled correctly for ASCII strings.
     */
    inline bool key_equals_case_insensitive(std::string_view o) const noexcept;
    /**
     * Get the key of this key/value pair.
     */
    inline const char *key_c_str() const noexcept;
    /**
     * Get the value of this key/value pair.
     */
    inline element value() const noexcept;

    iterator() noexcept = default;
    iterator(const iterator&) noexcept = default;
    iterator& operator=(const iterator&) noexcept = default;
  private:
    simdjson_really_inline iterator(const internal::tape_ref &tape) noexcept;

    internal::tape_ref tape;

    friend class object;
  };

  /**
   * Return the first key/value pair.
   *
   * Part of the std::iterable interface.
   */
  inline iterator begin() const noexcept;
  /**
   * One past the last key/value pair.
   *
   * Part of the std::iterable interface.
   */
  inline iterator end() const noexcept;
  /**
   * Get the size of the object (number of keys).
   * It is a saturated value with a maximum of 0xFFFFFF: if the value
   * is 0xFFFFFF then the size is 0xFFFFFF or greater.
   */
  inline size_t size() const noexcept;
  /**
   * Get the value associated with the given key.
   *
   * The key will be matched against **unescaped** JSON:
   *
   *   dom::parser parser;
   *   parser.parse(R"({ "a\n": 1 })"_padded)["a\n"].get<uint64_t>().first == 1
   *   parser.parse(R"({ "a\n": 1 })"_padded)["a\\n"].get<uint64_t>().error() == NO_SUCH_FIELD
   *
   * This function has linear-time complexity: the keys are checked one by one.
   *
   * @return The value associated with this field, or:
   *         - NO_SUCH_FIELD if the field does not exist in the object
   *         - INCORRECT_TYPE if this is not an object
   */
  inline simdjson_result<element> operator[](std::string_view key) const noexcept;

  /**
   * Get the value associated with the given key.
   *
   * The key will be matched against **unescaped** JSON:
   *
   *   dom::parser parser;
   *   parser.parse(R"({ "a\n": 1 })"_padded)["a\n"].get<uint64_t>().first == 1
   *   parser.parse(R"({ "a\n": 1 })"_padded)["a\\n"].get<uint64_t>().error() == NO_SUCH_FIELD
   *
   * This function has linear-time complexity: the keys are checked one by one.
   *
   * @return The value associated with this field, or:
   *         - NO_SUCH_FIELD if the field does not exist in the object
   *         - INCORRECT_TYPE if this is not an object
   */
  inline simdjson_result<element> operator[](const char *key) const noexcept;

  /**
   * Get the value associated with the given JSON pointer. We use the RFC 6901
   * https://tools.ietf.org/html/rfc6901 standard, interpreting the current node
   * as the root of its own JSON document.
   *
   *   dom::parser parser;
   *   object obj = parser.parse(R"({ "foo": { "a": [ 10, 20, 30 ] }})"_padded);
   *   obj.at_pointer("/foo/a/1") == 20
   *   obj.at_pointer("/foo")["a"].at(1) == 20
   *
   * It is allowed for a key to be the empty string:
   *
   *   dom::parser parser;
   *   object obj = parser.parse(R"({ "": { "a": [ 10, 20, 30 ] }})"_padded);
   *   obj.at_pointer("//a/1") == 20
   *   obj.at_pointer("/")["a"].at(1) == 20
   *
   * @return The value associated with the given JSON pointer, or:
   *         - NO_SUCH_FIELD if a field does not exist in an object
   *         - INDEX_OUT_OF_BOUNDS if an array index is larger than an array length
   *         - INCORRECT_TYPE if a non-integer is used to access an array
   *         - INVALID_JSON_POINTER if the JSON pointer is invalid and cannot be parsed
   */
  inline simdjson_result<element> at_pointer(std::string_view json_pointer) const noexcept;

  /**
   * Get the value associated with the given key.
   *
   * The key will be matched against **unescaped** JSON:
   *
   *   dom::parser parser;
   *   parser.parse(R"({ "a\n": 1 })"_padded)["a\n"].get<uint64_t>().first == 1
   *   parser.parse(R"({ "a\n": 1 })"_padded)["a\\n"].get<uint64_t>().error() == NO_SUCH_FIELD
   *
   * This function has linear-time complexity: the keys are checked one by one.
   *
   * @return The value associated with this field, or:
   *         - NO_SUCH_FIELD if the field does not exist in the object
   */
  inline simdjson_result<element> at_key(std::string_view key) const noexcept;

  /**
   * Get the value associated with the given key in a case-insensitive manner.
   * It is only guaranteed to work over ASCII inputs.
   *
   * Note: The key will be matched against **unescaped** JSON.
   *
   * This function has linear-time complexity: the keys are checked one by one.
   *
   * @return The value associated with this field, or:
   *         - NO_SUCH_FIELD if the field does not exist in the object
   */
  inline simdjson_result<element> at_key_case_insensitive(std::string_view key) const noexcept;

private:
  simdjson_really_inline object(const internal::tape_ref &tape) noexcept;

  internal::tape_ref tape;

  friend class element;
  friend struct simdjson_result<element>;
  template<typename T>
  friend class simdjson::minifier;
};

/**
 * Key/value pair in an object.
 */
class key_value_pair {
public:
  /** key in the key-value pair **/
  std::string_view key;
  /** value in the key-value pair **/
  element value;

private:
<<<<<<< HEAD
  simdjson_really_inline key_value_pair(const std::string_view &_key, element _value) noexcept;
=======
  really_inline key_value_pair(std::string_view _key, element _value) noexcept;
>>>>>>> 09bd7e8e
  friend class object;
};

/**
 * Print JSON to an output stream.
 *
 * By default, the value will be printed minified.
 *
 * @param out The output stream.
 * @param value The value to print.
 * @throw if there is an error with the underlying output stream. simdjson itself will not throw.
 */
inline std::ostream& operator<<(std::ostream& out, const object &value);
/**
 * Print JSON to an output stream.
 *
 * By default, the value will be printed minified.
 *
 * @param out The output stream.
 * @param value The value to print.
 * @throw if there is an error with the underlying output stream. simdjson itself will not throw.
 */
inline std::ostream& operator<<(std::ostream& out, const key_value_pair &value);

} // namespace dom

/** The result of a JSON conversion that may fail. */
template<>
struct simdjson_result<dom::object> : public internal::simdjson_result_base<dom::object> {
public:
  simdjson_really_inline simdjson_result() noexcept; ///< @private
  simdjson_really_inline simdjson_result(dom::object value) noexcept; ///< @private
  simdjson_really_inline simdjson_result(error_code error) noexcept; ///< @private

  inline simdjson_result<dom::element> operator[](std::string_view key) const noexcept;
  inline simdjson_result<dom::element> operator[](const char *key) const noexcept;
  inline simdjson_result<dom::element> at_pointer(std::string_view json_pointer) const noexcept;
  inline simdjson_result<dom::element> at_key(std::string_view key) const noexcept;
  inline simdjson_result<dom::element> at_key_case_insensitive(std::string_view key) const noexcept;

#if SIMDJSON_EXCEPTIONS
  inline dom::object::iterator begin() const noexcept(false);
  inline dom::object::iterator end() const noexcept(false);
  inline size_t size() const noexcept(false);
#endif // SIMDJSON_EXCEPTIONS
};

#if SIMDJSON_EXCEPTIONS
/**
 * Print JSON to an output stream.
 *
 * By default, the value will be printed minified.
 *
 * @param out The output stream.
 * @param value The value to print.
 * @throw simdjson_error if the result being printed has an error. If there is an error with the
 *        underlying output stream, that error will be propagated (simdjson_error will not be
 *        thrown).
 */
inline std::ostream& operator<<(std::ostream& out, const simdjson_result<dom::object> &value) noexcept(false);
#endif // SIMDJSON_EXCEPTIONS

} // namespace simdjson

#if defined(__cpp_lib_ranges)
#include <ranges>

namespace std {
namespace ranges {
template<>
inline constexpr bool enable_view<simdjson::dom::object> = true;
#if SIMDJSON_EXCEPTIONS
template<>
inline constexpr bool enable_view<simdjson::simdjson_result<simdjson::dom::object>> = true;
#endif // SIMDJSON_EXCEPTIONS
} // namespace ranges
} // namespace std
#endif // defined(__cpp_lib_ranges)

#endif // SIMDJSON_DOM_OBJECT_H<|MERGE_RESOLUTION|>--- conflicted
+++ resolved
@@ -225,11 +225,7 @@
   element value;
 
 private:
-<<<<<<< HEAD
-  simdjson_really_inline key_value_pair(const std::string_view &_key, element _value) noexcept;
-=======
-  really_inline key_value_pair(std::string_view _key, element _value) noexcept;
->>>>>>> 09bd7e8e
+  simdjson_really_inline key_value_pair(std::string_view _key, element _value) noexcept;
   friend class object;
 };
 
