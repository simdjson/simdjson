if(${CMAKE_C_COMPILER_ID} MATCHES "Intel") # icc / icpc
  # prevent shared libraries from depending on Intel provided libraries
  set(CMAKE_SHARED_LINKER_FLAGS "${CMAKE_SHARED_LINKER_FLAGS} -static-intel")
endif()

include(GNUInstallDirs)

# we default on a shared library.
if(SIMDJSON_BUILD_STATIC)
  set(SIMDJSON_LIB_TYPE STATIC)
  MESSAGE( STATUS "Building a static library." )
else()
  MESSAGE( STATUS "Building a dynamic library (default)." )
  set(SIMDJSON_LIB_TYPE SHARED)
endif()

MESSAGE( STATUS "SIMDJSON_LIB_TYPE: " ${SIMDJSON_LIB_TYPE})

# Bring in include files
include(../include/CMakeLists.txt)

set(SIMDJSON_SRC_DIR $<BUILD_INTERFACE:${PROJECT_SOURCE_DIR}/src>)

set(SIMDJSON_SRC
  jsonioutil.cpp
  jsonminifier.cpp
  jsonparser.cpp
  jsonstream.cpp
  stage1_find_marks.cpp
  stage2_build_tape.cpp
  parsedjson.cpp
  parsedjsoniterator.cpp
  simdjson.cpp
)

# Load headers and sources
set(SIMDJSON_SRC_HEADERS
  jsoncharutils.h
  simdprune_tables.h
<<<<<<< HEAD
  arm64/bitmanipulation.h
  arm64/intrinsics.h
  arm64/simd_input.h
  arm64/simdutf8check.h
=======
  arm64/bitmask.h
  arm64/simd.h
>>>>>>> f02babe4
  arm64/stage1_find_marks.h
  arm64/stage2_build_tape.h
  arm64/stringparsing.h
  arm64/numberparsing.h
  generic/stage1_find_marks.h
  generic/stage2_build_tape.h
  generic/stage2_streaming_build_tape.h
  generic/stringparsing.h
<<<<<<< HEAD
  generic/numberparsing.h
  haswell/bitmanipulation.h
  haswell/intrinsics.h
  haswell/simd_input.h
  haswell/simdutf8check.h
  haswell/stage1_find_marks.h
  haswell/stage2_build_tape.h
  haswell/stringparsing.h
  haswell/numberparsing.h
  westmere/bitmanipulation.h
  westmere/intrinsics.h
  westmere/simd_input.h
  westmere/simdutf8check.h
=======
  generic/utf8_fastvalidate_algorithm.h
  generic/utf8_lookup_algorithm.h
  generic/utf8_range_algorithm.h
  generic/utf8_zwegner_algorithm.h
  haswell/bitmask.h
  haswell/simd.h
  haswell/stage1_find_marks.h
  haswell/stage2_build_tape.h
  haswell/stringparsing.h
  westmere/bitmask.h
  westmere/simd.h
>>>>>>> f02babe4
  westmere/stage1_find_marks.h
  westmere/stage2_build_tape.h
  westmere/stringparsing.h
  westmere/numberparsing.h
)

add_library(${SIMDJSON_LIB_NAME} ${SIMDJSON_LIB_TYPE} ${SIMDJSON_SRC} ${SIMDJSON_INCLUDE} ${SIMDJSON_SRC_HEADERS})

target_include_directories(${SIMDJSON_LIB_NAME}
  PUBLIC
  $<BUILD_INTERFACE:${SIMDJSON_SRC_DIR}>
  $<BUILD_INTERFACE:${SIMDJSON_INCLUDE_DIR}>
  $<INSTALL_INTERFACE:${CMAKE_INSTALL_INCLUDEDIR}>
)

install(TARGETS ${SIMDJSON_LIB_NAME}
  EXPORT ${SIMDJSON_LIB_NAME}-config
  ARCHIVE DESTINATION ${CMAKE_INSTALL_LIBDIR}
  LIBRARY DESTINATION ${CMAKE_INSTALL_LIBDIR}
  RUNTIME DESTINATION ${CMAKE_INSTALL_BINDIR}
)

install(EXPORT ${SIMDJSON_LIB_NAME}-config
  FILE ${SIMDJSON_LIB_NAME}-config.cmake
  NAMESPACE ${SIMDJSON_LIB_NAME}::
  DESTINATION ${CMAKE_INSTALL_LIBDIR}/cmake/${SIMDJSON_LIB_NAME}
)

if(NOT MSVC)
## We output the library at the root of the current directory where cmake is invoked
## This is handy but Visual Studio will happily ignore us
set_target_properties(${SIMDJSON_LIB_NAME} PROPERTIES
  LIBRARY_OUTPUT_DIRECTORY ${CMAKE_BINARY_DIR}
  VERSION ${SIMDJSON_LIB_VERSION}
  SOVERSION ${SIMDJSON_LIB_SOVERSION})
MESSAGE( STATUS "Library output directory (does not apply to Visual Studio): " ${CMAKE_BINARY_DIR})
endif()

if(MSVC AND (SIMDJSON_LIB_TYPE STREQUAL "SHARED"))
  if (CMAKE_VERSION VERSION_LESS 3.4)
    MESSAGE( STATUS "To build  a Windows DLL using Visual Studio, you may need cmake 3.4 or better." )
  endif()
  MESSAGE( STATUS "Building a Windows DLL using Visual Studio, exporting all symbols automatically." )
 set_target_properties(${SIMDJSON_LIB_NAME}
    PROPERTIES WINDOWS_EXPORT_ALL_SYMBOLS 1)
endif()

if(SIMDJSON_ENABLE_THREADS)
  find_package(Threads REQUIRED)
  target_link_libraries( ${SIMDJSON_LIB_NAME} Threads::Threads)
endif()
<|MERGE_RESOLUTION|>--- conflicted
+++ resolved
@@ -37,15 +37,10 @@
 set(SIMDJSON_SRC_HEADERS
   jsoncharutils.h
   simdprune_tables.h
-<<<<<<< HEAD
+  arm64/bitmask.h
+  arm64/simd.h
   arm64/bitmanipulation.h
   arm64/intrinsics.h
-  arm64/simd_input.h
-  arm64/simdutf8check.h
-=======
-  arm64/bitmask.h
-  arm64/simd.h
->>>>>>> f02babe4
   arm64/stage1_find_marks.h
   arm64/stage2_build_tape.h
   arm64/stringparsing.h
@@ -54,33 +49,22 @@
   generic/stage2_build_tape.h
   generic/stage2_streaming_build_tape.h
   generic/stringparsing.h
-<<<<<<< HEAD
   generic/numberparsing.h
-  haswell/bitmanipulation.h
-  haswell/intrinsics.h
-  haswell/simd_input.h
-  haswell/simdutf8check.h
-  haswell/stage1_find_marks.h
-  haswell/stage2_build_tape.h
-  haswell/stringparsing.h
-  haswell/numberparsing.h
-  westmere/bitmanipulation.h
-  westmere/intrinsics.h
-  westmere/simd_input.h
-  westmere/simdutf8check.h
-=======
   generic/utf8_fastvalidate_algorithm.h
   generic/utf8_lookup_algorithm.h
   generic/utf8_range_algorithm.h
   generic/utf8_zwegner_algorithm.h
   haswell/bitmask.h
+  haswell/bitmanipulation.h
+  haswell/intrinsics.h
   haswell/simd.h
   haswell/stage1_find_marks.h
   haswell/stage2_build_tape.h
   haswell/stringparsing.h
+  westmere/bitmanipulation.h
+  westmere/intrinsics.h
   westmere/bitmask.h
   westmere/simd.h
->>>>>>> f02babe4
   westmere/stage1_find_marks.h
   westmere/stage2_build_tape.h
   westmere/stringparsing.h
