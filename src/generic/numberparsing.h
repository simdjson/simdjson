namespace numberparsing {

constexpr int FASTFLOAT_SMALLEST_POWER = -325;
constexpr int FASTFLOAT_LARGEST_POWER = 308;

struct value128 {
  uint64_t low;
  uint64_t high;
};

really_inline value128 full_multiplication(uint64_t value1, uint64_t value2) {
  value128 answer;
#ifdef _MSC_VER
  // todo: this might fail under visual studio for ARM
  answer.low = _umul128(value1, value2, &answer.high);
#else
  __uint128_t r = ((__uint128_t)value1) * value2;
  answer.low = r;
  answer.high = r >> 64;
#endif
  return answer;
}

// Precomputed powers of ten from 10^0 to 10^22. These
// can be represented exactly using the double type.
static const double power_of_ten[] = {
    1e0,  1e1,  1e2,  1e3,  1e4,  1e5,  1e6,  1e7,  1e8,  1e9,  1e10, 1e11,
    1e12, 1e13, 1e14, 1e15, 1e16, 1e17, 1e18, 1e19, 1e20, 1e21, 1e22};

// the mantissas of powers of ten from -308 to 308, extended out to sixty four
// bits
// This struct will likely get padded to 16 bytes.
typedef struct {
  uint64_t mantissa;
  int32_t exp;
} components;

// The array power_of_ten_components contain the powers of ten approximated
// as a 64-bit mantissa, with an exponent part. It goes from 10^
// FASTFLOAT_SMALLEST_POWER to
// 10^FASTFLOAT_LARGEST_POWER (inclusively). The mantissa is truncated, and
// never rounded up.
// Uses about 10KB.
static const components power_of_ten_components[] = {
    {0xa5ced43b7e3e9188L, 7},    {0xcf42894a5dce35eaL, 10},
    {0x818995ce7aa0e1b2L, 14},   {0xa1ebfb4219491a1fL, 17},
    {0xca66fa129f9b60a6L, 20},   {0xfd00b897478238d0L, 23},
    {0x9e20735e8cb16382L, 27},   {0xc5a890362fddbc62L, 30},
    {0xf712b443bbd52b7bL, 33},   {0x9a6bb0aa55653b2dL, 37},
    {0xc1069cd4eabe89f8L, 40},   {0xf148440a256e2c76L, 43},
    {0x96cd2a865764dbcaL, 47},   {0xbc807527ed3e12bcL, 50},
    {0xeba09271e88d976bL, 53},   {0x93445b8731587ea3L, 57},
    {0xb8157268fdae9e4cL, 60},   {0xe61acf033d1a45dfL, 63},
    {0x8fd0c16206306babL, 67},   {0xb3c4f1ba87bc8696L, 70},
    {0xe0b62e2929aba83cL, 73},   {0x8c71dcd9ba0b4925L, 77},
    {0xaf8e5410288e1b6fL, 80},   {0xdb71e91432b1a24aL, 83},
    {0x892731ac9faf056eL, 87},   {0xab70fe17c79ac6caL, 90},
    {0xd64d3d9db981787dL, 93},   {0x85f0468293f0eb4eL, 97},
    {0xa76c582338ed2621L, 100},  {0xd1476e2c07286faaL, 103},
    {0x82cca4db847945caL, 107},  {0xa37fce126597973cL, 110},
    {0xcc5fc196fefd7d0cL, 113},  {0xff77b1fcbebcdc4fL, 116},
    {0x9faacf3df73609b1L, 120},  {0xc795830d75038c1dL, 123},
    {0xf97ae3d0d2446f25L, 126},  {0x9becce62836ac577L, 130},
    {0xc2e801fb244576d5L, 133},  {0xf3a20279ed56d48aL, 136},
    {0x9845418c345644d6L, 140},  {0xbe5691ef416bd60cL, 143},
    {0xedec366b11c6cb8fL, 146},  {0x94b3a202eb1c3f39L, 150},
    {0xb9e08a83a5e34f07L, 153},  {0xe858ad248f5c22c9L, 156},
    {0x91376c36d99995beL, 160},  {0xb58547448ffffb2dL, 163},
    {0xe2e69915b3fff9f9L, 166},  {0x8dd01fad907ffc3bL, 170},
    {0xb1442798f49ffb4aL, 173},  {0xdd95317f31c7fa1dL, 176},
    {0x8a7d3eef7f1cfc52L, 180},  {0xad1c8eab5ee43b66L, 183},
    {0xd863b256369d4a40L, 186},  {0x873e4f75e2224e68L, 190},
    {0xa90de3535aaae202L, 193},  {0xd3515c2831559a83L, 196},
    {0x8412d9991ed58091L, 200},  {0xa5178fff668ae0b6L, 203},
    {0xce5d73ff402d98e3L, 206},  {0x80fa687f881c7f8eL, 210},
    {0xa139029f6a239f72L, 213},  {0xc987434744ac874eL, 216},
    {0xfbe9141915d7a922L, 219},  {0x9d71ac8fada6c9b5L, 223},
    {0xc4ce17b399107c22L, 226},  {0xf6019da07f549b2bL, 229},
    {0x99c102844f94e0fbL, 233},  {0xc0314325637a1939L, 236},
    {0xf03d93eebc589f88L, 239},  {0x96267c7535b763b5L, 243},
    {0xbbb01b9283253ca2L, 246},  {0xea9c227723ee8bcbL, 249},
    {0x92a1958a7675175fL, 253},  {0xb749faed14125d36L, 256},
    {0xe51c79a85916f484L, 259},  {0x8f31cc0937ae58d2L, 263},
    {0xb2fe3f0b8599ef07L, 266},  {0xdfbdcece67006ac9L, 269},
    {0x8bd6a141006042bdL, 273},  {0xaecc49914078536dL, 276},
    {0xda7f5bf590966848L, 279},  {0x888f99797a5e012dL, 283},
    {0xaab37fd7d8f58178L, 286},  {0xd5605fcdcf32e1d6L, 289},
    {0x855c3be0a17fcd26L, 293},  {0xa6b34ad8c9dfc06fL, 296},
    {0xd0601d8efc57b08bL, 299},  {0x823c12795db6ce57L, 303},
    {0xa2cb1717b52481edL, 306},  {0xcb7ddcdda26da268L, 309},
    {0xfe5d54150b090b02L, 312},  {0x9efa548d26e5a6e1L, 316},
    {0xc6b8e9b0709f109aL, 319},  {0xf867241c8cc6d4c0L, 322},
    {0x9b407691d7fc44f8L, 326},  {0xc21094364dfb5636L, 329},
    {0xf294b943e17a2bc4L, 332},  {0x979cf3ca6cec5b5aL, 336},
    {0xbd8430bd08277231L, 339},  {0xece53cec4a314ebdL, 342},
    {0x940f4613ae5ed136L, 346},  {0xb913179899f68584L, 349},
    {0xe757dd7ec07426e5L, 352},  {0x9096ea6f3848984fL, 356},
    {0xb4bca50b065abe63L, 359},  {0xe1ebce4dc7f16dfbL, 362},
    {0x8d3360f09cf6e4bdL, 366},  {0xb080392cc4349decL, 369},
    {0xdca04777f541c567L, 372},  {0x89e42caaf9491b60L, 376},
    {0xac5d37d5b79b6239L, 379},  {0xd77485cb25823ac7L, 382},
    {0x86a8d39ef77164bcL, 386},  {0xa8530886b54dbdebL, 389},
    {0xd267caa862a12d66L, 392},  {0x8380dea93da4bc60L, 396},
    {0xa46116538d0deb78L, 399},  {0xcd795be870516656L, 402},
    {0x806bd9714632dff6L, 406},  {0xa086cfcd97bf97f3L, 409},
    {0xc8a883c0fdaf7df0L, 412},  {0xfad2a4b13d1b5d6cL, 415},
    {0x9cc3a6eec6311a63L, 419},  {0xc3f490aa77bd60fcL, 422},
    {0xf4f1b4d515acb93bL, 425},  {0x991711052d8bf3c5L, 429},
    {0xbf5cd54678eef0b6L, 432},  {0xef340a98172aace4L, 435},
    {0x9580869f0e7aac0eL, 439},  {0xbae0a846d2195712L, 442},
    {0xe998d258869facd7L, 445},  {0x91ff83775423cc06L, 449},
    {0xb67f6455292cbf08L, 452},  {0xe41f3d6a7377eecaL, 455},
    {0x8e938662882af53eL, 459},  {0xb23867fb2a35b28dL, 462},
    {0xdec681f9f4c31f31L, 465},  {0x8b3c113c38f9f37eL, 469},
    {0xae0b158b4738705eL, 472},  {0xd98ddaee19068c76L, 475},
    {0x87f8a8d4cfa417c9L, 479},  {0xa9f6d30a038d1dbcL, 482},
    {0xd47487cc8470652bL, 485},  {0x84c8d4dfd2c63f3bL, 489},
    {0xa5fb0a17c777cf09L, 492},  {0xcf79cc9db955c2ccL, 495},
    {0x81ac1fe293d599bfL, 499},  {0xa21727db38cb002fL, 502},
    {0xca9cf1d206fdc03bL, 505},  {0xfd442e4688bd304aL, 508},
    {0x9e4a9cec15763e2eL, 512},  {0xc5dd44271ad3cdbaL, 515},
    {0xf7549530e188c128L, 518},  {0x9a94dd3e8cf578b9L, 522},
    {0xc13a148e3032d6e7L, 525},  {0xf18899b1bc3f8ca1L, 528},
    {0x96f5600f15a7b7e5L, 532},  {0xbcb2b812db11a5deL, 535},
    {0xebdf661791d60f56L, 538},  {0x936b9fcebb25c995L, 542},
    {0xb84687c269ef3bfbL, 545},  {0xe65829b3046b0afaL, 548},
    {0x8ff71a0fe2c2e6dcL, 552},  {0xb3f4e093db73a093L, 555},
    {0xe0f218b8d25088b8L, 558},  {0x8c974f7383725573L, 562},
    {0xafbd2350644eeacfL, 565},  {0xdbac6c247d62a583L, 568},
    {0x894bc396ce5da772L, 572},  {0xab9eb47c81f5114fL, 575},
    {0xd686619ba27255a2L, 578},  {0x8613fd0145877585L, 582},
    {0xa798fc4196e952e7L, 585},  {0xd17f3b51fca3a7a0L, 588},
    {0x82ef85133de648c4L, 592},  {0xa3ab66580d5fdaf5L, 595},
    {0xcc963fee10b7d1b3L, 598},  {0xffbbcfe994e5c61fL, 601},
    {0x9fd561f1fd0f9bd3L, 605},  {0xc7caba6e7c5382c8L, 608},
    {0xf9bd690a1b68637bL, 611},  {0x9c1661a651213e2dL, 615},
    {0xc31bfa0fe5698db8L, 618},  {0xf3e2f893dec3f126L, 621},
    {0x986ddb5c6b3a76b7L, 625},  {0xbe89523386091465L, 628},
    {0xee2ba6c0678b597fL, 631},  {0x94db483840b717efL, 635},
    {0xba121a4650e4ddebL, 638},  {0xe896a0d7e51e1566L, 641},
    {0x915e2486ef32cd60L, 645},  {0xb5b5ada8aaff80b8L, 648},
    {0xe3231912d5bf60e6L, 651},  {0x8df5efabc5979c8fL, 655},
    {0xb1736b96b6fd83b3L, 658},  {0xddd0467c64bce4a0L, 661},
    {0x8aa22c0dbef60ee4L, 665},  {0xad4ab7112eb3929dL, 668},
    {0xd89d64d57a607744L, 671},  {0x87625f056c7c4a8bL, 675},
    {0xa93af6c6c79b5d2dL, 678},  {0xd389b47879823479L, 681},
    {0x843610cb4bf160cbL, 685},  {0xa54394fe1eedb8feL, 688},
    {0xce947a3da6a9273eL, 691},  {0x811ccc668829b887L, 695},
    {0xa163ff802a3426a8L, 698},  {0xc9bcff6034c13052L, 701},
    {0xfc2c3f3841f17c67L, 704},  {0x9d9ba7832936edc0L, 708},
    {0xc5029163f384a931L, 711},  {0xf64335bcf065d37dL, 714},
    {0x99ea0196163fa42eL, 718},  {0xc06481fb9bcf8d39L, 721},
    {0xf07da27a82c37088L, 724},  {0x964e858c91ba2655L, 728},
    {0xbbe226efb628afeaL, 731},  {0xeadab0aba3b2dbe5L, 734},
    {0x92c8ae6b464fc96fL, 738},  {0xb77ada0617e3bbcbL, 741},
    {0xe55990879ddcaabdL, 744},  {0x8f57fa54c2a9eab6L, 748},
    {0xb32df8e9f3546564L, 751},  {0xdff9772470297ebdL, 754},
    {0x8bfbea76c619ef36L, 758},  {0xaefae51477a06b03L, 761},
    {0xdab99e59958885c4L, 764},  {0x88b402f7fd75539bL, 768},
    {0xaae103b5fcd2a881L, 771},  {0xd59944a37c0752a2L, 774},
    {0x857fcae62d8493a5L, 778},  {0xa6dfbd9fb8e5b88eL, 781},
    {0xd097ad07a71f26b2L, 784},  {0x825ecc24c873782fL, 788},
    {0xa2f67f2dfa90563bL, 791},  {0xcbb41ef979346bcaL, 794},
    {0xfea126b7d78186bcL, 797},  {0x9f24b832e6b0f436L, 801},
    {0xc6ede63fa05d3143L, 804},  {0xf8a95fcf88747d94L, 807},
    {0x9b69dbe1b548ce7cL, 811},  {0xc24452da229b021bL, 814},
    {0xf2d56790ab41c2a2L, 817},  {0x97c560ba6b0919a5L, 821},
    {0xbdb6b8e905cb600fL, 824},  {0xed246723473e3813L, 827},
    {0x9436c0760c86e30bL, 831},  {0xb94470938fa89bceL, 834},
    {0xe7958cb87392c2c2L, 837},  {0x90bd77f3483bb9b9L, 841},
    {0xb4ecd5f01a4aa828L, 844},  {0xe2280b6c20dd5232L, 847},
    {0x8d590723948a535fL, 851},  {0xb0af48ec79ace837L, 854},
    {0xdcdb1b2798182244L, 857},  {0x8a08f0f8bf0f156bL, 861},
    {0xac8b2d36eed2dac5L, 864},  {0xd7adf884aa879177L, 867},
    {0x86ccbb52ea94baeaL, 871},  {0xa87fea27a539e9a5L, 874},
    {0xd29fe4b18e88640eL, 877},  {0x83a3eeeef9153e89L, 881},
    {0xa48ceaaab75a8e2bL, 884},  {0xcdb02555653131b6L, 887},
    {0x808e17555f3ebf11L, 891},  {0xa0b19d2ab70e6ed6L, 894},
    {0xc8de047564d20a8bL, 897},  {0xfb158592be068d2eL, 900},
    {0x9ced737bb6c4183dL, 904},  {0xc428d05aa4751e4cL, 907},
    {0xf53304714d9265dfL, 910},  {0x993fe2c6d07b7fabL, 914},
    {0xbf8fdb78849a5f96L, 917},  {0xef73d256a5c0f77cL, 920},
    {0x95a8637627989aadL, 924},  {0xbb127c53b17ec159L, 927},
    {0xe9d71b689dde71afL, 930},  {0x9226712162ab070dL, 934},
    {0xb6b00d69bb55c8d1L, 937},  {0xe45c10c42a2b3b05L, 940},
    {0x8eb98a7a9a5b04e3L, 944},  {0xb267ed1940f1c61cL, 947},
    {0xdf01e85f912e37a3L, 950},  {0x8b61313bbabce2c6L, 954},
    {0xae397d8aa96c1b77L, 957},  {0xd9c7dced53c72255L, 960},
    {0x881cea14545c7575L, 964},  {0xaa242499697392d2L, 967},
    {0xd4ad2dbfc3d07787L, 970},  {0x84ec3c97da624ab4L, 974},
    {0xa6274bbdd0fadd61L, 977},  {0xcfb11ead453994baL, 980},
    {0x81ceb32c4b43fcf4L, 984},  {0xa2425ff75e14fc31L, 987},
    {0xcad2f7f5359a3b3eL, 990},  {0xfd87b5f28300ca0dL, 993},
    {0x9e74d1b791e07e48L, 997},  {0xc612062576589ddaL, 1000},
    {0xf79687aed3eec551L, 1003}, {0x9abe14cd44753b52L, 1007},
    {0xc16d9a0095928a27L, 1010}, {0xf1c90080baf72cb1L, 1013},
    {0x971da05074da7beeL, 1017}, {0xbce5086492111aeaL, 1020},
    {0xec1e4a7db69561a5L, 1023}, {0x9392ee8e921d5d07L, 1027},
    {0xb877aa3236a4b449L, 1030}, {0xe69594bec44de15bL, 1033},
    {0x901d7cf73ab0acd9L, 1037}, {0xb424dc35095cd80fL, 1040},
    {0xe12e13424bb40e13L, 1043}, {0x8cbccc096f5088cbL, 1047},
    {0xafebff0bcb24aafeL, 1050}, {0xdbe6fecebdedd5beL, 1053},
    {0x89705f4136b4a597L, 1057}, {0xabcc77118461cefcL, 1060},
    {0xd6bf94d5e57a42bcL, 1063}, {0x8637bd05af6c69b5L, 1067},
    {0xa7c5ac471b478423L, 1070}, {0xd1b71758e219652bL, 1073},
    {0x83126e978d4fdf3bL, 1077}, {0xa3d70a3d70a3d70aL, 1080},
    {0xccccccccccccccccL, 1083}, {0x8000000000000000L, 1087},
    {0xa000000000000000L, 1090}, {0xc800000000000000L, 1093},
    {0xfa00000000000000L, 1096}, {0x9c40000000000000L, 1100},
    {0xc350000000000000L, 1103}, {0xf424000000000000L, 1106},
    {0x9896800000000000L, 1110}, {0xbebc200000000000L, 1113},
    {0xee6b280000000000L, 1116}, {0x9502f90000000000L, 1120},
    {0xba43b74000000000L, 1123}, {0xe8d4a51000000000L, 1126},
    {0x9184e72a00000000L, 1130}, {0xb5e620f480000000L, 1133},
    {0xe35fa931a0000000L, 1136}, {0x8e1bc9bf04000000L, 1140},
    {0xb1a2bc2ec5000000L, 1143}, {0xde0b6b3a76400000L, 1146},
    {0x8ac7230489e80000L, 1150}, {0xad78ebc5ac620000L, 1153},
    {0xd8d726b7177a8000L, 1156}, {0x878678326eac9000L, 1160},
    {0xa968163f0a57b400L, 1163}, {0xd3c21bcecceda100L, 1166},
    {0x84595161401484a0L, 1170}, {0xa56fa5b99019a5c8L, 1173},
    {0xcecb8f27f4200f3aL, 1176}, {0x813f3978f8940984L, 1180},
    {0xa18f07d736b90be5L, 1183}, {0xc9f2c9cd04674edeL, 1186},
    {0xfc6f7c4045812296L, 1189}, {0x9dc5ada82b70b59dL, 1193},
    {0xc5371912364ce305L, 1196}, {0xf684df56c3e01bc6L, 1199},
    {0x9a130b963a6c115cL, 1203}, {0xc097ce7bc90715b3L, 1206},
    {0xf0bdc21abb48db20L, 1209}, {0x96769950b50d88f4L, 1213},
    {0xbc143fa4e250eb31L, 1216}, {0xeb194f8e1ae525fdL, 1219},
    {0x92efd1b8d0cf37beL, 1223}, {0xb7abc627050305adL, 1226},
    {0xe596b7b0c643c719L, 1229}, {0x8f7e32ce7bea5c6fL, 1233},
    {0xb35dbf821ae4f38bL, 1236}, {0xe0352f62a19e306eL, 1239},
    {0x8c213d9da502de45L, 1243}, {0xaf298d050e4395d6L, 1246},
    {0xdaf3f04651d47b4cL, 1249}, {0x88d8762bf324cd0fL, 1253},
    {0xab0e93b6efee0053L, 1256}, {0xd5d238a4abe98068L, 1259},
    {0x85a36366eb71f041L, 1263}, {0xa70c3c40a64e6c51L, 1266},
    {0xd0cf4b50cfe20765L, 1269}, {0x82818f1281ed449fL, 1273},
    {0xa321f2d7226895c7L, 1276}, {0xcbea6f8ceb02bb39L, 1279},
    {0xfee50b7025c36a08L, 1282}, {0x9f4f2726179a2245L, 1286},
    {0xc722f0ef9d80aad6L, 1289}, {0xf8ebad2b84e0d58bL, 1292},
    {0x9b934c3b330c8577L, 1296}, {0xc2781f49ffcfa6d5L, 1299},
    {0xf316271c7fc3908aL, 1302}, {0x97edd871cfda3a56L, 1306},
    {0xbde94e8e43d0c8ecL, 1309}, {0xed63a231d4c4fb27L, 1312},
    {0x945e455f24fb1cf8L, 1316}, {0xb975d6b6ee39e436L, 1319},
    {0xe7d34c64a9c85d44L, 1322}, {0x90e40fbeea1d3a4aL, 1326},
    {0xb51d13aea4a488ddL, 1329}, {0xe264589a4dcdab14L, 1332},
    {0x8d7eb76070a08aecL, 1336}, {0xb0de65388cc8ada8L, 1339},
    {0xdd15fe86affad912L, 1342}, {0x8a2dbf142dfcc7abL, 1346},
    {0xacb92ed9397bf996L, 1349}, {0xd7e77a8f87daf7fbL, 1352},
    {0x86f0ac99b4e8dafdL, 1356}, {0xa8acd7c0222311bcL, 1359},
    {0xd2d80db02aabd62bL, 1362}, {0x83c7088e1aab65dbL, 1366},
    {0xa4b8cab1a1563f52L, 1369}, {0xcde6fd5e09abcf26L, 1372},
    {0x80b05e5ac60b6178L, 1376}, {0xa0dc75f1778e39d6L, 1379},
    {0xc913936dd571c84cL, 1382}, {0xfb5878494ace3a5fL, 1385},
    {0x9d174b2dcec0e47bL, 1389}, {0xc45d1df942711d9aL, 1392},
    {0xf5746577930d6500L, 1395}, {0x9968bf6abbe85f20L, 1399},
    {0xbfc2ef456ae276e8L, 1402}, {0xefb3ab16c59b14a2L, 1405},
    {0x95d04aee3b80ece5L, 1409}, {0xbb445da9ca61281fL, 1412},
    {0xea1575143cf97226L, 1415}, {0x924d692ca61be758L, 1419},
    {0xb6e0c377cfa2e12eL, 1422}, {0xe498f455c38b997aL, 1425},
    {0x8edf98b59a373fecL, 1429}, {0xb2977ee300c50fe7L, 1432},
    {0xdf3d5e9bc0f653e1L, 1435}, {0x8b865b215899f46cL, 1439},
    {0xae67f1e9aec07187L, 1442}, {0xda01ee641a708de9L, 1445},
    {0x884134fe908658b2L, 1449}, {0xaa51823e34a7eedeL, 1452},
    {0xd4e5e2cdc1d1ea96L, 1455}, {0x850fadc09923329eL, 1459},
    {0xa6539930bf6bff45L, 1462}, {0xcfe87f7cef46ff16L, 1465},
    {0x81f14fae158c5f6eL, 1469}, {0xa26da3999aef7749L, 1472},
    {0xcb090c8001ab551cL, 1475}, {0xfdcb4fa002162a63L, 1478},
    {0x9e9f11c4014dda7eL, 1482}, {0xc646d63501a1511dL, 1485},
    {0xf7d88bc24209a565L, 1488}, {0x9ae757596946075fL, 1492},
    {0xc1a12d2fc3978937L, 1495}, {0xf209787bb47d6b84L, 1498},
    {0x9745eb4d50ce6332L, 1502}, {0xbd176620a501fbffL, 1505},
    {0xec5d3fa8ce427affL, 1508}, {0x93ba47c980e98cdfL, 1512},
    {0xb8a8d9bbe123f017L, 1515}, {0xe6d3102ad96cec1dL, 1518},
    {0x9043ea1ac7e41392L, 1522}, {0xb454e4a179dd1877L, 1525},
    {0xe16a1dc9d8545e94L, 1528}, {0x8ce2529e2734bb1dL, 1532},
    {0xb01ae745b101e9e4L, 1535}, {0xdc21a1171d42645dL, 1538},
    {0x899504ae72497ebaL, 1542}, {0xabfa45da0edbde69L, 1545},
    {0xd6f8d7509292d603L, 1548}, {0x865b86925b9bc5c2L, 1552},
    {0xa7f26836f282b732L, 1555}, {0xd1ef0244af2364ffL, 1558},
    {0x8335616aed761f1fL, 1562}, {0xa402b9c5a8d3a6e7L, 1565},
    {0xcd036837130890a1L, 1568}, {0x802221226be55a64L, 1572},
    {0xa02aa96b06deb0fdL, 1575}, {0xc83553c5c8965d3dL, 1578},
    {0xfa42a8b73abbf48cL, 1581}, {0x9c69a97284b578d7L, 1585},
    {0xc38413cf25e2d70dL, 1588}, {0xf46518c2ef5b8cd1L, 1591},
    {0x98bf2f79d5993802L, 1595}, {0xbeeefb584aff8603L, 1598},
    {0xeeaaba2e5dbf6784L, 1601}, {0x952ab45cfa97a0b2L, 1605},
    {0xba756174393d88dfL, 1608}, {0xe912b9d1478ceb17L, 1611},
    {0x91abb422ccb812eeL, 1615}, {0xb616a12b7fe617aaL, 1618},
    {0xe39c49765fdf9d94L, 1621}, {0x8e41ade9fbebc27dL, 1625},
    {0xb1d219647ae6b31cL, 1628}, {0xde469fbd99a05fe3L, 1631},
    {0x8aec23d680043beeL, 1635}, {0xada72ccc20054ae9L, 1638},
    {0xd910f7ff28069da4L, 1641}, {0x87aa9aff79042286L, 1645},
    {0xa99541bf57452b28L, 1648}, {0xd3fa922f2d1675f2L, 1651},
    {0x847c9b5d7c2e09b7L, 1655}, {0xa59bc234db398c25L, 1658},
    {0xcf02b2c21207ef2eL, 1661}, {0x8161afb94b44f57dL, 1665},
    {0xa1ba1ba79e1632dcL, 1668}, {0xca28a291859bbf93L, 1671},
    {0xfcb2cb35e702af78L, 1674}, {0x9defbf01b061adabL, 1678},
    {0xc56baec21c7a1916L, 1681}, {0xf6c69a72a3989f5bL, 1684},
    {0x9a3c2087a63f6399L, 1688}, {0xc0cb28a98fcf3c7fL, 1691},
    {0xf0fdf2d3f3c30b9fL, 1694}, {0x969eb7c47859e743L, 1698},
    {0xbc4665b596706114L, 1701}, {0xeb57ff22fc0c7959L, 1704},
    {0x9316ff75dd87cbd8L, 1708}, {0xb7dcbf5354e9beceL, 1711},
    {0xe5d3ef282a242e81L, 1714}, {0x8fa475791a569d10L, 1718},
    {0xb38d92d760ec4455L, 1721}, {0xe070f78d3927556aL, 1724},
    {0x8c469ab843b89562L, 1728}, {0xaf58416654a6babbL, 1731},
    {0xdb2e51bfe9d0696aL, 1734}, {0x88fcf317f22241e2L, 1738},
    {0xab3c2fddeeaad25aL, 1741}, {0xd60b3bd56a5586f1L, 1744},
    {0x85c7056562757456L, 1748}, {0xa738c6bebb12d16cL, 1751},
    {0xd106f86e69d785c7L, 1754}, {0x82a45b450226b39cL, 1758},
    {0xa34d721642b06084L, 1761}, {0xcc20ce9bd35c78a5L, 1764},
    {0xff290242c83396ceL, 1767}, {0x9f79a169bd203e41L, 1771},
    {0xc75809c42c684dd1L, 1774}, {0xf92e0c3537826145L, 1777},
    {0x9bbcc7a142b17ccbL, 1781}, {0xc2abf989935ddbfeL, 1784},
    {0xf356f7ebf83552feL, 1787}, {0x98165af37b2153deL, 1791},
    {0xbe1bf1b059e9a8d6L, 1794}, {0xeda2ee1c7064130cL, 1797},
    {0x9485d4d1c63e8be7L, 1801}, {0xb9a74a0637ce2ee1L, 1804},
    {0xe8111c87c5c1ba99L, 1807}, {0x910ab1d4db9914a0L, 1811},
    {0xb54d5e4a127f59c8L, 1814}, {0xe2a0b5dc971f303aL, 1817},
    {0x8da471a9de737e24L, 1821}, {0xb10d8e1456105dadL, 1824},
    {0xdd50f1996b947518L, 1827}, {0x8a5296ffe33cc92fL, 1831},
    {0xace73cbfdc0bfb7bL, 1834}, {0xd8210befd30efa5aL, 1837},
    {0x8714a775e3e95c78L, 1841}, {0xa8d9d1535ce3b396L, 1844},
    {0xd31045a8341ca07cL, 1847}, {0x83ea2b892091e44dL, 1851},
    {0xa4e4b66b68b65d60L, 1854}, {0xce1de40642e3f4b9L, 1857},
    {0x80d2ae83e9ce78f3L, 1861}, {0xa1075a24e4421730L, 1864},
    {0xc94930ae1d529cfcL, 1867}, {0xfb9b7cd9a4a7443cL, 1870},
    {0x9d412e0806e88aa5L, 1874}, {0xc491798a08a2ad4eL, 1877},
    {0xf5b5d7ec8acb58a2L, 1880}, {0x9991a6f3d6bf1765L, 1884},
    {0xbff610b0cc6edd3fL, 1887}, {0xeff394dcff8a948eL, 1890},
    {0x95f83d0a1fb69cd9L, 1894}, {0xbb764c4ca7a4440fL, 1897},
    {0xea53df5fd18d5513L, 1900}, {0x92746b9be2f8552cL, 1904},
    {0xb7118682dbb66a77L, 1907}, {0xe4d5e82392a40515L, 1910},
    {0x8f05b1163ba6832dL, 1914}, {0xb2c71d5bca9023f8L, 1917},
    {0xdf78e4b2bd342cf6L, 1920}, {0x8bab8eefb6409c1aL, 1924},
    {0xae9672aba3d0c320L, 1927}, {0xda3c0f568cc4f3e8L, 1930},
    {0x8865899617fb1871L, 1934}, {0xaa7eebfb9df9de8dL, 1937},
    {0xd51ea6fa85785631L, 1940}, {0x8533285c936b35deL, 1944},
    {0xa67ff273b8460356L, 1947}, {0xd01fef10a657842cL, 1950},
    {0x8213f56a67f6b29bL, 1954}, {0xa298f2c501f45f42L, 1957},
    {0xcb3f2f7642717713L, 1960}, {0xfe0efb53d30dd4d7L, 1963},
    {0x9ec95d1463e8a506L, 1967}, {0xc67bb4597ce2ce48L, 1970},
    {0xf81aa16fdc1b81daL, 1973}, {0x9b10a4e5e9913128L, 1977},
    {0xc1d4ce1f63f57d72L, 1980}, {0xf24a01a73cf2dccfL, 1983},
    {0x976e41088617ca01L, 1987}, {0xbd49d14aa79dbc82L, 1990},
    {0xec9c459d51852ba2L, 1993}, {0x93e1ab8252f33b45L, 1997},
    {0xb8da1662e7b00a17L, 2000}, {0xe7109bfba19c0c9dL, 2003},
    {0x906a617d450187e2L, 2007}, {0xb484f9dc9641e9daL, 2010},
    {0xe1a63853bbd26451L, 2013}, {0x8d07e33455637eb2L, 2017},
    {0xb049dc016abc5e5fL, 2020}, {0xdc5c5301c56b75f7L, 2023},
    {0x89b9b3e11b6329baL, 2027}, {0xac2820d9623bf429L, 2030},
    {0xd732290fbacaf133L, 2033}, {0x867f59a9d4bed6c0L, 2037},
    {0xa81f301449ee8c70L, 2040}, {0xd226fc195c6a2f8cL, 2043},
    {0x83585d8fd9c25db7L, 2047}, {0xa42e74f3d032f525L, 2050},
    {0xcd3a1230c43fb26fL, 2053}, {0x80444b5e7aa7cf85L, 2057},
    {0xa0555e361951c366L, 2060}, {0xc86ab5c39fa63440L, 2063},
    {0xfa856334878fc150L, 2066}, {0x9c935e00d4b9d8d2L, 2070},
    {0xc3b8358109e84f07L, 2073}, {0xf4a642e14c6262c8L, 2076},
    {0x98e7e9cccfbd7dbdL, 2080}, {0xbf21e44003acdd2cL, 2083},
    {0xeeea5d5004981478L, 2086}, {0x95527a5202df0ccbL, 2090},
    {0xbaa718e68396cffdL, 2093}, {0xe950df20247c83fdL, 2096},
    {0x91d28b7416cdd27eL, 2100}, {0xb6472e511c81471dL, 2103},
    {0xe3d8f9e563a198e5L, 2106}, {0x8e679c2f5e44ff8fL, 2110}};

// A complement from power_of_ten_components
// complete to a 128-bit mantissa.
const uint64_t mantissa_128[] = {0x419ea3bd35385e2d,
                                 0x52064cac828675b9,
                                 0x7343efebd1940993,
                                 0x1014ebe6c5f90bf8,
                                 0xd41a26e077774ef6,
                                 0x8920b098955522b4,
                                 0x55b46e5f5d5535b0,
                                 0xeb2189f734aa831d,
                                 0xa5e9ec7501d523e4,
                                 0x47b233c92125366e,
                                 0x999ec0bb696e840a,
                                 0xc00670ea43ca250d,
                                 0x380406926a5e5728,
                                 0xc605083704f5ecf2,
                                 0xf7864a44c633682e,
                                 0x7ab3ee6afbe0211d,
                                 0x5960ea05bad82964,
                                 0x6fb92487298e33bd,
                                 0xa5d3b6d479f8e056,
                                 0x8f48a4899877186c,
                                 0x331acdabfe94de87,
                                 0x9ff0c08b7f1d0b14,
                                 0x7ecf0ae5ee44dd9,
                                 0xc9e82cd9f69d6150,
                                 0xbe311c083a225cd2,
                                 0x6dbd630a48aaf406,
                                 0x92cbbccdad5b108,
                                 0x25bbf56008c58ea5,
                                 0xaf2af2b80af6f24e,
                                 0x1af5af660db4aee1,
                                 0x50d98d9fc890ed4d,
                                 0xe50ff107bab528a0,
                                 0x1e53ed49a96272c8,
                                 0x25e8e89c13bb0f7a,
                                 0x77b191618c54e9ac,
                                 0xd59df5b9ef6a2417,
                                 0x4b0573286b44ad1d,
                                 0x4ee367f9430aec32,
                                 0x229c41f793cda73f,
                                 0x6b43527578c1110f,
                                 0x830a13896b78aaa9,
                                 0x23cc986bc656d553,
                                 0x2cbfbe86b7ec8aa8,
                                 0x7bf7d71432f3d6a9,
                                 0xdaf5ccd93fb0cc53,
                                 0xd1b3400f8f9cff68,
                                 0x23100809b9c21fa1,
                                 0xabd40a0c2832a78a,
                                 0x16c90c8f323f516c,
                                 0xae3da7d97f6792e3,
                                 0x99cd11cfdf41779c,
                                 0x40405643d711d583,
                                 0x482835ea666b2572,
                                 0xda3243650005eecf,
                                 0x90bed43e40076a82,
                                 0x5a7744a6e804a291,
                                 0x711515d0a205cb36,
                                 0xd5a5b44ca873e03,
                                 0xe858790afe9486c2,
                                 0x626e974dbe39a872,
                                 0xfb0a3d212dc8128f,
                                 0x7ce66634bc9d0b99,
                                 0x1c1fffc1ebc44e80,
                                 0xa327ffb266b56220,
                                 0x4bf1ff9f0062baa8,
                                 0x6f773fc3603db4a9,
                                 0xcb550fb4384d21d3,
                                 0x7e2a53a146606a48,
                                 0x2eda7444cbfc426d,
                                 0xfa911155fefb5308,
                                 0x793555ab7eba27ca,
                                 0x4bc1558b2f3458de,
                                 0x9eb1aaedfb016f16,
                                 0x465e15a979c1cadc,
                                 0xbfacd89ec191ec9,
                                 0xcef980ec671f667b,
                                 0x82b7e12780e7401a,
                                 0xd1b2ecb8b0908810,
                                 0x861fa7e6dcb4aa15,
                                 0x67a791e093e1d49a,
                                 0xe0c8bb2c5c6d24e0,
                                 0x58fae9f773886e18,
                                 0xaf39a475506a899e,
                                 0x6d8406c952429603,
                                 0xc8e5087ba6d33b83,
                                 0xfb1e4a9a90880a64,
                                 0x5cf2eea09a55067f,
                                 0xf42faa48c0ea481e,
                                 0xf13b94daf124da26,
                                 0x76c53d08d6b70858,
                                 0x54768c4b0c64ca6e,
                                 0xa9942f5dcf7dfd09,
                                 0xd3f93b35435d7c4c,
                                 0xc47bc5014a1a6daf,
                                 0x359ab6419ca1091b,
                                 0xc30163d203c94b62,
                                 0x79e0de63425dcf1d,
                                 0x985915fc12f542e4,
                                 0x3e6f5b7b17b2939d,
                                 0xa705992ceecf9c42,
                                 0x50c6ff782a838353,
                                 0xa4f8bf5635246428,
                                 0x871b7795e136be99,
                                 0x28e2557b59846e3f,
                                 0x331aeada2fe589cf,
                                 0x3ff0d2c85def7621,
                                 0xfed077a756b53a9,
                                 0xd3e8495912c62894,
                                 0x64712dd7abbbd95c,
                                 0xbd8d794d96aacfb3,
                                 0xecf0d7a0fc5583a0,
                                 0xf41686c49db57244,
                                 0x311c2875c522ced5,
                                 0x7d633293366b828b,
                                 0xae5dff9c02033197,
                                 0xd9f57f830283fdfc,
                                 0xd072df63c324fd7b,
                                 0x4247cb9e59f71e6d,
                                 0x52d9be85f074e608,
                                 0x67902e276c921f8b,
                                 0xba1cd8a3db53b6,
                                 0x80e8a40eccd228a4,
                                 0x6122cd128006b2cd,
                                 0x796b805720085f81,
                                 0xcbe3303674053bb0,
                                 0xbedbfc4411068a9c,
                                 0xee92fb5515482d44,
                                 0x751bdd152d4d1c4a,
                                 0xd262d45a78a0635d,
                                 0x86fb897116c87c34,
                                 0xd45d35e6ae3d4da0,
                                 0x8974836059cca109,
                                 0x2bd1a438703fc94b,
                                 0x7b6306a34627ddcf,
                                 0x1a3bc84c17b1d542,
                                 0x20caba5f1d9e4a93,
                                 0x547eb47b7282ee9c,
                                 0xe99e619a4f23aa43,
                                 0x6405fa00e2ec94d4,
                                 0xde83bc408dd3dd04,
                                 0x9624ab50b148d445,
                                 0x3badd624dd9b0957,
                                 0xe54ca5d70a80e5d6,
                                 0x5e9fcf4ccd211f4c,
                                 0x7647c3200069671f,
                                 0x29ecd9f40041e073,
                                 0xf468107100525890,
                                 0x7182148d4066eeb4,
                                 0xc6f14cd848405530,
                                 0xb8ada00e5a506a7c,
                                 0xa6d90811f0e4851c,
                                 0x908f4a166d1da663,
                                 0x9a598e4e043287fe,
                                 0x40eff1e1853f29fd,
                                 0xd12bee59e68ef47c,
                                 0x82bb74f8301958ce,
                                 0xe36a52363c1faf01,
                                 0xdc44e6c3cb279ac1,
                                 0x29ab103a5ef8c0b9,
                                 0x7415d448f6b6f0e7,
                                 0x111b495b3464ad21,
                                 0xcab10dd900beec34,
                                 0x3d5d514f40eea742,
                                 0xcb4a5a3112a5112,
                                 0x47f0e785eaba72ab,
                                 0x59ed216765690f56,
                                 0x306869c13ec3532c,
                                 0x1e414218c73a13fb,
                                 0xe5d1929ef90898fa,
                                 0xdf45f746b74abf39,
                                 0x6b8bba8c328eb783,
                                 0x66ea92f3f326564,
                                 0xc80a537b0efefebd,
                                 0xbd06742ce95f5f36,
                                 0x2c48113823b73704,
                                 0xf75a15862ca504c5,
                                 0x9a984d73dbe722fb,
                                 0xc13e60d0d2e0ebba,
                                 0x318df905079926a8,
                                 0xfdf17746497f7052,
                                 0xfeb6ea8bedefa633,
                                 0xfe64a52ee96b8fc0,
                                 0x3dfdce7aa3c673b0,
                                 0x6bea10ca65c084e,
                                 0x486e494fcff30a62,
                                 0x5a89dba3c3efccfa,
                                 0xf89629465a75e01c,
                                 0xf6bbb397f1135823,
                                 0x746aa07ded582e2c,
                                 0xa8c2a44eb4571cdc,
                                 0x92f34d62616ce413,
                                 0x77b020baf9c81d17,
                                 0xace1474dc1d122e,
                                 0xd819992132456ba,
                                 0x10e1fff697ed6c69,
                                 0xca8d3ffa1ef463c1,
                                 0xbd308ff8a6b17cb2,
                                 0xac7cb3f6d05ddbde,
                                 0x6bcdf07a423aa96b,
                                 0x86c16c98d2c953c6,
                                 0xe871c7bf077ba8b7,
                                 0x11471cd764ad4972,
                                 0xd598e40d3dd89bcf,
                                 0x4aff1d108d4ec2c3,
                                 0xcedf722a585139ba,
                                 0xc2974eb4ee658828,
                                 0x733d226229feea32,
                                 0x806357d5a3f525f,
                                 0xca07c2dcb0cf26f7,
                                 0xfc89b393dd02f0b5,
                                 0xbbac2078d443ace2,
                                 0xd54b944b84aa4c0d,
                                 0xa9e795e65d4df11,
                                 0x4d4617b5ff4a16d5,
                                 0x504bced1bf8e4e45,
                                 0xe45ec2862f71e1d6,
                                 0x5d767327bb4e5a4c,
                                 0x3a6a07f8d510f86f,
                                 0x890489f70a55368b,
                                 0x2b45ac74ccea842e,
                                 0x3b0b8bc90012929d,
                                 0x9ce6ebb40173744,
                                 0xcc420a6a101d0515,
                                 0x9fa946824a12232d,
                                 0x47939822dc96abf9,
                                 0x59787e2b93bc56f7,
                                 0x57eb4edb3c55b65a,
                                 0xede622920b6b23f1,
                                 0xe95fab368e45eced,
                                 0x11dbcb0218ebb414,
                                 0xd652bdc29f26a119,
                                 0x4be76d3346f0495f,
                                 0x6f70a4400c562ddb,
                                 0xcb4ccd500f6bb952,
                                 0x7e2000a41346a7a7,
                                 0x8ed400668c0c28c8,
                                 0x728900802f0f32fa,
                                 0x4f2b40a03ad2ffb9,
                                 0xe2f610c84987bfa8,
                                 0xdd9ca7d2df4d7c9,
                                 0x91503d1c79720dbb,
                                 0x75a44c6397ce912a,
                                 0xc986afbe3ee11aba,
                                 0xfbe85badce996168,
                                 0xfae27299423fb9c3,
                                 0xdccd879fc967d41a,
                                 0x5400e987bbc1c920,
                                 0x290123e9aab23b68,
                                 0xf9a0b6720aaf6521,
                                 0xf808e40e8d5b3e69,
                                 0xb60b1d1230b20e04,
                                 0xb1c6f22b5e6f48c2,
                                 0x1e38aeb6360b1af3,
                                 0x25c6da63c38de1b0,
                                 0x579c487e5a38ad0e,
                                 0x2d835a9df0c6d851,
                                 0xf8e431456cf88e65,
                                 0x1b8e9ecb641b58ff,
                                 0xe272467e3d222f3f,
                                 0x5b0ed81dcc6abb0f,
                                 0x98e947129fc2b4e9,
                                 0x3f2398d747b36224,
                                 0x8eec7f0d19a03aad,
                                 0x1953cf68300424ac,
                                 0x5fa8c3423c052dd7,
                                 0x3792f412cb06794d,
                                 0xe2bbd88bbee40bd0,
                                 0x5b6aceaeae9d0ec4,
                                 0xf245825a5a445275,
                                 0xeed6e2f0f0d56712,
                                 0x55464dd69685606b,
                                 0xaa97e14c3c26b886,
                                 0xd53dd99f4b3066a8,
                                 0xe546a8038efe4029,
                                 0xde98520472bdd033,
                                 0x963e66858f6d4440,
                                 0xdde7001379a44aa8,
                                 0x5560c018580d5d52,
                                 0xaab8f01e6e10b4a6,
                                 0xcab3961304ca70e8,
                                 0x3d607b97c5fd0d22,
                                 0x8cb89a7db77c506a,
                                 0x77f3608e92adb242,
                                 0x55f038b237591ed3,
                                 0x6b6c46dec52f6688,
                                 0x2323ac4b3b3da015,
                                 0xabec975e0a0d081a,
                                 0x96e7bd358c904a21,
                                 0x7e50d64177da2e54,
                                 0xdde50bd1d5d0b9e9,
                                 0x955e4ec64b44e864,
                                 0xbd5af13bef0b113e,
                                 0xecb1ad8aeacdd58e,
                                 0x67de18eda5814af2,
                                 0x80eacf948770ced7,
                                 0xa1258379a94d028d,
                                 0x96ee45813a04330,
                                 0x8bca9d6e188853fc,
                                 0x775ea264cf55347d,
                                 0x95364afe032a819d,
                                 0x3a83ddbd83f52204,
                                 0xc4926a9672793542,
                                 0x75b7053c0f178293,
                                 0x5324c68b12dd6338,
                                 0xd3f6fc16ebca5e03,
                                 0x88f4bb1ca6bcf584,
                                 0x2b31e9e3d06c32e5,
                                 0x3aff322e62439fcf,
                                 0x9befeb9fad487c2,
                                 0x4c2ebe687989a9b3,
                                 0xf9d37014bf60a10,
                                 0x538484c19ef38c94,
                                 0x2865a5f206b06fb9,
                                 0xf93f87b7442e45d3,
                                 0xf78f69a51539d748,
                                 0xb573440e5a884d1b,
                                 0x31680a88f8953030,
                                 0xfdc20d2b36ba7c3d,
                                 0x3d32907604691b4c,
                                 0xa63f9a49c2c1b10f,
                                 0xfcf80dc33721d53,
                                 0xd3c36113404ea4a8,
                                 0x645a1cac083126e9,
                                 0x3d70a3d70a3d70a3,
                                 0xcccccccccccccccc,
                                 0x0,
                                 0x0,
                                 0x0,
                                 0x0,
                                 0x0,
                                 0x0,
                                 0x0,
                                 0x0,
                                 0x0,
                                 0x0,
                                 0x0,
                                 0x0,
                                 0x0,
                                 0x0,
                                 0x0,
                                 0x0,
                                 0x0,
                                 0x0,
                                 0x0,
                                 0x0,
                                 0x0,
                                 0x0,
                                 0x0,
                                 0x0,
                                 0x0,
                                 0x0,
                                 0x0,
                                 0x0,
                                 0x4000000000000000,
                                 0x5000000000000000,
                                 0xa400000000000000,
                                 0x4d00000000000000,
                                 0xf020000000000000,
                                 0x6c28000000000000,
                                 0xc732000000000000,
                                 0x3c7f400000000000,
                                 0x4b9f100000000000,
                                 0x1e86d40000000000,
                                 0x1314448000000000,
                                 0x17d955a000000000,
                                 0x5dcfab0800000000,
                                 0x5aa1cae500000000,
                                 0xf14a3d9e40000000,
                                 0x6d9ccd05d0000000,
                                 0xe4820023a2000000,
                                 0xdda2802c8a800000,
                                 0xd50b2037ad200000,
                                 0x4526f422cc340000,
                                 0x9670b12b7f410000,
                                 0x3c0cdd765f114000,
                                 0xa5880a69fb6ac800,
                                 0x8eea0d047a457a00,
                                 0x72a4904598d6d880,
                                 0x47a6da2b7f864750,
                                 0x999090b65f67d924,
                                 0xfff4b4e3f741cf6d,
                                 0xbff8f10e7a8921a4,
                                 0xaff72d52192b6a0d,
                                 0x9bf4f8a69f764490,
                                 0x2f236d04753d5b4,
                                 0x1d762422c946590,
                                 0x424d3ad2b7b97ef5,
                                 0xd2e0898765a7deb2,
                                 0x63cc55f49f88eb2f,
                                 0x3cbf6b71c76b25fb,
                                 0x8bef464e3945ef7a,
                                 0x97758bf0e3cbb5ac,
                                 0x3d52eeed1cbea317,
                                 0x4ca7aaa863ee4bdd,
                                 0x8fe8caa93e74ef6a,
                                 0xb3e2fd538e122b44,
                                 0x60dbbca87196b616,
                                 0xbc8955e946fe31cd,
                                 0x6babab6398bdbe41,
                                 0xc696963c7eed2dd1,
                                 0xfc1e1de5cf543ca2,
                                 0x3b25a55f43294bcb,
                                 0x49ef0eb713f39ebe,
                                 0x6e3569326c784337,
                                 0x49c2c37f07965404,
                                 0xdc33745ec97be906,
                                 0x69a028bb3ded71a3,
                                 0xc40832ea0d68ce0c,
                                 0xf50a3fa490c30190,
                                 0x792667c6da79e0fa,
                                 0x577001b891185938,
                                 0xed4c0226b55e6f86,
                                 0x544f8158315b05b4,
                                 0x696361ae3db1c721,
                                 0x3bc3a19cd1e38e9,
                                 0x4ab48a04065c723,
                                 0x62eb0d64283f9c76,
                                 0x3ba5d0bd324f8394,
                                 0xca8f44ec7ee36479,
                                 0x7e998b13cf4e1ecb,
                                 0x9e3fedd8c321a67e,
                                 0xc5cfe94ef3ea101e,
                                 0xbba1f1d158724a12,
                                 0x2a8a6e45ae8edc97,
                                 0xf52d09d71a3293bd,
                                 0x593c2626705f9c56,
                                 0x6f8b2fb00c77836c,
                                 0xb6dfb9c0f956447,
                                 0x4724bd4189bd5eac,
                                 0x58edec91ec2cb657,
                                 0x2f2967b66737e3ed,
                                 0xbd79e0d20082ee74,
                                 0xecd8590680a3aa11,
                                 0xe80e6f4820cc9495,
                                 0x3109058d147fdcdd,
                                 0xbd4b46f0599fd415,
                                 0x6c9e18ac7007c91a,
                                 0x3e2cf6bc604ddb0,
                                 0x84db8346b786151c,
                                 0xe612641865679a63,
                                 0x4fcb7e8f3f60c07e,
                                 0xe3be5e330f38f09d,
                                 0x5cadf5bfd3072cc5,
                                 0x73d9732fc7c8f7f6,
                                 0x2867e7fddcdd9afa,
                                 0xb281e1fd541501b8,
                                 0x1f225a7ca91a4226,
                                 0x3375788de9b06958,
                                 0x52d6b1641c83ae,
                                 0xc0678c5dbd23a49a,
                                 0xf840b7ba963646e0,
                                 0xb650e5a93bc3d898,
                                 0xa3e51f138ab4cebe,
                                 0xc66f336c36b10137,
                                 0xb80b0047445d4184,
                                 0xa60dc059157491e5,
                                 0x87c89837ad68db2f,
                                 0x29babe4598c311fb,
                                 0xf4296dd6fef3d67a,
                                 0x1899e4a65f58660c,
                                 0x5ec05dcff72e7f8f,
                                 0x76707543f4fa1f73,
                                 0x6a06494a791c53a8,
                                 0x487db9d17636892,
                                 0x45a9d2845d3c42b6,
                                 0xb8a2392ba45a9b2,
                                 0x8e6cac7768d7141e,
                                 0x3207d795430cd926,
                                 0x7f44e6bd49e807b8,
                                 0x5f16206c9c6209a6,
                                 0x36dba887c37a8c0f,
                                 0xc2494954da2c9789,
                                 0xf2db9baa10b7bd6c,
                                 0x6f92829494e5acc7,
                                 0xcb772339ba1f17f9,
                                 0xff2a760414536efb,
                                 0xfef5138519684aba,
                                 0x7eb258665fc25d69,
                                 0xef2f773ffbd97a61,
                                 0xaafb550ffacfd8fa,
                                 0x95ba2a53f983cf38,
                                 0xdd945a747bf26183,
                                 0x94f971119aeef9e4,
                                 0x7a37cd5601aab85d,
                                 0xac62e055c10ab33a,
                                 0x577b986b314d6009,
                                 0xed5a7e85fda0b80b,
                                 0x14588f13be847307,
                                 0x596eb2d8ae258fc8,
                                 0x6fca5f8ed9aef3bb,
                                 0x25de7bb9480d5854,
                                 0xaf561aa79a10ae6a,
                                 0x1b2ba1518094da04,
                                 0x90fb44d2f05d0842,
                                 0x353a1607ac744a53,
                                 0x42889b8997915ce8,
                                 0x69956135febada11,
                                 0x43fab9837e699095,
                                 0x94f967e45e03f4bb,
                                 0x1d1be0eebac278f5,
                                 0x6462d92a69731732,
                                 0x7d7b8f7503cfdcfe,
                                 0x5cda735244c3d43e,
                                 0x3a0888136afa64a7,
                                 0x88aaa1845b8fdd0,
                                 0x8aad549e57273d45,
                                 0x36ac54e2f678864b,
                                 0x84576a1bb416a7dd,
                                 0x656d44a2a11c51d5,
                                 0x9f644ae5a4b1b325,
                                 0x873d5d9f0dde1fee,
                                 0xa90cb506d155a7ea,
                                 0x9a7f12442d588f2,
                                 0xc11ed6d538aeb2f,
                                 0x8f1668c8a86da5fa,
                                 0xf96e017d694487bc,
                                 0x37c981dcc395a9ac,
                                 0x85bbe253f47b1417,
                                 0x93956d7478ccec8e,
                                 0x387ac8d1970027b2,
                                 0x6997b05fcc0319e,
                                 0x441fece3bdf81f03,
                                 0xd527e81cad7626c3,
                                 0x8a71e223d8d3b074,
                                 0xf6872d5667844e49,
                                 0xb428f8ac016561db,
                                 0xe13336d701beba52,
                                 0xecc0024661173473,
                                 0x27f002d7f95d0190,
                                 0x31ec038df7b441f4,
                                 0x7e67047175a15271,
                                 0xf0062c6e984d386,
                                 0x52c07b78a3e60868,
                                 0xa7709a56ccdf8a82,
                                 0x88a66076400bb691,
                                 0x6acff893d00ea435,
                                 0x583f6b8c4124d43,
                                 0xc3727a337a8b704a,
                                 0x744f18c0592e4c5c,
                                 0x1162def06f79df73,
                                 0x8addcb5645ac2ba8,
                                 0x6d953e2bd7173692,
                                 0xc8fa8db6ccdd0437,
                                 0x1d9c9892400a22a2,
                                 0x2503beb6d00cab4b,
                                 0x2e44ae64840fd61d,
                                 0x5ceaecfed289e5d2,
                                 0x7425a83e872c5f47,
                                 0xd12f124e28f77719,
                                 0x82bd6b70d99aaa6f,
                                 0x636cc64d1001550b,
                                 0x3c47f7e05401aa4e,
                                 0x65acfaec34810a71,
                                 0x7f1839a741a14d0d,
                                 0x1ede48111209a050,
                                 0x934aed0aab460432,
                                 0xf81da84d5617853f,
                                 0x36251260ab9d668e,
                                 0xc1d72b7c6b426019,
                                 0xb24cf65b8612f81f,
                                 0xdee033f26797b627,
                                 0x169840ef017da3b1,
                                 0x8e1f289560ee864e,
                                 0xf1a6f2bab92a27e2,
                                 0xae10af696774b1db,
                                 0xacca6da1e0a8ef29,
                                 0x17fd090a58d32af3,
                                 0xddfc4b4cef07f5b0,
                                 0x4abdaf101564f98e,
                                 0x9d6d1ad41abe37f1,
                                 0x84c86189216dc5ed,
                                 0x32fd3cf5b4e49bb4,
                                 0x3fbc8c33221dc2a1,
                                 0xfabaf3feaa5334a,
                                 0x29cb4d87f2a7400e,
                                 0x743e20e9ef511012,
                                 0x914da9246b255416,
                                 0x1ad089b6c2f7548e,
                                 0xa184ac2473b529b1,
                                 0xc9e5d72d90a2741e,
                                 0x7e2fa67c7a658892,
                                 0xddbb901b98feeab7,
                                 0x552a74227f3ea565,
                                 0xd53a88958f87275f,
                                 0x8a892abaf368f137,
                                 0x2d2b7569b0432d85,
                                 0x9c3b29620e29fc73,
                                 0x8349f3ba91b47b8f,
                                 0x241c70a936219a73,
                                 0xed238cd383aa0110,
                                 0xf4363804324a40aa,
                                 0xb143c6053edcd0d5,
                                 0xdd94b7868e94050a,
                                 0xca7cf2b4191c8326,
                                 0xfd1c2f611f63a3f0,
                                 0xbc633b39673c8cec,
                                 0xd5be0503e085d813,
                                 0x4b2d8644d8a74e18,
                                 0xddf8e7d60ed1219e,
                                 0xcabb90e5c942b503,
                                 0x3d6a751f3b936243,
                                 0xcc512670a783ad4,
                                 0x27fb2b80668b24c5,
                                 0xb1f9f660802dedf6,
                                 0x5e7873f8a0396973,
                                 0xdb0b487b6423e1e8,
                                 0x91ce1a9a3d2cda62,
                                 0x7641a140cc7810fb,
                                 0xa9e904c87fcb0a9d,
                                 0x546345fa9fbdcd44,
                                 0xa97c177947ad4095,
                                 0x49ed8eabcccc485d,
                                 0x5c68f256bfff5a74,
                                 0x73832eec6fff3111,
                                 0xc831fd53c5ff7eab,
                                 0xba3e7ca8b77f5e55,
                                 0x28ce1bd2e55f35eb,
                                 0x7980d163cf5b81b3,
                                 0xd7e105bcc332621f,
                                 0x8dd9472bf3fefaa7,
                                 0xb14f98f6f0feb951,
                                 0x6ed1bf9a569f33d3,
                                 0xa862f80ec4700c8,
                                 0xcd27bb612758c0fa,
                                 0x8038d51cb897789c,
                                 0xe0470a63e6bd56c3,
                                 0x1858ccfce06cac74,
                                 0xf37801e0c43ebc8,
                                 0xd30560258f54e6ba,
                                 0x47c6b82ef32a2069,
                                 0x4cdc331d57fa5441,
                                 0xe0133fe4adf8e952,
                                 0x58180fddd97723a6,
                                 0x570f09eaa7ea7648};

// Attempts to compute i * 10^(power) exactly; and if "negative" is
// true, negate the result.
// This function will only work in some cases, when it does not work, success is
// set to false. This should work *most of the time* (like 99% of the time).
// We assume that power is in the [FASTFLOAT_SMALLEST_POWER,
// FASTFLOAT_LARGEST_POWER] interval: the caller is responsible for this check.
really_inline double compute_float_64(int64_t power, uint64_t i, bool negative,
                                      bool *success) {
  // we start with a fast path
  if (-22 <= power && power <= 22 && i <= 9007199254740991) {
    // convert the integer into a double. This is lossless since
    // 0 <= i <= 2^53 - 1.
    double d = i;
    //
    // The general idea is as follows.
    // If 0 <= s < 2^53 and if 10^0 <= p <= 10^22 then
    // 1) Both s and p can be represented exactly as 64-bit floating-point
    // values
    // (binary64).
    // 2) Because s and p can be represented exactly as floating-point values,
    // then s * p
    // and s / p will produce correctly rounded values.
    //
    if (power < 0) {
      d = d / power_of_ten[-power];
    } else {
      d = d * power_of_ten[power];
    }
    if (negative) {
      d = -d;
    }
    *success = true;
    return d;
  }

  // When 22 < power && power <  22 + 16, we could
  // hope for another, secondary fast path.  If
  // you need to compute i * 10^(22 + x) for x < 16,
  // first compute i * 10^x, if you know that result is exact
  // (e.g., when i * 10^x < 2^53),
  // then you can still proceed and do (i * 10^x) * 10^22.
  // Is this worth your time?
  // You need  22 < power *and* power <  22 + 16 *and* (i * 10^(x-22) < 2^53)
  // for this second fast path to work.
  // If you you have 22 < power *and* power <  22 + 16, and then you
  // optimistically compute "i * 10^(x-22)", there is still a chance that you
  // have wasted your time if i * 10^(x-22) >= 2^53. It makes the use cases of
  // this optimization maybe less common than we would like. Source:
  // http://www.exploringbinary.com/fast-path-decimal-to-floating-point-conversion/
  // also used in RapidJSON: https://rapidjson.org/strtod_8h_source.html

  // The fast path has now failed, so we are failing back on the slower path.

  // In the slow path, we need to adjust i so that it is > 1<<63 which is always
  // possible, except if i == 0, so we handle i == 0 separately.
  if(i == 0) {
    return 0.0;
  }

  // We are going to need to do some 64-bit arithmetic to get a more precise product.
  // We use a table lookup approach.
  components c =
      power_of_ten_components[power - FASTFLOAT_SMALLEST_POWER]; // safe because
                                                                 // power_index
                                                                 // <= 2*308
  // we recover the mantissa of the power, it has a leading 1. It is always
  // rounded down.
  uint64_t factor_mantissa = c.mantissa;

  // We want the most significant bit of i to be 1. Shift if needed.
  int lz = leading_zeroes(i);
  i <<= lz;
  // We want the most significant 64 bits of the product. We know
  // this will be non-zero because the most significant bit of i is
  // 1.
  value128 product = full_multiplication(i, factor_mantissa);
  uint64_t lower = product.low;
  uint64_t upper = product.high;

  // We know that upper has at most one leading zero because
  // both i and  factor_mantissa have a leading one. This means
  // that the result is at least as large as ((1<<63)*(1<<63))/(1<<64).

  // As long as the first 9 bits of "upper" are not "1", then we
  // know that we have an exact computed value for the leading
  // 55 bits because any imprecision would play out as a +1, in
  // the worst case.
  if (unlikely((upper & 0x1FF) == 0x1FF) && (lower + i < lower)) {
    uint64_t factor_mantissa_low =
        mantissa_128[power - FASTFLOAT_SMALLEST_POWER];
    // next, we compute the 64-bit x 128-bit multiplication, getting a 192-bit
    // result (three 64-bit values)
    product = full_multiplication(i, factor_mantissa_low);
    uint64_t product_low = product.low;
    uint64_t product_middle2 = product.high;
    uint64_t product_middle1 = lower;
    uint64_t product_high = upper;
    uint64_t product_middle = product_middle1 + product_middle2;
    if (product_middle < product_middle1) {
      product_high++; // overflow carry
    }
    // we want to check whether mantissa *i + i would affect our result
    if (((product_middle + 1 == 0) && ((product_high & 0x1FF) == 0x1FF) &&
         (product_low + i < product_low))) { // let us be prudent and bail out.
      *success = false;
      return 0;
    }
    upper = product_high;
    lower = product_middle;
  }
  // The final mantissa should be 53 bits with a leading 1.
  // We shift it so that it occupies 54 bits with a leading 1.
  ///////
  uint64_t upperbit = upper >> 63;
  uint64_t mantissa = upper >> (upperbit + 9);
  lz += 1 ^ upperbit;

  // Here we have mantissa < (1<<54).

  // We have to round to even. The "to even" part
  // is only a problem when we are right in between two floats
  // which we guard against.
  // If we have lots of trailing zeros, we may fall right between two
  // floating-point values.
  if (unlikely((lower == 0) && ((upper & 0x1FF) == 0) &&
<<<<<<< HEAD
               ((mantissa & 1) == 1))) {
    // It can be triggered with 1e23.
    *success = false;
    return 0;
  }

  // We have to round to even. The "to even" part
  // is only a problem when we are right in between two floats
  // which we guard against.
  // If we have lots of trailing zeros, we may fall right between two
  // floating-point values.
  if (unlikely((lower == 0) && ((upper & 0x1FF) == 0) &&
               ((mantissa & 3) == 1))) {
      // if mantissa & 1 == 1 we might need to round up.
      //
      // Scenarios:
      // 1. We are not in the middle. Then we should round up.
      //
      // 2. We are right in the middle. Whether we round up depends
      // on the last significant bit: if it is "one" then we round
      // up (round to even) otherwise, we do not.
      //
      // So if the last significant bit is 1, we can safely round up.
      // Hence we only need to bail out if (mantissa & 3) == 1.
      // Otherwise we may need more accuracy or analysis to determine whether
      // we are exactly between two floating-point numbers.
      // It can be triggered with 1e23.
      *success = false;
      return 0;
  }

=======
               ((mantissa & 3) == 1))) {
      // if mantissa & 1 == 1 we might need to round up.
      //
      // Scenarios:
      // 1. We are not in the middle. Then we should round up.
      //
      // 2. We are right in the middle. Whether we round up depends
      // on the last significant bit: if it is "one" then we round
      // up (round to even) otherwise, we do not.
      //
      // So if the last significant bit is 1, we can safely round up.
      // Hence we only need to bail out if (mantissa & 3) == 1.
      // Otherwise we may need more accuracy or analysis to determine whether
      // we are exactly between two floating-point numbers.
      // It can be triggered with 1e23.
      *success = false;
      return 0;
  }

>>>>>>> 1efab0eb
  mantissa += mantissa & 1;
  mantissa >>= 1;

  // Here we have mantissa < (1<<53), unless there was an overflow
  if (mantissa >= (1ULL << 53)) {
    //////////
    // This will happen when parsing values such as 7.2057594037927933e+16
    ////////
    mantissa = (1ULL << 52);
    lz--; // undo previous addition
  }
  mantissa &= ~(1ULL << 52);
  uint64_t real_exponent = c.exp - lz;
  // we have to check that real_exponent is in range, otherwise we bail out
  if (unlikely((real_exponent < 1) || (real_exponent > 2046))) {
    *success = false;
    return 0;
  }
  mantissa |= real_exponent << 52;
  mantissa |= (((uint64_t)negative) << 63);
  double d;
  memcpy(&d, &mantissa, sizeof(d));
  *success = true;
  return d;
}

static bool parse_float_strtod(const char *ptr, double *outDouble) {
  char *endptr;
  *outDouble = strtod(ptr, &endptr);
  // Some libraries will set errno = ERANGE when the value is subnormal,
  // yet we may want to be able to parse subnormal values.
  // However, we do not want to tolerate NAN or infinite values.
  //
  // Values like infinity or NaN are not allowed in the JSON specification.
  // If you consume a large value and you map it to "infinity", you will no
  // longer be able to serialize back a standard-compliant JSON. And there is
  // no realistic application where you might need values so large than they
  // can't fit in binary64. The maximal value is about  1.7976931348623157 ×
  // 10^308 It is an unimaginable large number. There will never be any piece of
  // engineering involving as many as 10^308 parts. It is estimated that there
  // are about 10^80 atoms in the universe.  The estimate for the total number
  // of electrons is similar. Using a double-precision floating-point value, we
  // can represent easily the number of atoms in the universe. We could  also
  // represent the number of ways you can pick any three individual atoms at
  // random in the universe. If you ever encounter a number much larger than
  // 10^308, you know that you have a bug. RapidJSON will reject a document with
  // a float that does not fit in binary64. JSON for Modern C++ (nlohmann/json)
  // will flat out throw an exception.
  //
  if ((endptr == ptr) || (!std::isfinite(*outDouble))) {
    return false;
  }
  return true;
}

really_inline bool is_integer(char c) {
  return (c >= '0' && c <= '9');
  // this gets compiled to (uint8_t)(c - '0') <= 9 on all decent compilers
}

// We need to check that the character following a zero is valid. This is
// probably frequent and it is harder than it looks. We are building all of this
// just to differentiate between 0x1 (invalid), 0,1 (valid) 0e1 (valid)...
const bool structural_or_whitespace_or_exponent_or_decimal_negated[256] = {
    1, 1, 1, 1, 1, 1, 1, 1, 1, 0, 0, 1, 1, 0, 1, 1, 1, 1, 1, 1, 1, 1, 1, 1,
    1, 1, 1, 1, 1, 1, 1, 1, 0, 1, 1, 1, 1, 1, 1, 1, 1, 1, 1, 1, 0, 1, 0, 1,
    1, 1, 1, 1, 1, 1, 1, 1, 1, 1, 0, 1, 1, 1, 1, 1, 1, 1, 1, 1, 1, 0, 1, 1,
    1, 1, 1, 1, 1, 1, 1, 1, 1, 1, 1, 1, 1, 1, 1, 1, 1, 1, 1, 0, 1, 0, 1, 1,
    1, 1, 1, 1, 1, 0, 1, 1, 1, 1, 1, 1, 1, 1, 1, 1, 1, 1, 1, 1, 1, 1, 1, 1,
    1, 1, 1, 0, 1, 0, 1, 1, 1, 1, 1, 1, 1, 1, 1, 1, 1, 1, 1, 1, 1, 1, 1, 1,
    1, 1, 1, 1, 1, 1, 1, 1, 1, 1, 1, 1, 1, 1, 1, 1, 1, 1, 1, 1, 1, 1, 1, 1,
    1, 1, 1, 1, 1, 1, 1, 1, 1, 1, 1, 1, 1, 1, 1, 1, 1, 1, 1, 1, 1, 1, 1, 1,
    1, 1, 1, 1, 1, 1, 1, 1, 1, 1, 1, 1, 1, 1, 1, 1, 1, 1, 1, 1, 1, 1, 1, 1,
    1, 1, 1, 1, 1, 1, 1, 1, 1, 1, 1, 1, 1, 1, 1, 1, 1, 1, 1, 1, 1, 1, 1, 1,
    1, 1, 1, 1, 1, 1, 1, 1, 1, 1, 1, 1, 1, 1, 1, 1};

really_inline bool
is_not_structural_or_whitespace_or_exponent_or_decimal(unsigned char c) {
  return structural_or_whitespace_or_exponent_or_decimal_negated[c];
}

// check quickly whether the next 8 chars are made of digits
// at a glance, it looks better than Mula's
// http://0x80.pl/articles/swar-digits-validate.html
really_inline bool is_made_of_eight_digits_fast(const char *chars) {
  uint64_t val;
  // this can read up to 7 bytes beyond the buffer size, but we require
  // SIMDJSON_PADDING of padding
  static_assert(7 <= SIMDJSON_PADDING);
  memcpy(&val, chars, 8);
  // a branchy method might be faster:
  // return (( val & 0xF0F0F0F0F0F0F0F0 ) == 0x3030303030303030)
  //  && (( (val + 0x0606060606060606) & 0xF0F0F0F0F0F0F0F0 ) ==
  //  0x3030303030303030);
  return (((val & 0xF0F0F0F0F0F0F0F0) |
           (((val + 0x0606060606060606) & 0xF0F0F0F0F0F0F0F0) >> 4)) ==
          0x3333333333333333);
}

// called by parse_number when we know that the output is an integer,
// but where there might be some integer overflow.
// we want to catch overflows!
// Do not call this function directly as it skips some of the checks from
// parse_number
//
// This function will almost never be called!!!
//
never_inline bool parse_large_integer(const uint8_t *const src,
                                      document::parser &parser,
                                      bool found_minus) {
  const char *p = reinterpret_cast<const char *>(src);

  bool negative = false;
  if (found_minus) {
    ++p;
    negative = true;
  }
  uint64_t i;
  if (*p == '0') { // 0 cannot be followed by an integer
    ++p;
    i = 0;
  } else {
    unsigned char digit = *p - '0';
    i = digit;
    p++;
    // the is_made_of_eight_digits_fast routine is unlikely to help here because
    // we rarely see large integer parts like 123456789
    while (is_integer(*p)) {
      digit = *p - '0';
      if (mul_overflow(i, 10, &i)) {
#ifdef JSON_TEST_NUMBERS // for unit testing
        found_invalid_number(src);
#endif
        return false; // overflow
      }
      if (add_overflow(i, digit, &i)) {
#ifdef JSON_TEST_NUMBERS // for unit testing
        found_invalid_number(src);
#endif
        return false; // overflow
      }
      ++p;
    }
  }
  if (negative) {
    if (i > 0x8000000000000000) {
      // overflows!
#ifdef JSON_TEST_NUMBERS // for unit testing
      found_invalid_number(src);
#endif
      return false; // overflow
    } else if (i == 0x8000000000000000) {
      // In two's complement, we cannot represent 0x8000000000000000
      // as a positive signed integer, but the negative version is
      // possible.
      constexpr int64_t signed_answer = INT64_MIN;
      parser.on_number_s64(signed_answer);
#ifdef JSON_TEST_NUMBERS // for unit testing
      found_integer(signed_answer, src);
#endif
    } else {
      // we can negate safely
      int64_t signed_answer = -static_cast<int64_t>(i);
      parser.on_number_s64(signed_answer);
#ifdef JSON_TEST_NUMBERS // for unit testing
      found_integer(signed_answer, src);
#endif
    }
  } else {
    // we have a positive integer, the contract is that
    // we try to represent it as a signed integer and only
    // fallback on unsigned integers if absolutely necessary.
    if (i < 0x8000000000000000) {
#ifdef JSON_TEST_NUMBERS // for unit testing
      found_integer(i, src);
#endif
      parser.on_number_s64(i);
    } else {
#ifdef JSON_TEST_NUMBERS // for unit testing
      found_unsigned_integer(i, src);
#endif
      parser.on_number_u64(i);
    }
  }
  return is_structural_or_whitespace(*p);
}

// parse the number at src
// define JSON_TEST_NUMBERS for unit testing
//
// It is assumed that the number is followed by a structural ({,},],[) character
// or a white space character. If that is not the case (e.g., when the JSON
// document is made of a single number), then it is necessary to copy the
// content and append a space before calling this function.
//
// Our objective is accurate parsing (ULP of 0) at high speed.
really_inline bool parse_number(UNUSED const uint8_t *const src,
                                UNUSED bool found_minus,
                                document::parser &parser) {
#ifdef SIMDJSON_SKIPNUMBERPARSING // for performance analysis, it is sometimes
                                  // useful to skip parsing
  parser.on_number_s64(0);        // always write zero
  return true;                    // always succeeds
#else
  const char *p = reinterpret_cast<const char *>(src);
  bool negative = false;
  if (found_minus) {
    ++p;
    negative = true;
    if (!is_integer(*p)) { // a negative sign must be followed by an integer
#ifdef JSON_TEST_NUMBERS // for unit testing
      found_invalid_number(src);
#endif
      return false;
    }
  }
  const char *const start_digits = p;

  uint64_t i;      // an unsigned int avoids signed overflows (which are bad)
  if (*p == '0') { // 0 cannot be followed by an integer
    ++p;
    if (is_not_structural_or_whitespace_or_exponent_or_decimal(*p)) {
#ifdef JSON_TEST_NUMBERS // for unit testing
      found_invalid_number(src);
#endif
      return false;
    }
    i = 0;
  } else {
    if (!(is_integer(*p))) { // must start with an integer
#ifdef JSON_TEST_NUMBERS // for unit testing
      found_invalid_number(src);
#endif
      return false;
    }
    unsigned char digit = *p - '0';
    i = digit;
    p++;
    // the is_made_of_eight_digits_fast routine is unlikely to help here because
    // we rarely see large integer parts like 123456789
    while (is_integer(*p)) {
      digit = *p - '0';
      // a multiplication by 10 is cheaper than an arbitrary integer
      // multiplication
      i = 10 * i + digit; // might overflow, we will handle the overflow later
      ++p;
    }
  }
  int64_t exponent = 0;
  bool is_float = false;
  if ('.' == *p) {
    is_float = true; // At this point we know that we have a float
    // we continue with the fiction that we have an integer. If the
    // floating point number is representable as x * 10^z for some integer
    // z that fits in 53 bits, then we will be able to convert back the
    // the integer into a float in a lossless manner.
    ++p;
    const char *const first_after_period = p;
    if (is_integer(*p)) {
      unsigned char digit = *p - '0';
      ++p;
      i = i * 10 + digit; // might overflow + multiplication by 10 is likely
                          // cheaper than arbitrary mult.
      // we will handle the overflow later
    } else {
#ifdef JSON_TEST_NUMBERS // for unit testing
      found_invalid_number(src);
#endif
      return false;
    }
#ifdef SWAR_NUMBER_PARSING
    // this helps if we have lots of decimals!
    // this turns out to be frequent enough.
    if (is_made_of_eight_digits_fast(p)) {
      i = i * 100000000 + parse_eight_digits_unrolled(p);
      p += 8;
    }
#endif
    while (is_integer(*p)) {
      unsigned char digit = *p - '0';
      ++p;
      i = i * 10 + digit; // in rare cases, this will overflow, but that's ok
                          // because we have parse_highprecision_float later.
    }
    exponent = first_after_period - p;
  }
  int digit_count =
      p - start_digits - 1; // used later to guard against overflows
  int64_t exp_number = 0;   // exponential part
  if (('e' == *p) || ('E' == *p)) {
    is_float = true;
    ++p;
    bool neg_exp = false;
    if ('-' == *p) {
      neg_exp = true;
      ++p;
    } else if ('+' == *p) {
      ++p;
    }
    if (!is_integer(*p)) {
#ifdef JSON_TEST_NUMBERS // for unit testing
      found_invalid_number(src);
#endif
      return false;
    }
    unsigned char digit = *p - '0';
    exp_number = digit;
    p++;
    if (is_integer(*p)) {
      digit = *p - '0';
      exp_number = 10 * exp_number + digit;
      ++p;
    }
    if (is_integer(*p)) {
      digit = *p - '0';
      exp_number = 10 * exp_number + digit;
      ++p;
    }
    while (is_integer(*p)) {
      if (exp_number > 0x100000000) { // we need to check for overflows
                                      // we refuse to parse this
#ifdef JSON_TEST_NUMBERS // for unit testing
        found_invalid_number(src);
#endif
        return false;
      }
      digit = *p - '0';
      exp_number = 10 * exp_number + digit;
      ++p;
    }
    exponent += (neg_exp ? -exp_number : exp_number);
  }
  if (is_float) {
    // If we frequently had to deal with long strings of digits,
    // we could extend our code by using a 128-bit integer instead
    // of a 64-bit integer. However, this is uncommon in practice.
    if (unlikely((digit_count >= 19))) { // this is uncommon
      // It is possible that the integer had an overflow.
      // We have to handle the case where we have 0.0000somenumber.
      const char *start = start_digits;
      while ((*start == '0') || (*start == '.')) {
        start++;
      }
      // we over-decrement by one when there is a '.'
      digit_count -= (start - start_digits);
      if (digit_count >= 19) {
        // Ok, chances are good that we had an overflow!
        // this is almost never going to get called!!!
        // we start anew, going slowly!!!
        // This will happen in the following examples:
        // 10000000000000000000000000000000000000000000e+308
        // 3.1415926535897932384626433832795028841971693993751
        //
        double d;
        if (parse_float_strtod((const char *)src, &d)) {
          parser.on_number_double(d);
#ifdef JSON_TEST_NUMBERS // for unit testing
          found_float(d, src);
#endif
          return true;
        }
#ifdef JSON_TEST_NUMBERS // for unit testing
        found_invalid_number(src);
#endif
        return false;
      }
    }
    if (unlikely(exponent < FASTFLOAT_SMALLEST_POWER) ||
        (exponent > FASTFLOAT_LARGEST_POWER)) { // this is uncommon!!!
      // this is almost never going to get called!!!
      // we start anew, going slowly!!!
      double d;
      if (parse_float_strtod((const char *)src, &d)) {
        parser.on_number_double(d);
#ifdef JSON_TEST_NUMBERS // for unit testing
        found_float(d, src);
#endif
        return true;
      }
#ifdef JSON_TEST_NUMBERS // for unit testing
      found_invalid_number(src);
#endif
      return false;
    }
    bool success = true;
    double d = compute_float_64(exponent, i, negative, &success);
    if (!success) {
      // we are almost never going to get here.
      success = parse_float_strtod((const char *)src, &d);
    }
    if (success) {
      parser.on_number_double(d);
#ifdef JSON_TEST_NUMBERS // for unit testing
      found_float(d, src);
#endif
      return true;
    } else {
#ifdef JSON_TEST_NUMBERS // for unit testing
      found_invalid_number(src);
#endif
      return false;
    }
  } else {
    if (unlikely(digit_count >= 18)) { // this is uncommon!!!
      // there is a good chance that we had an overflow, so we need
      // need to recover: we parse the whole thing again.
      return parse_large_integer(src, parser, found_minus);
    }
    i = negative ? 0 - i : i;
    parser.on_number_s64(i);
#ifdef JSON_TEST_NUMBERS // for unit testing
    found_integer(i, src);
#endif
  }
  return is_structural_or_whitespace(*p);
#endif // SIMDJSON_SKIPNUMBERPARSING
}

} // namespace numberparsing<|MERGE_RESOLUTION|>--- conflicted
+++ resolved
@@ -1122,19 +1122,6 @@
   // If we have lots of trailing zeros, we may fall right between two
   // floating-point values.
   if (unlikely((lower == 0) && ((upper & 0x1FF) == 0) &&
-<<<<<<< HEAD
-               ((mantissa & 1) == 1))) {
-    // It can be triggered with 1e23.
-    *success = false;
-    return 0;
-  }
-
-  // We have to round to even. The "to even" part
-  // is only a problem when we are right in between two floats
-  // which we guard against.
-  // If we have lots of trailing zeros, we may fall right between two
-  // floating-point values.
-  if (unlikely((lower == 0) && ((upper & 0x1FF) == 0) &&
                ((mantissa & 3) == 1))) {
       // if mantissa & 1 == 1 we might need to round up.
       //
@@ -1154,27 +1141,6 @@
       return 0;
   }
 
-=======
-               ((mantissa & 3) == 1))) {
-      // if mantissa & 1 == 1 we might need to round up.
-      //
-      // Scenarios:
-      // 1. We are not in the middle. Then we should round up.
-      //
-      // 2. We are right in the middle. Whether we round up depends
-      // on the last significant bit: if it is "one" then we round
-      // up (round to even) otherwise, we do not.
-      //
-      // So if the last significant bit is 1, we can safely round up.
-      // Hence we only need to bail out if (mantissa & 3) == 1.
-      // Otherwise we may need more accuracy or analysis to determine whether
-      // we are exactly between two floating-point numbers.
-      // It can be triggered with 1e23.
-      *success = false;
-      return 0;
-  }
-
->>>>>>> 1efab0eb
   mantissa += mantissa & 1;
   mantissa >>= 1;
 
