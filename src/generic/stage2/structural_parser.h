// This file contains the common code every implementation uses for stage2
// It is intended to be included multiple times and compiled multiple times
// We assume the file in which it is include already includes
// "simdjson/stage2.h" (this simplifies amalgation)

namespace stage2 {

#ifdef SIMDJSON_USE_COMPUTED_GOTO
#define INIT_ADDRESSES() { &&array_begin, &&array_continue, &&error, &&finish, &&object_begin, &&object_continue }
#define GOTO(address) { goto *(address); }
#define CONTINUE(address) { goto *(address); }
#else // SIMDJSON_USE_COMPUTED_GOTO
#define INIT_ADDRESSES() { '[', 'a', 'e', 'f', '{', 'o' };
#define GOTO(address)                 \
  {                                   \
    switch(address) {                 \
      case '[': goto array_begin;     \
      case 'a': goto array_continue;  \
      case 'e': goto error;           \
      case 'f': goto finish;          \
      case '{': goto object_begin;    \
      case 'o': goto object_continue; \
    }                                 \
  }
// For the more constrained end_xxx() situation
#define CONTINUE(address)             \
  {                                   \
    switch(address) {                 \
      case 'a': goto array_continue;  \
      case 'o': goto object_continue; \
      case 'f': goto finish;          \
    }                                 \
  }
#endif // SIMDJSON_USE_COMPUTED_GOTO

struct unified_machine_addresses {
  ret_address_t array_begin;
  ret_address_t array_continue;
  ret_address_t error;
  ret_address_t finish;
  ret_address_t object_begin;
  ret_address_t object_continue;
};

#undef FAIL_IF
#define FAIL_IF(EXPR) { if (EXPR) { return addresses.error; } }

struct number_writer {
  dom_parser_implementation &parser;
  
  really_inline void write_s64(int64_t value) noexcept {
    append_tape(0, internal::tape_type::INT64);
    std::memcpy(&parser.doc->tape[parser.current_loc], &value, sizeof(value));
    ++parser.current_loc;
  }
  really_inline void write_u64(uint64_t value) noexcept {
    append_tape(0, internal::tape_type::UINT64);
    parser.doc->tape[parser.current_loc++] = value;
  }
  really_inline void write_double(double value) noexcept {
    append_tape(0, internal::tape_type::DOUBLE);
    static_assert(sizeof(value) == sizeof(parser.doc->tape[parser.current_loc]), "mismatch size");
    memcpy(&parser.doc->tape[parser.current_loc++], &value, sizeof(double));
    // doc->tape[doc->current_loc++] = *((uint64_t *)&d);
  }
  really_inline void append_tape(uint64_t val, internal::tape_type t) noexcept {
    parser.doc->tape[parser.current_loc++] = val | ((uint64_t(char(t))) << 56);
  }
}; // struct number_writer

struct structural_parser {
  structural_iterator structurals;
  dom_parser_implementation &parser;
  /** Next write location in the string buf for stage 2 parsing */
  uint8_t *current_string_buf_loc{};
  uint32_t depth;

  really_inline structural_parser(
    dom_parser_implementation &_parser,
    uint32_t next_structural = 0
  ) : structurals(_parser.buf, _parser.len, _parser.structural_indexes.get(), next_structural), parser{_parser}, depth{0} {}

  WARN_UNUSED really_inline bool start_scope(ret_address_t continue_state) {
    parser.containing_scope[depth].tape_index = parser.current_loc;
    parser.containing_scope[depth].count = 0;
    parser.current_loc++; // We don't actually *write* the start element until the end.
    parser.ret_address[depth] = continue_state;
    depth++;
    bool exceeded_max_depth = depth >= parser.max_depth();
    if (exceeded_max_depth) { log_error("Exceeded max depth!"); }
    return exceeded_max_depth;
  }

  WARN_UNUSED really_inline bool start_document(ret_address_t continue_state) {
    log_start_value("document");
    return start_scope(continue_state);
  }

  WARN_UNUSED really_inline bool start_object(ret_address_t continue_state) {
    log_start_value("object");
    return start_scope(continue_state);
  }

  WARN_UNUSED really_inline bool start_array(ret_address_t continue_state) {
    log_start_value("array");
    return start_scope(continue_state);
  }

  // this function is responsible for annotating the start of the scope
  really_inline void end_scope(internal::tape_type start, internal::tape_type end) noexcept {
    depth--;
    // write our doc->tape location to the header scope
    // The root scope gets written *at* the previous location.
    append_tape(parser.containing_scope[depth].tape_index, end);
    // count can overflow if it exceeds 24 bits... so we saturate
    // the convention being that a cnt of 0xffffff or more is undetermined in value (>=  0xffffff).
    const uint32_t start_tape_index = parser.containing_scope[depth].tape_index;
    const uint32_t count = parser.containing_scope[depth].count;
    const uint32_t cntsat = count > 0xFFFFFF ? 0xFFFFFF : count;
    // This is a load and an OR. It would be possible to just write once at doc->tape[d.tape_index]
    write_tape(start_tape_index, parser.current_loc | (uint64_t(cntsat) << 32), start);
  }

  really_inline void end_object() {
    log_end_value("object");
    end_scope(internal::tape_type::START_OBJECT, internal::tape_type::END_OBJECT);
  }
  really_inline void end_array() {
    log_end_value("array");
    end_scope(internal::tape_type::START_ARRAY, internal::tape_type::END_ARRAY);
  }
  really_inline void end_document() {
    log_end_value("document");
    end_scope(internal::tape_type::ROOT, internal::tape_type::ROOT);
  }

  really_inline void append_tape(uint64_t val, internal::tape_type t) noexcept {
    parser.doc->tape[parser.current_loc++] = val | ((uint64_t(char(t))) << 56);
  }

  really_inline void write_tape(uint32_t loc, uint64_t val, internal::tape_type t) noexcept {
    parser.doc->tape[loc] = val | ((uint64_t(char(t))) << 56);
  }

  // increment_count increments the count of keys in an object or values in an array.
  // Note that if you are at the level of the values or elements, the count
  // must be increment in the preceding depth (depth-1) where the array or
  // the object resides.
  really_inline void increment_count() {
    parser.containing_scope[depth - 1].count++; // we have a key value pair in the object at parser.depth - 1
  }

  really_inline uint8_t *on_start_string() noexcept {
    // we advance the point, accounting for the fact that we have a NULL termination
    append_tape(current_string_buf_loc - parser.doc->string_buf.get(), internal::tape_type::STRING);
    return current_string_buf_loc + sizeof(uint32_t);
  }

  really_inline void on_end_string(uint8_t *dst) noexcept {
    uint32_t str_length = uint32_t(dst - (current_string_buf_loc + sizeof(uint32_t)));
    // TODO check for overflow in case someone has a crazy string (>=4GB?)
    // But only add the overflow check when the document itself exceeds 4GB
    // Currently unneeded because we refuse to parse docs larger or equal to 4GB.
    memcpy(current_string_buf_loc, &str_length, sizeof(uint32_t));
    // NULL termination is still handy if you expect all your strings to
    // be NULL terminated? It comes at a small cost
    *dst = 0;
    current_string_buf_loc = dst + 1;
  }

  WARN_UNUSED really_inline bool parse_string(bool key = false) {
    log_value(key ? "key" : "string");
    uint8_t *dst = on_start_string();
    dst = stringparsing::parse_string(structurals.current(), dst);
    if (dst == nullptr) {
      log_error("Invalid escape in string");
      return true;
    }
    on_end_string(dst);
    return false;
  }

  WARN_UNUSED really_inline bool parse_number(const uint8_t *src, bool found_minus) {
    log_value("number");
    number_writer writer{parser};
    bool succeeded = numberparsing::parse_number(src, found_minus, writer);
    if (!succeeded) { log_error("Invalid number"); }
    return !succeeded;
  }
  WARN_UNUSED really_inline bool parse_number(bool found_minus) {
    return parse_number(structurals.current(), found_minus);
  }

  WARN_UNUSED really_inline bool parse_atom() {
    switch (structurals.current_char()) {
      case 't':
        log_value("true");
        if (!atomparsing::is_valid_true_atom(structurals.current())) { return true; }
        append_tape(0, internal::tape_type::TRUE_VALUE);
        break;
      case 'f':
        log_value("false");
        if (!atomparsing::is_valid_false_atom(structurals.current())) { return true; }
        append_tape(0, internal::tape_type::FALSE_VALUE);
        break;
      case 'n':
        log_value("null");
        if (!atomparsing::is_valid_null_atom(structurals.current())) { return true; }
        append_tape(0, internal::tape_type::NULL_VALUE);
        break;
      default:
        log_error("IMPOSSIBLE: unrecognized parse_atom structural character");
        return true;
    }
    return false;
  }

  WARN_UNUSED really_inline bool parse_single_atom() {
    switch (structurals.current_char()) {
      case 't':
        log_value("true");
        if (!atomparsing::is_valid_true_atom(structurals.current(), structurals.remaining_len())) { return true; }
        append_tape(0, internal::tape_type::TRUE_VALUE);
        break;
      case 'f':
        log_value("false");
        if (!atomparsing::is_valid_false_atom(structurals.current(), structurals.remaining_len())) { return true; }
        append_tape(0, internal::tape_type::FALSE_VALUE);
        break;
      case 'n':
        log_value("null");
        if (!atomparsing::is_valid_null_atom(structurals.current(), structurals.remaining_len())) { return true; }
        append_tape(0, internal::tape_type::NULL_VALUE);
        break;
      default:
        log_error("IMPOSSIBLE: unrecognized parse_atom structural character");
        return true;
    }
    return false;
  }

  WARN_UNUSED really_inline ret_address_t parse_value(const unified_machine_addresses &addresses, ret_address_t continue_state) {
    switch (structurals.current_char()) {
    case '"':
      FAIL_IF( parse_string() );
      return continue_state;
    case 't': case 'f': case 'n':
      FAIL_IF( parse_atom() );
      return continue_state;
    case '0': case '1': case '2': case '3': case '4':
    case '5': case '6': case '7': case '8': case '9':
      FAIL_IF( parse_number(false) );
      return continue_state;
    case '-':
      FAIL_IF( parse_number(true) );
      return continue_state;
    case '{':
      FAIL_IF( start_object(continue_state) );
      return addresses.object_begin;
    case '[':
      FAIL_IF( start_array(continue_state) );
      return addresses.array_begin;
    default:
      log_error("Non-value found when value was expected!");
      return addresses.error;
    }
  }

  WARN_UNUSED really_inline error_code finish() {
    // the string might not be NULL terminated.
    if ( !structurals.at_end(parser.n_structural_indexes) ) {
      log_error("More than one JSON value at the root of the document, or extra characters at the end of the JSON!");
      return parser.error = TAPE_ERROR;
    }
    end_document();
    if (depth != 0) {
      log_error("Unclosed objects or arrays!");
      return parser.error = TAPE_ERROR;
    }
    if (parser.containing_scope[depth].tape_index != 0) {
      log_error("IMPOSSIBLE: root scope tape index did not start at 0!");
      return parser.error = TAPE_ERROR;
    }

    return SUCCESS;
  }

  WARN_UNUSED really_inline error_code error() {
    /* We do not need the next line because this is done by parser.init_stage2(),
    * pessimistically.
    * parser.is_valid  = false;
    * At this point in the code, we have all the time in the world.
    * Note that we know exactly where we are in the document so we could,
    * without any overhead on the processing code, report a specific
    * location.
    * We could even trigger special code paths to assess what happened
    * carefully,
    * all without any added cost. */
    if (depth >= parser.max_depth()) {
      return parser.error = DEPTH_ERROR;
    }
    switch (structurals.current_char()) {
    case '"':
      return parser.error = STRING_ERROR;
    case '0':
    case '1':
    case '2':
    case '3':
    case '4':
    case '5':
    case '6':
    case '7':
    case '8':
    case '9':
    case '-':
      return parser.error = NUMBER_ERROR;
    case 't':
      return parser.error = T_ATOM_ERROR;
    case 'n':
      return parser.error = N_ATOM_ERROR;
    case 'f':
      return parser.error = F_ATOM_ERROR;
    default:
      return parser.error = TAPE_ERROR;
    }
  }

  really_inline void init() {
    current_string_buf_loc = parser.doc->string_buf.get();
    parser.current_loc = 0;
    parser.error = UNINITIALIZED;
  }

  WARN_UNUSED really_inline error_code start(size_t len, ret_address_t finish_state) {
    log_start();
    init(); // sets is_valid to false
    if (len > parser.capacity()) {
      return parser.error = CAPACITY;
    }
    // Advance to the first character as soon as possible
    structurals.advance_char();
    // Push the root scope (there is always at least one scope)
    if (start_document(finish_state)) {
      return parser.error = DEPTH_ERROR;
    }
    return SUCCESS;
  }

  really_inline char advance_char() {
    return structurals.advance_char();
  }

  really_inline void log_value(const char *type) {
    logger::log_line(structurals, "", type, "");
  }

  static really_inline void log_start() {
    logger::log_start();
  }

  really_inline void log_start_value(const char *type) {
    logger::log_line(structurals, "+", type, "");
    if (logger::LOG_ENABLED) { logger::log_depth++; }
  }

  really_inline void log_end_value(const char *type) {
    if (logger::LOG_ENABLED) { logger::log_depth--; }
    logger::log_line(structurals, "-", type, "");
  }

  really_inline void log_error(const char *error) {
    logger::log_line(structurals, "", "ERROR", error);
  }
};

// Redefine FAIL_IF to use goto since it'll be used inside the function now
#undef FAIL_IF
#define FAIL_IF(EXPR) { if (EXPR) { goto error; } }

} // namespace stage2

/************
 * The JSON is parsed to a tape, see the accompanying tape.md file
 * for documentation.
 ***********/
WARN_UNUSED error_code dom_parser_implementation::stage2(dom::document &_doc) noexcept {
  this->doc = &_doc;
  static constexpr stage2::unified_machine_addresses addresses = INIT_ADDRESSES();
  stage2::structural_parser parser(*this);
  error_code result = parser.start(len, addresses.finish);
  if (result) { return result; }

  //
  // Read first value
  //
  switch (parser.structurals.current_char()) {
  case '{':
    FAIL_IF( parser.start_object(addresses.finish) );
    goto object_begin;
  case '[':
    FAIL_IF( parser.start_array(addresses.finish) );
    goto array_begin;
  case '"':
    FAIL_IF( parser.parse_string() );
    goto finish;
  case 't': case 'f': case 'n':
    FAIL_IF( parser.parse_single_atom() );
    goto finish;
  case '0': case '1': case '2': case '3': case '4':
  case '5': case '6': case '7': case '8': case '9':
    FAIL_IF(
      parser.structurals.with_space_terminated_copy([&](const uint8_t *copy, size_t idx) {
        return parser.parse_number(&copy[idx], false);
      })
    );
    goto finish;
  case '-':
    FAIL_IF(
      parser.structurals.with_space_terminated_copy([&](const uint8_t *copy, size_t idx) {
        return parser.parse_number(&copy[idx], true);
      })
    );
    goto finish;
  default:
    parser.log_error("Document starts with a non-value character");
    goto error;
  }

//
// Object parser states
//
object_begin:
  switch (parser.advance_char()) {
  case '"': {
    parser.increment_count();
    FAIL_IF( parser.parse_string(true) );
    goto object_key_state;
  }
  case '}':
    parser.end_object();
    goto scope_end;
  default:
    parser.log_error("Object does not start with a key");
    goto error;
  }

object_key_state:
  if (parser.advance_char() != ':' ) { parser.log_error("Missing colon after key in object"); goto error; }
  parser.advance_char();
  GOTO( parser.parse_value(addresses, addresses.object_continue) );

object_continue:
  switch (parser.advance_char()) {
  case ',':
    parser.increment_count();
    if (parser.advance_char() != '"' ) { parser.log_error("Key string missing at beginning of field in object"); goto error; }
    FAIL_IF( parser.parse_string(true) );
    goto object_key_state;
  case '}':
    parser.end_object();
    goto scope_end;
  default:
    parser.log_error("No comma between object fields");
    goto error;
  }

scope_end:
  CONTINUE( parser.parser.ret_address[parser.depth] );

//
// Array parser states
//
array_begin:
  if (parser.advance_char() == ']') {
    parser.end_array();
    goto scope_end;
  }
  parser.increment_count();

main_array_switch:
  /* we call update char on all paths in, so we can peek at parser.c on the
   * on paths that can accept a close square brace (post-, and at start) */
  GOTO( parser.parse_value(addresses, addresses.array_continue) );

array_continue:
  switch (parser.advance_char()) {
  case ',':
    parser.increment_count();
    parser.advance_char();
    goto main_array_switch;
  case ']':
    parser.end_array();
    goto scope_end;
  default:
    parser.log_error("Missing comma between array values");
    goto error;
  }

finish:
  return parser.finish();

error:
  return parser.error();
<<<<<<< HEAD
}

WARN_UNUSED error_code implementation::parse(const uint8_t *buf, size_t len, parser &doc_parser) const noexcept {
  error_code code = stage1(buf, len, doc_parser, false);
  if (!code) {
    // We know at this point that parser.n_structural_indexes >= 2 since otherwise the error_code EMPTY is thrown
    // by stage 1.
    // Before we engage stage 2, however, we want to make sure there is no risk that we could end with [ and
    // loop back at the start with [. That is, we want to make sure that if the first character is [, then 
    // the last one is ].
    // See https://github.com/simdjson/simdjson/issues/906 for details.
    const size_t first_index = doc_parser.structural_indexes[0];
    const char first_character = char(buf[first_index]);

    const size_t last_index = doc_parser.structural_indexes[doc_parser.n_structural_indexes - 2]; // safe
    const char last_character = char(buf[last_index]);

    if((first_character == '[') and (last_character != ']')) { // this is obviously a problem
      return error_code::TAPE_ERROR;
    }
    //
    // We now can proceed safely into stage 2.
    //
    code = stage2(buf, len, doc_parser);
  }
  return code;
=======
>>>>>>> ae6dddff
}<|MERGE_RESOLUTION|>--- conflicted
+++ resolved
@@ -501,33 +501,4 @@
 
 error:
   return parser.error();
-<<<<<<< HEAD
-}
-
-WARN_UNUSED error_code implementation::parse(const uint8_t *buf, size_t len, parser &doc_parser) const noexcept {
-  error_code code = stage1(buf, len, doc_parser, false);
-  if (!code) {
-    // We know at this point that parser.n_structural_indexes >= 2 since otherwise the error_code EMPTY is thrown
-    // by stage 1.
-    // Before we engage stage 2, however, we want to make sure there is no risk that we could end with [ and
-    // loop back at the start with [. That is, we want to make sure that if the first character is [, then 
-    // the last one is ].
-    // See https://github.com/simdjson/simdjson/issues/906 for details.
-    const size_t first_index = doc_parser.structural_indexes[0];
-    const char first_character = char(buf[first_index]);
-
-    const size_t last_index = doc_parser.structural_indexes[doc_parser.n_structural_indexes - 2]; // safe
-    const char last_character = char(buf[last_index]);
-
-    if((first_character == '[') and (last_character != ']')) { // this is obviously a problem
-      return error_code::TAPE_ERROR;
-    }
-    //
-    // We now can proceed safely into stage 2.
-    //
-    code = stage2(buf, len, doc_parser);
-  }
-  return code;
-=======
->>>>>>> ae6dddff
 }