--- conflicted
+++ resolved
@@ -20,8 +20,7 @@
           cd builddebug &&
           cmake -DSIMDJSON_SANITIZE=ON -DCMAKE_BUILD_TYPE=Debug -DSIMDJSON_GOOGLE_BENCHMARKS=OFF -DSIMDJSON_DEVELOPER_MODE=ON -DBUILD_SHARED_LIBS=OFF ..  &&
           cmake --build .   &&
-<<<<<<< HEAD
-          ctest -j --output-on-failure -LE explicitonly
+          ctest --output-on-failure -LE explicitonly -j
   ubuntu-build-undefined-sanitizer:
     if: >-
       ! contains(toJSON(github.event.commits.*.message), '[skip ci]') &&
@@ -33,9 +32,7 @@
         with:
           path: dependencies/.cache
           key: ${{ hashFiles('dependencies/CMakeLists.txt') }}
-=======
           ctest --output-on-failure -LE explicitonly -j
->>>>>>> 1e97af7d
       - name: Use cmake with undefined sanitizer
         run: |
           mkdir builddebugundefsani &&
