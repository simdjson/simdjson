--- conflicted
+++ resolved
@@ -15,13 +15,9 @@
     runs-on: ubuntu-latest
     env:
       # fuzzers that change behaviour with SIMDJSON_FORCE_IMPLEMENTATION
-<<<<<<< HEAD
-      defaultimplfuzzers: atpointer dump dump_raw_tape element minify ndjson parser print_json
-=======
       defaultimplfuzzers: atpointer dump dump_raw_tape element minify parser print_json
->>>>>>> 0b39e3a6
       # fuzzers that loop over the implementations themselves, or don't need to switch.
-      implfuzzers: implementations minifyimpl ondemand padded utf8
+      implfuzzers: implementations minifyimpl ndjson ondemand padded utf8
       implementations: haswell westmere fallback
       UBSAN_OPTIONS: halt_on_error=1
       MAXLEN: -max_len=4000
