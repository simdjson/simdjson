<<<<<<< HEAD
/* auto-generated on Tue 19 May 2020 17:35:03 EDT. Do not edit! */
=======
/* auto-generated on Tue May 19 13:32:53 PDT 2020. Do not edit! */
>>>>>>> 603b6596
/* begin file include/simdjson.h */
#ifndef SIMDJSON_H
#define SIMDJSON_H

/**
 * @mainpage
 *
 * Check the [README.md](https://github.com/lemire/simdjson/blob/master/README.md#simdjson--parsing-gigabytes-of-json-per-second).
 */

/* begin file include/simdjson/compiler_check.h */
#ifndef SIMDJSON_COMPILER_CHECK_H
#define SIMDJSON_COMPILER_CHECK_H

#ifndef __cplusplus
#error simdjson requires a C++ compiler
#endif

#ifndef SIMDJSON_CPLUSPLUS
#if defined(_MSVC_LANG) && !defined(__clang__)
#define SIMDJSON_CPLUSPLUS (_MSC_VER == 1900 ? 201103L : _MSVC_LANG)
#else
#define SIMDJSON_CPLUSPLUS __cplusplus
#endif
#endif

// C++ 17
#if !defined(SIMDJSON_CPLUSPLUS17) && (SIMDJSON_CPLUSPLUS >= 201703L)
#define SIMDJSON_CPLUSPLUS17 1
#endif

// C++ 14
#if !defined(SIMDJSON_CPLUSPLUS14) && (SIMDJSON_CPLUSPLUS >= 201402L)
#define SIMDJSON_CPLUSPLUS14 1
#endif

// C++ 11
#if !defined(SIMDJSON_CPLUSPLUS11) && (SIMDJSON_CPLUSPLUS >= 201103L)
#define SIMDJSON_CPLUSPLUS11 1
#endif

#ifndef SIMDJSON_CPLUSPLUS11
#error simdjson requires a compiler compliant with the C++11 standard
#endif

#endif // SIMDJSON_COMPILER_CHECK_H
/* end file include/simdjson/compiler_check.h */
/* begin file include/simdjson/common_defs.h */
#ifndef SIMDJSON_COMMON_DEFS_H
#define SIMDJSON_COMMON_DEFS_H

#include <cassert>
/* begin file include/simdjson/portability.h */
#ifndef SIMDJSON_PORTABILITY_H
#define SIMDJSON_PORTABILITY_H

#include <cstddef>
#include <cstdint>
#include <cstdlib>


#ifdef _MSC_VER
#define SIMDJSON_VISUAL_STUDIO 1
/**
 * We want to differentiate carefully between
 * clang under visual studio and regular visual
 * studio.
 * 
 * Under clang for Windows, we enable:
 *  * target pragmas so that part and only part of the
 *     code gets compiled for advanced instructions.
 *  * computed gotos.
 *
 */
#ifdef __clang__
// clang under visual studio
#define SIMDJSON_CLANG_VISUAL_STUDIO 1
#else
// just regular visual studio (best guess)
#define SIMDJSON_REGULAR_VISUAL_STUDIO 1
#endif // __clang__
#endif // _MSC_VER

#ifdef SIMDJSON_REGULAR_VISUAL_STUDIO
// https://en.wikipedia.org/wiki/C_alternative_tokens
// This header should have no effect, except maybe
// under Visual Studio.
#include <iso646.h>
#endif

#if defined(__x86_64__) || defined(_M_AMD64)
#define SIMDJSON_IS_X86_64 1
#endif
#if defined(__aarch64__) || defined(_M_ARM64)
#define SIMDJSON_IS_ARM64 1
#endif

#if (!defined(SIMDJSON_IS_X86_64)) && (!defined(SIMDJSON_IS_ARM64))
#ifdef SIMDJSON_REGULAR_VISUAL_STUDIO
#pragma message("The simdjson library is designed\
 for 64-bit processors and it seems that you are not \
compiling for a known 64-bit platform. All fast kernels \
will be disabled and performance may be poor. Please \
use a 64-bit target such as x64 or 64-bit ARM.")
#else
#error "The simdjson library is designed\
 for 64-bit processors. It seems that you are not \
compiling for a known 64-bit platform."
#endif
#endif // (!defined(SIMDJSON_IS_X86_64)) && (!defined(SIMDJSON_IS_ARM64))

// this is almost standard?
#undef STRINGIFY_IMPLEMENTATION_
#undef STRINGIFY
#define STRINGIFY_IMPLEMENTATION_(a) #a
#define STRINGIFY(a) STRINGIFY_IMPLEMENTATION_(a)

#ifndef SIMDJSON_IMPLEMENTATION_FALLBACK
#define SIMDJSON_IMPLEMENTATION_FALLBACK 1
#endif

#if SIMDJSON_IS_ARM64
#ifndef SIMDJSON_IMPLEMENTATION_ARM64
#define SIMDJSON_IMPLEMENTATION_ARM64 1
#endif
#define SIMDJSON_IMPLEMENTATION_HASWELL 0
#define SIMDJSON_IMPLEMENTATION_WESTMERE 0
#endif // SIMDJSON_IS_ARM64

#if SIMDJSON_IS_X86_64
#ifndef SIMDJSON_IMPLEMENTATION_HASWELL
#define SIMDJSON_IMPLEMENTATION_HASWELL 1
#endif
#ifndef SIMDJSON_IMPLEMENTATION_WESTMERE
#define SIMDJSON_IMPLEMENTATION_WESTMERE 1
#endif
#define SIMDJSON_IMPLEMENTATION_ARM64 0
#endif // SIMDJSON_IS_X86_64

// we are going to use runtime dispatch
#ifdef SIMDJSON_IS_X86_64
#ifdef __clang__
// clang does not have GCC push pop
// warning: clang attribute push can't be used within a namespace in clang up
// til 8.0 so TARGET_REGION and UNTARGET_REGION must be *outside* of a
// namespace.
#define TARGET_REGION(T)                                                       \
  _Pragma(STRINGIFY(                                                           \
      clang attribute push(__attribute__((target(T))), apply_to = function)))
#define UNTARGET_REGION _Pragma("clang attribute pop")
#elif defined(__GNUC__)
// GCC is easier
#define TARGET_REGION(T)                                                       \
  _Pragma("GCC push_options") _Pragma(STRINGIFY(GCC target(T)))
#define UNTARGET_REGION _Pragma("GCC pop_options")
#endif // clang then gcc

#endif // x86

// Default target region macros don't do anything.
#ifndef TARGET_REGION
#define TARGET_REGION(T)
#define UNTARGET_REGION
#endif

// under GCC and CLANG, we use these two macros
#define TARGET_HASWELL TARGET_REGION("avx2,bmi,pclmul,lzcnt")
#define TARGET_WESTMERE TARGET_REGION("sse4.2,pclmul")
#define TARGET_ARM64

// Threading is disabled
#undef SIMDJSON_THREADS_ENABLED
// Is threading enabled?
#if defined(BOOST_HAS_THREADS) || defined(_REENTRANT) || defined(_MT)
#define SIMDJSON_THREADS_ENABLED
#endif


// workaround for large stack sizes under -O0.
// https://github.com/simdjson/simdjson/issues/691
#ifdef __APPLE__
#ifndef __OPTIMIZE__
// Apple systems have small stack sizes in secondary threads.
// Lack of compiler optimization may generate high stack usage.
// So we are disabling multithreaded support for safety.
#undef SIMDJSON_THREADS_ENABLED
#endif
#endif

#if defined(__clang__)
#define NO_SANITIZE_UNDEFINED __attribute__((no_sanitize("undefined")))
#elif defined(__GNUC__)
#define NO_SANITIZE_UNDEFINED __attribute__((no_sanitize_undefined))
#else
#define NO_SANITIZE_UNDEFINED
#endif

#ifdef SIMDJSON_VISUAL_STUDIO
// This is one case where we do not distinguish between
// regular visual studio and clang under visual studio.
// clang under Windows has _stricmp (like visual studio) but not strcasecmp (as clang normally has)
#define simdjson_strcasecmp _stricmp
#define simdjson_strncasecmp _strnicmp
#else
// The strcasecmp, strncasecmp, and strcasestr functions do not work with multibyte strings (e.g. UTF-8).
// So they are only useful for ASCII in our context.
// https://www.gnu.org/software/libunistring/manual/libunistring.html#char-_002a-strings
#define simdjson_strcasecmp strcasecmp
#define simdjson_strncasecmp strncasecmp
#endif

namespace simdjson {
/** @private portable version of  posix_memalign */
static inline void *aligned_malloc(size_t alignment, size_t size) {
  void *p;
#ifdef SIMDJSON_VISUAL_STUDIO
  p = _aligned_malloc(size, alignment);
#elif defined(__MINGW32__) || defined(__MINGW64__)
  p = __mingw_aligned_malloc(size, alignment);
#else
  // somehow, if this is used before including "x86intrin.h", it creates an
  // implicit defined warning.
  if (posix_memalign(&p, alignment, size) != 0) {
    return nullptr;
  }
#endif
  return p;
}

/** @private */
static inline char *aligned_malloc_char(size_t alignment, size_t size) {
  return (char *)aligned_malloc(alignment, size);
}

/** @private */
static inline void aligned_free(void *mem_block) {
  if (mem_block == nullptr) {
    return;
  }
#ifdef SIMDJSON_VISUAL_STUDIO
  _aligned_free(mem_block);
#elif defined(__MINGW32__) || defined(__MINGW64__)
  __mingw_aligned_free(mem_block);
#else
  free(mem_block);
#endif
}

/** @private */
static inline void aligned_free_char(char *mem_block) {
  aligned_free((void *)mem_block);
}
} // namespace simdjson
#endif // SIMDJSON_PORTABILITY_H
/* end file include/simdjson/portability.h */

namespace simdjson {

#ifndef SIMDJSON_EXCEPTIONS
#if __cpp_exceptions
#define SIMDJSON_EXCEPTIONS 1
#else
#define SIMDJSON_EXCEPTIONS 0
#endif
#endif

/** The maximum document size supported by simdjson. */
constexpr size_t SIMDJSON_MAXSIZE_BYTES = 0xFFFFFFFF;

/**
 * The amount of padding needed in a buffer to parse JSON.
 *
 * the input buf should be readable up to buf + SIMDJSON_PADDING
 * this is a stopgap; there should be a better description of the
 * main loop and its behavior that abstracts over this
 * See https://github.com/lemire/simdjson/issues/174
 */
constexpr size_t SIMDJSON_PADDING = 32;

/**
 * By default, simdjson supports this many nested objects and arrays.
 *
 * This is the default for parser::max_depth().
 */
constexpr size_t DEFAULT_MAX_DEPTH = 1024;

} // namespace simdjson

#if defined(__GNUC__)
  // Marks a block with a name so that MCA analysis can see it.
  #define BEGIN_DEBUG_BLOCK(name) __asm volatile("# LLVM-MCA-BEGIN " #name);
  #define END_DEBUG_BLOCK(name) __asm volatile("# LLVM-MCA-END " #name);
  #define DEBUG_BLOCK(name, block) BEGIN_DEBUG_BLOCK(name); block; END_DEBUG_BLOCK(name);
#else
  #define BEGIN_DEBUG_BLOCK(name)
  #define END_DEBUG_BLOCK(name)
  #define DEBUG_BLOCK(name, block)
#endif

#if !defined(SIMDJSON_REGULAR_VISUAL_STUDIO) && !defined(SIMDJSON_NO_COMPUTED_GOTO)
  // We assume here that *only* regular visual studio
  // does not support computed gotos.
  // Implemented using Labels as Values which works in GCC and CLANG (and maybe
  // also in Intel's compiler), but won't work in MSVC.
  // Compute gotos are good for performance, enable them if you can.
  #define SIMDJSON_USE_COMPUTED_GOTO
#endif

// Align to N-byte boundary
#define ROUNDUP_N(a, n) (((a) + ((n)-1)) & ~((n)-1))
#define ROUNDDOWN_N(a, n) ((a) & ~((n)-1))

#define ISALIGNED_N(ptr, n) (((uintptr_t)(ptr) & ((n)-1)) == 0)

#if defined(SIMDJSON_REGULAR_VISUAL_STUDIO)

  #define really_inline __forceinline
  #define never_inline __declspec(noinline)

  #define UNUSED
  #define WARN_UNUSED

  #ifndef likely
  #define likely(x) x
  #endif
  #ifndef unlikely
  #define unlikely(x) x
  #endif

  #define SIMDJSON_PUSH_DISABLE_WARNINGS __pragma(warning( push ))
  #define SIMDJSON_PUSH_DISABLE_ALL_WARNINGS __pragma(warning( push, 0 ))
  #define SIMDJSON_DISABLE_VS_WARNING(WARNING_NUMBER) __pragma(warning( disable : WARNING_NUMBER ))
  // Get rid of Intellisense-only warnings (Code Analysis)
  // Though __has_include is C++17, it looks like it is supported in Visual Studio 2017 or better.
  // We are probably not supporting earlier version of Visual Studio in any case.
  #if __has_include(<CppCoreCheck\Warnings.h>)
  #include <CppCoreCheck\Warnings.h>
  #define SIMDJSON_DISABLE_UNDESIRED_WARNINGS SIMDJSON_DISABLE_VS_WARNING(ALL_CPPCORECHECK_WARNINGS)
  #else
  #define SIMDJSON_DISABLE_UNDESIRED_WARNINGS
  #endif

  #define SIMDJSON_DISABLE_DEPRECATED_WARNING SIMDJSON_DISABLE_VS_WARNING(4996)
  #define SIMDJSON_POP_DISABLE_WARNINGS __pragma(warning( pop ))

#else // SIMDJSON_REGULAR_VISUAL_STUDIO

  #define really_inline inline __attribute__((always_inline, unused))
  #define never_inline inline __attribute__((noinline, unused))

  #define UNUSED __attribute__((unused))
  #define WARN_UNUSED __attribute__((warn_unused_result))

  #ifndef likely
  #define likely(x) __builtin_expect(!!(x), 1)
  #endif
  #ifndef unlikely
  #define unlikely(x) __builtin_expect(!!(x), 0)
  #endif

  #define SIMDJSON_PUSH_DISABLE_WARNINGS _Pragma("GCC diagnostic push")
  // gcc doesn't seem to disable all warnings with all and extra, add warnings here as necessary
  #define SIMDJSON_PUSH_DISABLE_ALL_WARNINGS SIMDJSON_PUSH_DISABLE_WARNINGS \
    SIMDJSON_DISABLE_GCC_WARNING(-Weffc++) \
    SIMDJSON_DISABLE_GCC_WARNING(-Wall) \
    SIMDJSON_DISABLE_GCC_WARNING(-Wconversion) \
    SIMDJSON_DISABLE_GCC_WARNING(-Wextra) \
    SIMDJSON_DISABLE_GCC_WARNING(-Wattributes) \
    SIMDJSON_DISABLE_GCC_WARNING(-Wimplicit-fallthrough) \
    SIMDJSON_DISABLE_GCC_WARNING(-Wreturn-type) \
    SIMDJSON_DISABLE_GCC_WARNING(-Wshadow) \
    SIMDJSON_DISABLE_GCC_WARNING(-Wunused-parameter) \
    SIMDJSON_DISABLE_GCC_WARNING(-Wunused-variable)
  #define SIMDJSON_PRAGMA(P) _Pragma(#P)
  #define SIMDJSON_DISABLE_GCC_WARNING(WARNING) SIMDJSON_PRAGMA(GCC diagnostic ignored #WARNING)
  #if defined(SIMDJSON_CLANG_VISUAL_STUDIO)
  #define SIMDJSON_DISABLE_UNDESIRED_WARNINGS SIMDJSON_DISABLE_GCC_WARNING(-Wmicrosoft-include)
  #else
  #define SIMDJSON_DISABLE_UNDESIRED_WARNINGS
  #endif
  #define SIMDJSON_DISABLE_DEPRECATED_WARNING SIMDJSON_DISABLE_GCC_WARNING(-Wdeprecated-declarations)
  #define SIMDJSON_POP_DISABLE_WARNINGS _Pragma("GCC diagnostic pop")



#endif // MSC_VER

#if defined(SIMDJSON_VISUAL_STUDIO)
    /**
     * It does not matter here whether you are using
     * the regular visual studio or clang under visual
     * studio.
     */
    #if SIMDJSON_USING_LIBRARY
    #define SIMDJSON_DLLIMPORTEXPORT __declspec(dllimport)
    #else
    #define SIMDJSON_DLLIMPORTEXPORT __declspec(dllexport)
    #endif
#else
    #define SIMDJSON_DLLIMPORTEXPORT
#endif

// C++17 requires string_view.
#if SIMDJSON_CPLUSPLUS17
#define SIMDJSON_HAS_STRING_VIEW
#endif

// This macro (__cpp_lib_string_view) has to be defined
// for C++17 and better, but if it is otherwise defined,
// we are going to assume that string_view is available
// even if we do not have C++17 support.
#ifdef __cpp_lib_string_view
#define SIMDJSON_HAS_STRING_VIEW
#endif

// Some systems have string_view even if we do not have C++17 support,
// and even if __cpp_lib_string_view is undefined, it is the case
// with Apple clang version 11.
// We must handle it. *This is important.*
#ifndef SIMDJSON_HAS_STRING_VIEW
#if defined __has_include
// do not combine the next #if with the previous one (unsafe)
#if __has_include (<string_view>)
// now it is safe to trigger the include
#include <string_view> // though the file is there, it does not follow that we got the implementation
#if defined(_LIBCPP_STRING_VIEW)
// Ah! So we under libc++ which under its Library Fundamentals Technical Specification, which preceeded C++17,
// included string_view.
// This means that we have string_view *even though* we may not have C++17.
#define SIMDJSON_HAS_STRING_VIEW
#endif // _LIBCPP_STRING_VIEW
#endif // __has_include (<string_view>)
#endif // defined __has_include
#endif // def SIMDJSON_HAS_STRING_VIEW
// end of complicated but important routine to try to detect string_view.

//
// Backfill std::string_view using nonstd::string_view on systems where
// we expect that string_view is missing. Important: if we get this wrong,
// we will end up with two string_view definitions and potential trouble.
// That is why we work so hard above to avoid it.
//
#ifndef SIMDJSON_HAS_STRING_VIEW
SIMDJSON_PUSH_DISABLE_ALL_WARNINGS
/* begin file include/simdjson/nonstd/string_view.hpp */
// Copyright 2017-2019 by Martin Moene
//
// string-view lite, a C++17-like string_view for C++98 and later.
// For more information see https://github.com/martinmoene/string-view-lite
//
// Distributed under the Boost Software License, Version 1.0.
// (See accompanying file LICENSE.txt or copy at http://www.boost.org/LICENSE_1_0.txt)

#pragma once

#ifndef NONSTD_SV_LITE_H_INCLUDED
#define NONSTD_SV_LITE_H_INCLUDED

#define string_view_lite_MAJOR  1
#define string_view_lite_MINOR  4
#define string_view_lite_PATCH  0

#define string_view_lite_VERSION  nssv_STRINGIFY(string_view_lite_MAJOR) "." nssv_STRINGIFY(string_view_lite_MINOR) "." nssv_STRINGIFY(string_view_lite_PATCH)

#define nssv_STRINGIFY(  x )  nssv_STRINGIFY_( x )
#define nssv_STRINGIFY_( x )  #x

// string-view lite configuration:

#define nssv_STRING_VIEW_DEFAULT  0
#define nssv_STRING_VIEW_NONSTD   1
#define nssv_STRING_VIEW_STD      2

#if !defined( nssv_CONFIG_SELECT_STRING_VIEW )
# define nssv_CONFIG_SELECT_STRING_VIEW  ( nssv_HAVE_STD_STRING_VIEW ? nssv_STRING_VIEW_STD : nssv_STRING_VIEW_NONSTD )
#endif

#if defined( nssv_CONFIG_SELECT_STD_STRING_VIEW ) || defined( nssv_CONFIG_SELECT_NONSTD_STRING_VIEW )
# error nssv_CONFIG_SELECT_STD_STRING_VIEW and nssv_CONFIG_SELECT_NONSTD_STRING_VIEW are deprecated and removed, please use nssv_CONFIG_SELECT_STRING_VIEW=nssv_STRING_VIEW_...
#endif

#ifndef  nssv_CONFIG_STD_SV_OPERATOR
# define nssv_CONFIG_STD_SV_OPERATOR  0
#endif

#ifndef  nssv_CONFIG_USR_SV_OPERATOR
# define nssv_CONFIG_USR_SV_OPERATOR  1
#endif

#ifdef   nssv_CONFIG_CONVERSION_STD_STRING
# define nssv_CONFIG_CONVERSION_STD_STRING_CLASS_METHODS   nssv_CONFIG_CONVERSION_STD_STRING
# define nssv_CONFIG_CONVERSION_STD_STRING_FREE_FUNCTIONS  nssv_CONFIG_CONVERSION_STD_STRING
#endif

#ifndef  nssv_CONFIG_CONVERSION_STD_STRING_CLASS_METHODS
# define nssv_CONFIG_CONVERSION_STD_STRING_CLASS_METHODS  1
#endif

#ifndef  nssv_CONFIG_CONVERSION_STD_STRING_FREE_FUNCTIONS
# define nssv_CONFIG_CONVERSION_STD_STRING_FREE_FUNCTIONS  1
#endif

// Control presence of exception handling (try and auto discover):

#ifndef nssv_CONFIG_NO_EXCEPTIONS
# if defined(__cpp_exceptions) || defined(__EXCEPTIONS) || defined(_CPPUNWIND)
#  define nssv_CONFIG_NO_EXCEPTIONS  0
# else
#  define nssv_CONFIG_NO_EXCEPTIONS  1
# endif
#endif

// C++ language version detection (C++20 is speculative):
// Note: VC14.0/1900 (VS2015) lacks too much from C++14.

#ifndef   nssv_CPLUSPLUS
# if defined(_MSVC_LANG ) && !defined(__clang__)
#  define nssv_CPLUSPLUS  (_MSC_VER == 1900 ? 201103L : _MSVC_LANG )
# else
#  define nssv_CPLUSPLUS  __cplusplus
# endif
#endif

#define nssv_CPP98_OR_GREATER  ( nssv_CPLUSPLUS >= 199711L )
#define nssv_CPP11_OR_GREATER  ( nssv_CPLUSPLUS >= 201103L )
#define nssv_CPP11_OR_GREATER_ ( nssv_CPLUSPLUS >= 201103L )
#define nssv_CPP14_OR_GREATER  ( nssv_CPLUSPLUS >= 201402L )
#define nssv_CPP17_OR_GREATER  ( nssv_CPLUSPLUS >= 201703L )
#define nssv_CPP20_OR_GREATER  ( nssv_CPLUSPLUS >= 202000L )

// use C++17 std::string_view if available and requested:

#if nssv_CPP17_OR_GREATER && defined(__has_include )
# if __has_include( <string_view> )
#  define nssv_HAVE_STD_STRING_VIEW  1
# else
#  define nssv_HAVE_STD_STRING_VIEW  0
# endif
#else
# define  nssv_HAVE_STD_STRING_VIEW  0
#endif

#define  nssv_USES_STD_STRING_VIEW  ( (nssv_CONFIG_SELECT_STRING_VIEW == nssv_STRING_VIEW_STD) || ((nssv_CONFIG_SELECT_STRING_VIEW == nssv_STRING_VIEW_DEFAULT) && nssv_HAVE_STD_STRING_VIEW) )

#define nssv_HAVE_STARTS_WITH ( nssv_CPP20_OR_GREATER || !nssv_USES_STD_STRING_VIEW )
#define nssv_HAVE_ENDS_WITH     nssv_HAVE_STARTS_WITH

//
// Use C++17 std::string_view:
//

#if nssv_USES_STD_STRING_VIEW

#include <string_view>

// Extensions for std::string:

#if nssv_CONFIG_CONVERSION_STD_STRING_FREE_FUNCTIONS

namespace nonstd {

template< class CharT, class Traits, class Allocator = std::allocator<CharT> >
std::basic_string<CharT, Traits, Allocator>
to_string( std::basic_string_view<CharT, Traits> v, Allocator const & a = Allocator() )
{
    return std::basic_string<CharT,Traits, Allocator>( v.begin(), v.end(), a );
}

template< class CharT, class Traits, class Allocator >
std::basic_string_view<CharT, Traits>
to_string_view( std::basic_string<CharT, Traits, Allocator> const & s )
{
    return std::basic_string_view<CharT, Traits>( s.data(), s.size() );
}

// Literal operators sv and _sv:

#if nssv_CONFIG_STD_SV_OPERATOR

using namespace std::literals::string_view_literals;

#endif

#if nssv_CONFIG_USR_SV_OPERATOR

inline namespace literals {
inline namespace string_view_literals {


constexpr std::string_view operator "" _sv( const char* str, size_t len ) noexcept  // (1)
{
    return std::string_view{ str, len };
}

constexpr std::u16string_view operator "" _sv( const char16_t* str, size_t len ) noexcept  // (2)
{
    return std::u16string_view{ str, len };
}

constexpr std::u32string_view operator "" _sv( const char32_t* str, size_t len ) noexcept  // (3)
{
    return std::u32string_view{ str, len };
}

constexpr std::wstring_view operator "" _sv( const wchar_t* str, size_t len ) noexcept  // (4)
{
    return std::wstring_view{ str, len };
}

}} // namespace literals::string_view_literals

#endif // nssv_CONFIG_USR_SV_OPERATOR

} // namespace nonstd

#endif // nssv_CONFIG_CONVERSION_STD_STRING_FREE_FUNCTIONS

namespace nonstd {

using std::string_view;
using std::wstring_view;
using std::u16string_view;
using std::u32string_view;
using std::basic_string_view;

// literal "sv" and "_sv", see above

using std::operator==;
using std::operator!=;
using std::operator<;
using std::operator<=;
using std::operator>;
using std::operator>=;

using std::operator<<;

} // namespace nonstd

#else // nssv_HAVE_STD_STRING_VIEW

//
// Before C++17: use string_view lite:
//

// Compiler versions:
//
// MSVC++  6.0  _MSC_VER == 1200  nssv_COMPILER_MSVC_VERSION ==  60  (Visual Studio 6.0)
// MSVC++  7.0  _MSC_VER == 1300  nssv_COMPILER_MSVC_VERSION ==  70  (Visual Studio .NET 2002)
// MSVC++  7.1  _MSC_VER == 1310  nssv_COMPILER_MSVC_VERSION ==  71  (Visual Studio .NET 2003)
// MSVC++  8.0  _MSC_VER == 1400  nssv_COMPILER_MSVC_VERSION ==  80  (Visual Studio 2005)
// MSVC++  9.0  _MSC_VER == 1500  nssv_COMPILER_MSVC_VERSION ==  90  (Visual Studio 2008)
// MSVC++ 10.0  _MSC_VER == 1600  nssv_COMPILER_MSVC_VERSION == 100  (Visual Studio 2010)
// MSVC++ 11.0  _MSC_VER == 1700  nssv_COMPILER_MSVC_VERSION == 110  (Visual Studio 2012)
// MSVC++ 12.0  _MSC_VER == 1800  nssv_COMPILER_MSVC_VERSION == 120  (Visual Studio 2013)
// MSVC++ 14.0  _MSC_VER == 1900  nssv_COMPILER_MSVC_VERSION == 140  (Visual Studio 2015)
// MSVC++ 14.1  _MSC_VER >= 1910  nssv_COMPILER_MSVC_VERSION == 141  (Visual Studio 2017)
// MSVC++ 14.2  _MSC_VER >= 1920  nssv_COMPILER_MSVC_VERSION == 142  (Visual Studio 2019)

#if defined(_MSC_VER ) && !defined(__clang__)
# define nssv_COMPILER_MSVC_VER      (_MSC_VER )
# define nssv_COMPILER_MSVC_VERSION  (_MSC_VER / 10 - 10 * ( 5 + (_MSC_VER < 1900 ) ) )
#else
# define nssv_COMPILER_MSVC_VER      0
# define nssv_COMPILER_MSVC_VERSION  0
#endif

#define nssv_COMPILER_VERSION( major, minor, patch )  ( 10 * ( 10 * (major) + (minor) ) + (patch) )

#if defined(__clang__)
# define nssv_COMPILER_CLANG_VERSION  nssv_COMPILER_VERSION(__clang_major__, __clang_minor__, __clang_patchlevel__)
#else
# define nssv_COMPILER_CLANG_VERSION    0
#endif

#if defined(__GNUC__) && !defined(__clang__)
# define nssv_COMPILER_GNUC_VERSION  nssv_COMPILER_VERSION(__GNUC__, __GNUC_MINOR__, __GNUC_PATCHLEVEL__)
#else
# define nssv_COMPILER_GNUC_VERSION    0
#endif

// half-open range [lo..hi):
#define nssv_BETWEEN( v, lo, hi ) ( (lo) <= (v) && (v) < (hi) )

// Presence of language and library features:

#ifdef _HAS_CPP0X
# define nssv_HAS_CPP0X  _HAS_CPP0X
#else
# define nssv_HAS_CPP0X  0
#endif

// Unless defined otherwise below, consider VC14 as C++11 for variant-lite:

#if nssv_COMPILER_MSVC_VER >= 1900
# undef  nssv_CPP11_OR_GREATER
# define nssv_CPP11_OR_GREATER  1
#endif

#define nssv_CPP11_90   (nssv_CPP11_OR_GREATER_ || nssv_COMPILER_MSVC_VER >= 1500)
#define nssv_CPP11_100  (nssv_CPP11_OR_GREATER_ || nssv_COMPILER_MSVC_VER >= 1600)
#define nssv_CPP11_110  (nssv_CPP11_OR_GREATER_ || nssv_COMPILER_MSVC_VER >= 1700)
#define nssv_CPP11_120  (nssv_CPP11_OR_GREATER_ || nssv_COMPILER_MSVC_VER >= 1800)
#define nssv_CPP11_140  (nssv_CPP11_OR_GREATER_ || nssv_COMPILER_MSVC_VER >= 1900)
#define nssv_CPP11_141  (nssv_CPP11_OR_GREATER_ || nssv_COMPILER_MSVC_VER >= 1910)

#define nssv_CPP14_000  (nssv_CPP14_OR_GREATER)
#define nssv_CPP17_000  (nssv_CPP17_OR_GREATER)

// Presence of C++11 language features:

#define nssv_HAVE_CONSTEXPR_11          nssv_CPP11_140
#define nssv_HAVE_EXPLICIT_CONVERSION   nssv_CPP11_140
#define nssv_HAVE_INLINE_NAMESPACE      nssv_CPP11_140
#define nssv_HAVE_NOEXCEPT              nssv_CPP11_140
#define nssv_HAVE_NULLPTR               nssv_CPP11_100
#define nssv_HAVE_REF_QUALIFIER         nssv_CPP11_140
#define nssv_HAVE_UNICODE_LITERALS      nssv_CPP11_140
#define nssv_HAVE_USER_DEFINED_LITERALS nssv_CPP11_140
#define nssv_HAVE_WCHAR16_T             nssv_CPP11_100
#define nssv_HAVE_WCHAR32_T             nssv_CPP11_100

#if ! ( ( nssv_CPP11_OR_GREATER && nssv_COMPILER_CLANG_VERSION ) || nssv_BETWEEN( nssv_COMPILER_CLANG_VERSION, 300, 400 ) )
# define nssv_HAVE_STD_DEFINED_LITERALS  nssv_CPP11_140
#else
# define nssv_HAVE_STD_DEFINED_LITERALS  0
#endif

// Presence of C++14 language features:

#define nssv_HAVE_CONSTEXPR_14          nssv_CPP14_000

// Presence of C++17 language features:

#define nssv_HAVE_NODISCARD             nssv_CPP17_000

// Presence of C++ library features:

#define nssv_HAVE_STD_HASH              nssv_CPP11_120

// C++ feature usage:

#if nssv_HAVE_CONSTEXPR_11
# define nssv_constexpr  constexpr
#else
# define nssv_constexpr  /*constexpr*/
#endif

#if  nssv_HAVE_CONSTEXPR_14
# define nssv_constexpr14  constexpr
#else
# define nssv_constexpr14  /*constexpr*/
#endif

#if nssv_HAVE_EXPLICIT_CONVERSION
# define nssv_explicit  explicit
#else
# define nssv_explicit  /*explicit*/
#endif

#if nssv_HAVE_INLINE_NAMESPACE
# define nssv_inline_ns  inline
#else
# define nssv_inline_ns  /*inline*/
#endif

#if nssv_HAVE_NOEXCEPT
# define nssv_noexcept  noexcept
#else
# define nssv_noexcept  /*noexcept*/
#endif

//#if nssv_HAVE_REF_QUALIFIER
//# define nssv_ref_qual  &
//# define nssv_refref_qual  &&
//#else
//# define nssv_ref_qual  /*&*/
//# define nssv_refref_qual  /*&&*/
//#endif

#if nssv_HAVE_NULLPTR
# define nssv_nullptr  nullptr
#else
# define nssv_nullptr  NULL
#endif

#if nssv_HAVE_NODISCARD
# define nssv_nodiscard  [[nodiscard]]
#else
# define nssv_nodiscard  /*[[nodiscard]]*/
#endif

// Additional includes:

#include <algorithm>
#include <cassert>
#include <iterator>
#include <limits>
#include <ostream>
#include <string>   // std::char_traits<>

#if ! nssv_CONFIG_NO_EXCEPTIONS
# include <stdexcept>
#endif

#if nssv_CPP11_OR_GREATER
# include <type_traits>
#endif

// Clang, GNUC, MSVC warning suppression macros:

#if defined(__clang__)
# pragma clang diagnostic ignored "-Wreserved-user-defined-literal"
# pragma clang diagnostic push
# pragma clang diagnostic ignored "-Wuser-defined-literals"
#elif defined(__GNUC__)
# pragma  GCC  diagnostic push
# pragma  GCC  diagnostic ignored "-Wliteral-suffix"
#endif // __clang__

#if nssv_COMPILER_MSVC_VERSION >= 140
# define nssv_SUPPRESS_MSGSL_WARNING(expr)        [[gsl::suppress(expr)]]
# define nssv_SUPPRESS_MSVC_WARNING(code, descr)  __pragma(warning(suppress: code) )
# define nssv_DISABLE_MSVC_WARNINGS(codes)        __pragma(warning(push))  __pragma(warning(disable: codes))
#else
# define nssv_SUPPRESS_MSGSL_WARNING(expr)
# define nssv_SUPPRESS_MSVC_WARNING(code, descr)
# define nssv_DISABLE_MSVC_WARNINGS(codes)
#endif

#if defined(__clang__)
# define nssv_RESTORE_WARNINGS()  _Pragma("clang diagnostic pop")
#elif defined(__GNUC__)
# define nssv_RESTORE_WARNINGS()  _Pragma("GCC diagnostic pop")
#elif nssv_COMPILER_MSVC_VERSION >= 140
# define nssv_RESTORE_WARNINGS()  __pragma(warning(pop ))
#else
# define nssv_RESTORE_WARNINGS()
#endif

// Suppress the following MSVC (GSL) warnings:
// - C4455, non-gsl   : 'operator ""sv': literal suffix identifiers that do not
//                      start with an underscore are reserved
// - C26472, gsl::t.1 : don't use a static_cast for arithmetic conversions;
//                      use brace initialization, gsl::narrow_cast or gsl::narow
// - C26481: gsl::b.1 : don't use pointer arithmetic. Use span instead

nssv_DISABLE_MSVC_WARNINGS( 4455 26481 26472 )
//nssv_DISABLE_CLANG_WARNINGS( "-Wuser-defined-literals" )
//nssv_DISABLE_GNUC_WARNINGS( -Wliteral-suffix )

namespace nonstd { namespace sv_lite {

#if nssv_CPP11_OR_GREATER

namespace detail {

#if nssv_CPP14_OR_GREATER

template< typename CharT >
inline constexpr std::size_t length( CharT * s, std::size_t result = 0 )
{
    CharT * v = s;
    std::size_t r = result;
    while ( *v != '\0' ) {
       ++v;
       ++r;
    }
    return r;
}

#else // nssv_CPP14_OR_GREATER

// Expect tail call optimization to make length() non-recursive:

template< typename CharT >
inline constexpr std::size_t length( CharT * s, std::size_t result = 0 )
{
    return *s == '\0' ? result : length( s + 1, result + 1 );
}

#endif // nssv_CPP14_OR_GREATER

} // namespace detail

#endif // nssv_CPP11_OR_GREATER

template
<
    class CharT,
    class Traits = std::char_traits<CharT>
>
class basic_string_view;

//
// basic_string_view:
//

template
<
    class CharT,
    class Traits /* = std::char_traits<CharT> */
>
class basic_string_view
{
public:
    // Member types:

    typedef Traits traits_type;
    typedef CharT  value_type;

    typedef CharT       * pointer;
    typedef CharT const * const_pointer;
    typedef CharT       & reference;
    typedef CharT const & const_reference;

    typedef const_pointer iterator;
    typedef const_pointer const_iterator;
    typedef std::reverse_iterator< const_iterator > reverse_iterator;
    typedef	std::reverse_iterator< const_iterator > const_reverse_iterator;

    typedef std::size_t     size_type;
    typedef std::ptrdiff_t  difference_type;

    // 24.4.2.1 Construction and assignment:

    nssv_constexpr basic_string_view() nssv_noexcept
        : data_( nssv_nullptr )
        , size_( 0 )
    {}

#if nssv_CPP11_OR_GREATER
    nssv_constexpr basic_string_view( basic_string_view const & other ) nssv_noexcept = default;
#else
    nssv_constexpr basic_string_view( basic_string_view const & other ) nssv_noexcept
        : data_( other.data_)
        , size_( other.size_)
    {}
#endif

    nssv_constexpr basic_string_view( CharT const * s, size_type count ) nssv_noexcept // non-standard noexcept
        : data_( s )
        , size_( count )
    {}

    nssv_constexpr basic_string_view( CharT const * s) nssv_noexcept // non-standard noexcept
        : data_( s )
#if nssv_CPP17_OR_GREATER
        , size_( Traits::length(s) )
#elif nssv_CPP11_OR_GREATER
        , size_( detail::length(s) )
#else
        , size_( Traits::length(s) )
#endif
    {}

    // Assignment:

#if nssv_CPP11_OR_GREATER
    nssv_constexpr14 basic_string_view & operator=( basic_string_view const & other ) nssv_noexcept = default;
#else
    nssv_constexpr14 basic_string_view & operator=( basic_string_view const & other ) nssv_noexcept
    {
        data_ = other.data_;
        size_ = other.size_;
        return *this;
    }
#endif

    // 24.4.2.2 Iterator support:

    nssv_constexpr const_iterator begin()  const nssv_noexcept { return data_;         }
    nssv_constexpr const_iterator end()    const nssv_noexcept { return data_ + size_; }

    nssv_constexpr const_iterator cbegin() const nssv_noexcept { return begin(); }
    nssv_constexpr const_iterator cend()   const nssv_noexcept { return end();   }

    nssv_constexpr const_reverse_iterator rbegin()  const nssv_noexcept { return const_reverse_iterator( end() );   }
    nssv_constexpr const_reverse_iterator rend()    const nssv_noexcept { return const_reverse_iterator( begin() ); }

    nssv_constexpr const_reverse_iterator crbegin() const nssv_noexcept { return rbegin(); }
    nssv_constexpr const_reverse_iterator crend()   const nssv_noexcept { return rend();   }

    // 24.4.2.3 Capacity:

    nssv_constexpr size_type size()     const nssv_noexcept { return size_; }
    nssv_constexpr size_type length()   const nssv_noexcept { return size_; }
    nssv_constexpr size_type max_size() const nssv_noexcept { return (std::numeric_limits< size_type >::max)(); }

    // since C++20
    nssv_nodiscard nssv_constexpr bool empty() const nssv_noexcept
    {
        return 0 == size_;
    }

    // 24.4.2.4 Element access:

    nssv_constexpr const_reference operator[]( size_type pos ) const
    {
        return data_at( pos );
    }

    nssv_constexpr14 const_reference at( size_type pos ) const
    {
#if nssv_CONFIG_NO_EXCEPTIONS
        assert( pos < size() );
#else
        if ( pos >= size() )
        {
            throw std::out_of_range("nonstd::string_view::at()");
        }
#endif
        return data_at( pos );
    }

    nssv_constexpr const_reference front() const { return data_at( 0 );          }
    nssv_constexpr const_reference back()  const { return data_at( size() - 1 ); }

    nssv_constexpr const_pointer   data()  const nssv_noexcept { return data_; }

    // 24.4.2.5 Modifiers:

    nssv_constexpr14 void remove_prefix( size_type n )
    {
        assert( n <= size() );
        data_ += n;
        size_ -= n;
    }

    nssv_constexpr14 void remove_suffix( size_type n )
    {
        assert( n <= size() );
        size_ -= n;
    }

    nssv_constexpr14 void swap( basic_string_view & other ) nssv_noexcept
    {
        using std::swap;
        swap( data_, other.data_ );
        swap( size_, other.size_ );
    }

    // 24.4.2.6 String operations:

    size_type copy( CharT * dest, size_type n, size_type pos = 0 ) const
    {
#if nssv_CONFIG_NO_EXCEPTIONS
        assert( pos <= size() );
#else
        if ( pos > size() )
        {
            throw std::out_of_range("nonstd::string_view::copy()");
        }
#endif
        const size_type rlen = (std::min)( n, size() - pos );

        (void) Traits::copy( dest, data() + pos, rlen );

        return rlen;
    }

    nssv_constexpr14 basic_string_view substr( size_type pos = 0, size_type n = npos ) const
    {
#if nssv_CONFIG_NO_EXCEPTIONS
        assert( pos <= size() );
#else
        if ( pos > size() )
        {
            throw std::out_of_range("nonstd::string_view::substr()");
        }
#endif
        return basic_string_view( data() + pos, (std::min)( n, size() - pos ) );
    }

    // compare(), 6x:

    nssv_constexpr14 int compare( basic_string_view other ) const nssv_noexcept // (1)
    {
        if ( const int result = Traits::compare( data(), other.data(), (std::min)( size(), other.size() ) ) )
        {
            return result;
        }

        return size() == other.size() ? 0 : size() < other.size() ? -1 : 1;
    }

    nssv_constexpr int compare( size_type pos1, size_type n1, basic_string_view other ) const // (2)
    {
        return substr( pos1, n1 ).compare( other );
    }

    nssv_constexpr int compare( size_type pos1, size_type n1, basic_string_view other, size_type pos2, size_type n2 ) const // (3)
    {
        return substr( pos1, n1 ).compare( other.substr( pos2, n2 ) );
    }

    nssv_constexpr int compare( CharT const * s ) const // (4)
    {
        return compare( basic_string_view( s ) );
    }

    nssv_constexpr int compare( size_type pos1, size_type n1, CharT const * s ) const // (5)
    {
        return substr( pos1, n1 ).compare( basic_string_view( s ) );
    }

    nssv_constexpr int compare( size_type pos1, size_type n1, CharT const * s, size_type n2 ) const // (6)
    {
        return substr( pos1, n1 ).compare( basic_string_view( s, n2 ) );
    }

    // 24.4.2.7 Searching:

    // starts_with(), 3x, since C++20:

    nssv_constexpr bool starts_with( basic_string_view v ) const nssv_noexcept  // (1)
    {
        return size() >= v.size() && compare( 0, v.size(), v ) == 0;
    }

    nssv_constexpr bool starts_with( CharT c ) const nssv_noexcept  // (2)
    {
        return starts_with( basic_string_view( &c, 1 ) );
    }

    nssv_constexpr bool starts_with( CharT const * s ) const  // (3)
    {
        return starts_with( basic_string_view( s ) );
    }

    // ends_with(), 3x, since C++20:

    nssv_constexpr bool ends_with( basic_string_view v ) const nssv_noexcept  // (1)
    {
        return size() >= v.size() && compare( size() - v.size(), npos, v ) == 0;
    }

    nssv_constexpr bool ends_with( CharT c ) const nssv_noexcept  // (2)
    {
        return ends_with( basic_string_view( &c, 1 ) );
    }

    nssv_constexpr bool ends_with( CharT const * s ) const  // (3)
    {
        return ends_with( basic_string_view( s ) );
    }

    // find(), 4x:

    nssv_constexpr14 size_type find( basic_string_view v, size_type pos = 0 ) const nssv_noexcept  // (1)
    {
        return assert( v.size() == 0 || v.data() != nssv_nullptr )
            , pos >= size()
            ? npos
            : to_pos( std::search( cbegin() + pos, cend(), v.cbegin(), v.cend(), Traits::eq ) );
    }

    nssv_constexpr14 size_type find( CharT c, size_type pos = 0 ) const nssv_noexcept  // (2)
    {
        return find( basic_string_view( &c, 1 ), pos );
    }

    nssv_constexpr14 size_type find( CharT const * s, size_type pos, size_type n ) const  // (3)
    {
        return find( basic_string_view( s, n ), pos );
    }

    nssv_constexpr14 size_type find( CharT const * s, size_type pos = 0 ) const  // (4)
    {
        return find( basic_string_view( s ), pos );
    }

    // rfind(), 4x:

    nssv_constexpr14 size_type rfind( basic_string_view v, size_type pos = npos ) const nssv_noexcept  // (1)
    {
        if ( size() < v.size() )
        {
            return npos;
        }

        if ( v.empty() )
        {
            return (std::min)( size(), pos );
        }

        const_iterator last   = cbegin() + (std::min)( size() - v.size(), pos ) + v.size();
        const_iterator result = std::find_end( cbegin(), last, v.cbegin(), v.cend(), Traits::eq );

        return result != last ? size_type( result - cbegin() ) : npos;
    }

    nssv_constexpr14 size_type rfind( CharT c, size_type pos = npos ) const nssv_noexcept  // (2)
    {
        return rfind( basic_string_view( &c, 1 ), pos );
    }

    nssv_constexpr14 size_type rfind( CharT const * s, size_type pos, size_type n ) const  // (3)
    {
        return rfind( basic_string_view( s, n ), pos );
    }

    nssv_constexpr14 size_type rfind( CharT const * s, size_type pos = npos ) const  // (4)
    {
        return rfind( basic_string_view( s ), pos );
    }

    // find_first_of(), 4x:

    nssv_constexpr size_type find_first_of( basic_string_view v, size_type pos = 0 ) const nssv_noexcept  // (1)
    {
        return pos >= size()
            ? npos
            : to_pos( std::find_first_of( cbegin() + pos, cend(), v.cbegin(), v.cend(), Traits::eq ) );
    }

    nssv_constexpr size_type find_first_of( CharT c, size_type pos = 0 ) const nssv_noexcept  // (2)
    {
        return find_first_of( basic_string_view( &c, 1 ), pos );
    }

    nssv_constexpr size_type find_first_of( CharT const * s, size_type pos, size_type n ) const  // (3)
    {
        return find_first_of( basic_string_view( s, n ), pos );
    }

    nssv_constexpr size_type find_first_of(  CharT const * s, size_type pos = 0 ) const  // (4)
    {
        return find_first_of( basic_string_view( s ), pos );
    }

    // find_last_of(), 4x:

    nssv_constexpr size_type find_last_of( basic_string_view v, size_type pos = npos ) const nssv_noexcept  // (1)
    {
        return empty()
            ? npos
            : pos >= size()
            ? find_last_of( v, size() - 1 )
            : to_pos( std::find_first_of( const_reverse_iterator( cbegin() + pos + 1 ), crend(), v.cbegin(), v.cend(), Traits::eq ) );
    }

    nssv_constexpr size_type find_last_of( CharT c, size_type pos = npos ) const nssv_noexcept  // (2)
    {
        return find_last_of( basic_string_view( &c, 1 ), pos );
    }

    nssv_constexpr size_type find_last_of( CharT const * s, size_type pos, size_type count ) const  // (3)
    {
        return find_last_of( basic_string_view( s, count ), pos );
    }

    nssv_constexpr size_type find_last_of( CharT const * s, size_type pos = npos ) const  // (4)
    {
        return find_last_of( basic_string_view( s ), pos );
    }

    // find_first_not_of(), 4x:

    nssv_constexpr size_type find_first_not_of( basic_string_view v, size_type pos = 0 ) const nssv_noexcept  // (1)
    {
        return pos >= size()
            ? npos
            : to_pos( std::find_if( cbegin() + pos, cend(), not_in_view( v ) ) );
    }

    nssv_constexpr size_type find_first_not_of( CharT c, size_type pos = 0 ) const nssv_noexcept  // (2)
    {
        return find_first_not_of( basic_string_view( &c, 1 ), pos );
    }

    nssv_constexpr size_type find_first_not_of( CharT const * s, size_type pos, size_type count ) const  // (3)
    {
        return find_first_not_of( basic_string_view( s, count ), pos );
    }

    nssv_constexpr size_type find_first_not_of( CharT const * s, size_type pos = 0 ) const  // (4)
    {
        return find_first_not_of( basic_string_view( s ), pos );
    }

    // find_last_not_of(), 4x:

    nssv_constexpr size_type find_last_not_of( basic_string_view v, size_type pos = npos ) const nssv_noexcept  // (1)
    {
        return empty()
            ? npos
            : pos >= size()
            ? find_last_not_of( v, size() - 1 )
            : to_pos( std::find_if( const_reverse_iterator( cbegin() + pos + 1 ), crend(), not_in_view( v ) ) );
    }

    nssv_constexpr size_type find_last_not_of( CharT c, size_type pos = npos ) const nssv_noexcept  // (2)
    {
        return find_last_not_of( basic_string_view( &c, 1 ), pos );
    }

    nssv_constexpr size_type find_last_not_of( CharT const * s, size_type pos, size_type count ) const  // (3)
    {
        return find_last_not_of( basic_string_view( s, count ), pos );
    }

    nssv_constexpr size_type find_last_not_of( CharT const * s, size_type pos = npos ) const  // (4)
    {
        return find_last_not_of( basic_string_view( s ), pos );
    }

    // Constants:

#if nssv_CPP17_OR_GREATER
    static nssv_constexpr size_type npos = size_type(-1);
#elif nssv_CPP11_OR_GREATER
    enum : size_type { npos = size_type(-1) };
#else
    enum { npos = size_type(-1) };
#endif

private:
    struct not_in_view
    {
        const basic_string_view v;

        nssv_constexpr explicit not_in_view( basic_string_view v ) : v( v ) {}

        nssv_constexpr bool operator()( CharT c ) const
        {
            return npos == v.find_first_of( c );
        }
    };

    nssv_constexpr size_type to_pos( const_iterator it ) const
    {
        return it == cend() ? npos : size_type( it - cbegin() );
    }

    nssv_constexpr size_type to_pos( const_reverse_iterator it ) const
    {
        return it == crend() ? npos : size_type( crend() - it - 1 );
    }

    nssv_constexpr const_reference data_at( size_type pos ) const
    {
#if nssv_BETWEEN( nssv_COMPILER_GNUC_VERSION, 1, 500 )
        return data_[pos];
#else
        return assert( pos < size() ), data_[pos];
#endif
    }

private:
    const_pointer data_;
    size_type     size_;

public:
#if nssv_CONFIG_CONVERSION_STD_STRING_CLASS_METHODS

    template< class Allocator >
    basic_string_view( std::basic_string<CharT, Traits, Allocator> const & s ) nssv_noexcept
        : data_( s.data() )
        , size_( s.size() )
    {}

#if nssv_HAVE_EXPLICIT_CONVERSION

    template< class Allocator >
    explicit operator std::basic_string<CharT, Traits, Allocator>() const
    {
        return to_string( Allocator() );
    }

#endif // nssv_HAVE_EXPLICIT_CONVERSION

#if nssv_CPP11_OR_GREATER

    template< class Allocator = std::allocator<CharT> >
    std::basic_string<CharT, Traits, Allocator>
    to_string( Allocator const & a = Allocator() ) const
    {
        return std::basic_string<CharT, Traits, Allocator>( begin(), end(), a );
    }

#else

    std::basic_string<CharT, Traits>
    to_string() const
    {
        return std::basic_string<CharT, Traits>( begin(), end() );
    }

    template< class Allocator >
    std::basic_string<CharT, Traits, Allocator>
    to_string( Allocator const & a ) const
    {
        return std::basic_string<CharT, Traits, Allocator>( begin(), end(), a );
    }

#endif // nssv_CPP11_OR_GREATER

#endif // nssv_CONFIG_CONVERSION_STD_STRING_CLASS_METHODS
};

//
// Non-member functions:
//

// 24.4.3 Non-member comparison functions:
// lexicographically compare two string views (function template):

template< class CharT, class Traits >
nssv_constexpr bool operator== (
    basic_string_view <CharT, Traits> lhs,
    basic_string_view <CharT, Traits> rhs ) nssv_noexcept
{ return lhs.compare( rhs ) == 0 ; }

template< class CharT, class Traits >
nssv_constexpr bool operator!= (
    basic_string_view <CharT, Traits> lhs,
    basic_string_view <CharT, Traits> rhs ) nssv_noexcept
{ return lhs.compare( rhs ) != 0 ; }

template< class CharT, class Traits >
nssv_constexpr bool operator< (
    basic_string_view <CharT, Traits> lhs,
    basic_string_view <CharT, Traits> rhs ) nssv_noexcept
{ return lhs.compare( rhs ) < 0 ; }

template< class CharT, class Traits >
nssv_constexpr bool operator<= (
    basic_string_view <CharT, Traits> lhs,
    basic_string_view <CharT, Traits> rhs ) nssv_noexcept
{ return lhs.compare( rhs ) <= 0 ; }

template< class CharT, class Traits >
nssv_constexpr bool operator> (
    basic_string_view <CharT, Traits> lhs,
    basic_string_view <CharT, Traits> rhs ) nssv_noexcept
{ return lhs.compare( rhs ) > 0 ; }

template< class CharT, class Traits >
nssv_constexpr bool operator>= (
    basic_string_view <CharT, Traits> lhs,
    basic_string_view <CharT, Traits> rhs ) nssv_noexcept
{ return lhs.compare( rhs ) >= 0 ; }

// Let S be basic_string_view<CharT, Traits>, and sv be an instance of S.
// Implementations shall provide sufficient additional overloads marked
// constexpr and noexcept so that an object t with an implicit conversion
// to S can be compared according to Table 67.

#if ! nssv_CPP11_OR_GREATER || nssv_BETWEEN( nssv_COMPILER_MSVC_VERSION, 100, 141 )

// accomodate for older compilers:

// ==

template< class CharT, class Traits>
nssv_constexpr bool operator==(
    basic_string_view<CharT, Traits> lhs,
    char const * rhs ) nssv_noexcept
{ return lhs.compare( rhs ) == 0; }

template< class CharT, class Traits>
nssv_constexpr bool operator==(
    char const * lhs,
    basic_string_view<CharT, Traits> rhs ) nssv_noexcept
{ return rhs.compare( lhs ) == 0; }

template< class CharT, class Traits>
nssv_constexpr bool operator==(
    basic_string_view<CharT, Traits> lhs,
    std::basic_string<CharT, Traits> rhs ) nssv_noexcept
{ return lhs.size() == rhs.size() && lhs.compare( rhs ) == 0; }

template< class CharT, class Traits>
nssv_constexpr bool operator==(
    std::basic_string<CharT, Traits> rhs,
    basic_string_view<CharT, Traits> lhs ) nssv_noexcept
{ return lhs.size() == rhs.size() && lhs.compare( rhs ) == 0; }

// !=

template< class CharT, class Traits>
nssv_constexpr bool operator!=(
    basic_string_view<CharT, Traits> lhs,
    char const * rhs ) nssv_noexcept
{ return lhs.compare( rhs ) != 0; }

template< class CharT, class Traits>
nssv_constexpr bool operator!=(
    char const * lhs,
    basic_string_view<CharT, Traits> rhs ) nssv_noexcept
{ return rhs.compare( lhs ) != 0; }

template< class CharT, class Traits>
nssv_constexpr bool operator!=(
    basic_string_view<CharT, Traits> lhs,
    std::basic_string<CharT, Traits> rhs ) nssv_noexcept
{ return lhs.size() != rhs.size() && lhs.compare( rhs ) != 0; }

template< class CharT, class Traits>
nssv_constexpr bool operator!=(
    std::basic_string<CharT, Traits> rhs,
    basic_string_view<CharT, Traits> lhs ) nssv_noexcept
{ return lhs.size() != rhs.size() || rhs.compare( lhs ) != 0; }

// <

template< class CharT, class Traits>
nssv_constexpr bool operator<(
    basic_string_view<CharT, Traits> lhs,
    char const * rhs ) nssv_noexcept
{ return lhs.compare( rhs ) < 0; }

template< class CharT, class Traits>
nssv_constexpr bool operator<(
    char const * lhs,
    basic_string_view<CharT, Traits> rhs ) nssv_noexcept
{ return rhs.compare( lhs ) > 0; }

template< class CharT, class Traits>
nssv_constexpr bool operator<(
    basic_string_view<CharT, Traits> lhs,
    std::basic_string<CharT, Traits> rhs ) nssv_noexcept
{ return lhs.compare( rhs ) < 0; }

template< class CharT, class Traits>
nssv_constexpr bool operator<(
    std::basic_string<CharT, Traits> rhs,
    basic_string_view<CharT, Traits> lhs ) nssv_noexcept
{ return rhs.compare( lhs ) > 0; }

// <=

template< class CharT, class Traits>
nssv_constexpr bool operator<=(
    basic_string_view<CharT, Traits> lhs,
    char const * rhs ) nssv_noexcept
{ return lhs.compare( rhs ) <= 0; }

template< class CharT, class Traits>
nssv_constexpr bool operator<=(
    char const * lhs,
    basic_string_view<CharT, Traits> rhs ) nssv_noexcept
{ return rhs.compare( lhs ) >= 0; }

template< class CharT, class Traits>
nssv_constexpr bool operator<=(
    basic_string_view<CharT, Traits> lhs,
    std::basic_string<CharT, Traits> rhs ) nssv_noexcept
{ return lhs.compare( rhs ) <= 0; }

template< class CharT, class Traits>
nssv_constexpr bool operator<=(
    std::basic_string<CharT, Traits> rhs,
    basic_string_view<CharT, Traits> lhs ) nssv_noexcept
{ return rhs.compare( lhs ) >= 0; }

// >

template< class CharT, class Traits>
nssv_constexpr bool operator>(
    basic_string_view<CharT, Traits> lhs,
    char const * rhs ) nssv_noexcept
{ return lhs.compare( rhs ) > 0; }

template< class CharT, class Traits>
nssv_constexpr bool operator>(
    char const * lhs,
    basic_string_view<CharT, Traits> rhs ) nssv_noexcept
{ return rhs.compare( lhs ) < 0; }

template< class CharT, class Traits>
nssv_constexpr bool operator>(
    basic_string_view<CharT, Traits> lhs,
    std::basic_string<CharT, Traits> rhs ) nssv_noexcept
{ return lhs.compare( rhs ) > 0; }

template< class CharT, class Traits>
nssv_constexpr bool operator>(
    std::basic_string<CharT, Traits> rhs,
    basic_string_view<CharT, Traits> lhs ) nssv_noexcept
{ return rhs.compare( lhs ) < 0; }

// >=

template< class CharT, class Traits>
nssv_constexpr bool operator>=(
    basic_string_view<CharT, Traits> lhs,
    char const * rhs ) nssv_noexcept
{ return lhs.compare( rhs ) >= 0; }

template< class CharT, class Traits>
nssv_constexpr bool operator>=(
    char const * lhs,
    basic_string_view<CharT, Traits> rhs ) nssv_noexcept
{ return rhs.compare( lhs ) <= 0; }

template< class CharT, class Traits>
nssv_constexpr bool operator>=(
    basic_string_view<CharT, Traits> lhs,
    std::basic_string<CharT, Traits> rhs ) nssv_noexcept
{ return lhs.compare( rhs ) >= 0; }

template< class CharT, class Traits>
nssv_constexpr bool operator>=(
    std::basic_string<CharT, Traits> rhs,
    basic_string_view<CharT, Traits> lhs ) nssv_noexcept
{ return rhs.compare( lhs ) <= 0; }

#else // newer compilers:

#define nssv_BASIC_STRING_VIEW_I(T,U)  typename std::decay< basic_string_view<T,U> >::type

#if nssv_BETWEEN( nssv_COMPILER_MSVC_VERSION, 140, 150 )
# define nssv_MSVC_ORDER(x)  , int=x
#else
# define nssv_MSVC_ORDER(x)  /*, int=x*/
#endif

// ==

template< class CharT, class Traits  nssv_MSVC_ORDER(1) >
nssv_constexpr bool operator==(
         basic_string_view  <CharT, Traits> lhs,
    nssv_BASIC_STRING_VIEW_I(CharT, Traits) rhs ) nssv_noexcept
{ return lhs.compare( rhs ) == 0; }

template< class CharT, class Traits  nssv_MSVC_ORDER(2) >
nssv_constexpr bool operator==(
    nssv_BASIC_STRING_VIEW_I(CharT, Traits) lhs,
         basic_string_view  <CharT, Traits> rhs ) nssv_noexcept
{ return lhs.size() == rhs.size() && lhs.compare( rhs ) == 0; }

// !=

template< class CharT, class Traits  nssv_MSVC_ORDER(1) >
nssv_constexpr bool operator!= (
         basic_string_view  < CharT, Traits > lhs,
    nssv_BASIC_STRING_VIEW_I( CharT, Traits ) rhs ) nssv_noexcept
{ return lhs.size() != rhs.size() || lhs.compare( rhs ) != 0 ; }

template< class CharT, class Traits  nssv_MSVC_ORDER(2) >
nssv_constexpr bool operator!= (
    nssv_BASIC_STRING_VIEW_I( CharT, Traits ) lhs,
         basic_string_view  < CharT, Traits > rhs ) nssv_noexcept
{ return lhs.compare( rhs ) != 0 ; }

// <

template< class CharT, class Traits  nssv_MSVC_ORDER(1) >
nssv_constexpr bool operator< (
         basic_string_view  < CharT, Traits > lhs,
    nssv_BASIC_STRING_VIEW_I( CharT, Traits ) rhs ) nssv_noexcept
{ return lhs.compare( rhs ) < 0 ; }

template< class CharT, class Traits  nssv_MSVC_ORDER(2) >
nssv_constexpr bool operator< (
    nssv_BASIC_STRING_VIEW_I( CharT, Traits ) lhs,
         basic_string_view  < CharT, Traits > rhs ) nssv_noexcept
{ return lhs.compare( rhs ) < 0 ; }

// <=

template< class CharT, class Traits  nssv_MSVC_ORDER(1) >
nssv_constexpr bool operator<= (
         basic_string_view  < CharT, Traits > lhs,
    nssv_BASIC_STRING_VIEW_I( CharT, Traits ) rhs ) nssv_noexcept
{ return lhs.compare( rhs ) <= 0 ; }

template< class CharT, class Traits  nssv_MSVC_ORDER(2) >
nssv_constexpr bool operator<= (
    nssv_BASIC_STRING_VIEW_I( CharT, Traits ) lhs,
         basic_string_view  < CharT, Traits > rhs ) nssv_noexcept
{ return lhs.compare( rhs ) <= 0 ; }

// >

template< class CharT, class Traits  nssv_MSVC_ORDER(1) >
nssv_constexpr bool operator> (
         basic_string_view  < CharT, Traits > lhs,
    nssv_BASIC_STRING_VIEW_I( CharT, Traits ) rhs ) nssv_noexcept
{ return lhs.compare( rhs ) > 0 ; }

template< class CharT, class Traits  nssv_MSVC_ORDER(2) >
nssv_constexpr bool operator> (
    nssv_BASIC_STRING_VIEW_I( CharT, Traits ) lhs,
         basic_string_view  < CharT, Traits > rhs ) nssv_noexcept
{ return lhs.compare( rhs ) > 0 ; }

// >=

template< class CharT, class Traits  nssv_MSVC_ORDER(1) >
nssv_constexpr bool operator>= (
         basic_string_view  < CharT, Traits > lhs,
    nssv_BASIC_STRING_VIEW_I( CharT, Traits ) rhs ) nssv_noexcept
{ return lhs.compare( rhs ) >= 0 ; }

template< class CharT, class Traits  nssv_MSVC_ORDER(2) >
nssv_constexpr bool operator>= (
    nssv_BASIC_STRING_VIEW_I( CharT, Traits ) lhs,
         basic_string_view  < CharT, Traits > rhs ) nssv_noexcept
{ return lhs.compare( rhs ) >= 0 ; }

#undef nssv_MSVC_ORDER
#undef nssv_BASIC_STRING_VIEW_I

#endif // compiler-dependent approach to comparisons

// 24.4.4 Inserters and extractors:

namespace detail {

template< class Stream >
void write_padding( Stream & os, std::streamsize n )
{
    for ( std::streamsize i = 0; i < n; ++i )
        os.rdbuf()->sputc( os.fill() );
}

template< class Stream, class View >
Stream & write_to_stream( Stream & os, View const & sv )
{
    typename Stream::sentry sentry( os );

    if ( !os )
        return os;

    const std::streamsize length = static_cast<std::streamsize>( sv.length() );

    // Whether, and how, to pad:
    const bool      pad = ( length < os.width() );
    const bool left_pad = pad && ( os.flags() & std::ios_base::adjustfield ) == std::ios_base::right;

    if ( left_pad )
        write_padding( os, os.width() - length );

    // Write span characters:
    os.rdbuf()->sputn( sv.begin(), length );

    if ( pad && !left_pad )
        write_padding( os, os.width() - length );

    // Reset output stream width:
    os.width( 0 );

    return os;
}

} // namespace detail

template< class CharT, class Traits >
std::basic_ostream<CharT, Traits> &
operator<<(
    std::basic_ostream<CharT, Traits>& os,
    basic_string_view <CharT, Traits> sv )
{
    return detail::write_to_stream( os, sv );
}

// Several typedefs for common character types are provided:

typedef basic_string_view<char>      string_view;
typedef basic_string_view<wchar_t>   wstring_view;
#if nssv_HAVE_WCHAR16_T
typedef basic_string_view<char16_t>  u16string_view;
typedef basic_string_view<char32_t>  u32string_view;
#endif

}} // namespace nonstd::sv_lite

//
// 24.4.6 Suffix for basic_string_view literals:
//

#if nssv_HAVE_USER_DEFINED_LITERALS

namespace nonstd {
nssv_inline_ns namespace literals {
nssv_inline_ns namespace string_view_literals {

#if nssv_CONFIG_STD_SV_OPERATOR && nssv_HAVE_STD_DEFINED_LITERALS

nssv_constexpr nonstd::sv_lite::string_view operator "" sv( const char* str, size_t len ) nssv_noexcept  // (1)
{
    return nonstd::sv_lite::string_view{ str, len };
}

nssv_constexpr nonstd::sv_lite::u16string_view operator "" sv( const char16_t* str, size_t len ) nssv_noexcept  // (2)
{
    return nonstd::sv_lite::u16string_view{ str, len };
}

nssv_constexpr nonstd::sv_lite::u32string_view operator "" sv( const char32_t* str, size_t len ) nssv_noexcept  // (3)
{
    return nonstd::sv_lite::u32string_view{ str, len };
}

nssv_constexpr nonstd::sv_lite::wstring_view operator "" sv( const wchar_t* str, size_t len ) nssv_noexcept  // (4)
{
    return nonstd::sv_lite::wstring_view{ str, len };
}

#endif // nssv_CONFIG_STD_SV_OPERATOR && nssv_HAVE_STD_DEFINED_LITERALS

#if nssv_CONFIG_USR_SV_OPERATOR

nssv_constexpr nonstd::sv_lite::string_view operator "" _sv( const char* str, size_t len ) nssv_noexcept  // (1)
{
    return nonstd::sv_lite::string_view{ str, len };
}

nssv_constexpr nonstd::sv_lite::u16string_view operator "" _sv( const char16_t* str, size_t len ) nssv_noexcept  // (2)
{
    return nonstd::sv_lite::u16string_view{ str, len };
}

nssv_constexpr nonstd::sv_lite::u32string_view operator "" _sv( const char32_t* str, size_t len ) nssv_noexcept  // (3)
{
    return nonstd::sv_lite::u32string_view{ str, len };
}

nssv_constexpr nonstd::sv_lite::wstring_view operator "" _sv( const wchar_t* str, size_t len ) nssv_noexcept  // (4)
{
    return nonstd::sv_lite::wstring_view{ str, len };
}

#endif // nssv_CONFIG_USR_SV_OPERATOR

}}} // namespace nonstd::literals::string_view_literals

#endif

//
// Extensions for std::string:
//

#if nssv_CONFIG_CONVERSION_STD_STRING_FREE_FUNCTIONS

namespace nonstd {
namespace sv_lite {

// Exclude MSVC 14 (19.00): it yields ambiguous to_string():

#if nssv_CPP11_OR_GREATER && nssv_COMPILER_MSVC_VERSION != 140

template< class CharT, class Traits, class Allocator = std::allocator<CharT> >
std::basic_string<CharT, Traits, Allocator>
to_string( basic_string_view<CharT, Traits> v, Allocator const & a = Allocator() )
{
    return std::basic_string<CharT,Traits, Allocator>( v.begin(), v.end(), a );
}

#else

template< class CharT, class Traits >
std::basic_string<CharT, Traits>
to_string( basic_string_view<CharT, Traits> v )
{
    return std::basic_string<CharT, Traits>( v.begin(), v.end() );
}

template< class CharT, class Traits, class Allocator >
std::basic_string<CharT, Traits, Allocator>
to_string( basic_string_view<CharT, Traits> v, Allocator const & a )
{
    return std::basic_string<CharT, Traits, Allocator>( v.begin(), v.end(), a );
}

#endif // nssv_CPP11_OR_GREATER

template< class CharT, class Traits, class Allocator >
basic_string_view<CharT, Traits>
to_string_view( std::basic_string<CharT, Traits, Allocator> const & s )
{
    return basic_string_view<CharT, Traits>( s.data(), s.size() );
}

}} // namespace nonstd::sv_lite

#endif // nssv_CONFIG_CONVERSION_STD_STRING_FREE_FUNCTIONS

//
// make types and algorithms available in namespace nonstd:
//

namespace nonstd {

using sv_lite::basic_string_view;
using sv_lite::string_view;
using sv_lite::wstring_view;

#if nssv_HAVE_WCHAR16_T
using sv_lite::u16string_view;
#endif
#if nssv_HAVE_WCHAR32_T
using sv_lite::u32string_view;
#endif

// literal "sv"

using sv_lite::operator==;
using sv_lite::operator!=;
using sv_lite::operator<;
using sv_lite::operator<=;
using sv_lite::operator>;
using sv_lite::operator>=;

using sv_lite::operator<<;

#if nssv_CONFIG_CONVERSION_STD_STRING_FREE_FUNCTIONS
using sv_lite::to_string;
using sv_lite::to_string_view;
#endif

} // namespace nonstd

// 24.4.5 Hash support (C++11):

// Note: The hash value of a string view object is equal to the hash value of
// the corresponding string object.

#if nssv_HAVE_STD_HASH

#include <functional>

namespace std {

template<>
struct hash< nonstd::string_view >
{
public:
    std::size_t operator()( nonstd::string_view v ) const nssv_noexcept
    {
        return std::hash<std::string>()( std::string( v.data(), v.size() ) );
    }
};

template<>
struct hash< nonstd::wstring_view >
{
public:
    std::size_t operator()( nonstd::wstring_view v ) const nssv_noexcept
    {
        return std::hash<std::wstring>()( std::wstring( v.data(), v.size() ) );
    }
};

template<>
struct hash< nonstd::u16string_view >
{
public:
    std::size_t operator()( nonstd::u16string_view v ) const nssv_noexcept
    {
        return std::hash<std::u16string>()( std::u16string( v.data(), v.size() ) );
    }
};

template<>
struct hash< nonstd::u32string_view >
{
public:
    std::size_t operator()( nonstd::u32string_view v ) const nssv_noexcept
    {
        return std::hash<std::u32string>()( std::u32string( v.data(), v.size() ) );
    }
};

} // namespace std

#endif // nssv_HAVE_STD_HASH

nssv_RESTORE_WARNINGS()

#endif // nssv_HAVE_STD_STRING_VIEW
#endif // NONSTD_SV_LITE_H_INCLUDED
/* end file include/simdjson/nonstd/string_view.hpp */
SIMDJSON_POP_DISABLE_WARNINGS

namespace std {
  using string_view = nonstd::string_view;
}
#endif // SIMDJSON_HAS_STRING_VIEW
#undef SIMDJSON_HAS_STRING_VIEW // We are not going to need this macro anymore.

#endif // SIMDJSON_COMMON_DEFS_H
/* end file include/simdjson/nonstd/string_view.hpp */

SIMDJSON_PUSH_DISABLE_WARNINGS
SIMDJSON_DISABLE_UNDESIRED_WARNINGS

// Public API
/* begin file include/simdjson/simdjson_version.h */
// /include/simdjson/simdjson_version.h automatically generated by release.py,
// do not change by hand
#ifndef SIMDJSON_SIMDJSON_VERSION_H
#define SIMDJSON_SIMDJSON_VERSION_H

/** The version of simdjson being used (major.minor.revision) */
#define SIMDJSON_VERSION 0.3.1

namespace simdjson {
enum {
  /**
   * The major version (MAJOR.minor.revision) of simdjson being used.
   */
  SIMDJSON_VERSION_MAJOR = 0,
  /**
   * The minor version (major.MINOR.revision) of simdjson being used.
   */
  SIMDJSON_VERSION_MINOR = 3,
  /**
   * The revision (major.minor.REVISION) of simdjson being used.
   */
  SIMDJSON_VERSION_REVISION = 1
};
} // namespace simdjson

#endif // SIMDJSON_SIMDJSON_VERSION_H
/* end file include/simdjson/simdjson_version.h */
/* begin file include/simdjson/error.h */
#ifndef SIMDJSON_ERROR_H
#define SIMDJSON_ERROR_H

#include <string>
#include <utility>

namespace simdjson {

/**
 * All possible errors returned by simdjson.
 */
enum error_code {
  SUCCESS = 0,              ///< No error
  SUCCESS_AND_HAS_MORE,     ///< @private No error and buffer still has more data
  CAPACITY,                 ///< This parser can't support a document that big
  MEMALLOC,                 ///< Error allocating memory, most likely out of memory
  TAPE_ERROR,               ///< Something went wrong while writing to the tape (stage 2), this is a generic error
  DEPTH_ERROR,              ///< Your document exceeds the user-specified depth limitation
  STRING_ERROR,             ///< Problem while parsing a string
  T_ATOM_ERROR,             ///< Problem while parsing an atom starting with the letter 't'
  F_ATOM_ERROR,             ///< Problem while parsing an atom starting with the letter 'f'
  N_ATOM_ERROR,             ///< Problem while parsing an atom starting with the letter 'n'
  NUMBER_ERROR,             ///< Problem while parsing a number
  UTF8_ERROR,               ///< the input is not valid UTF-8
  UNINITIALIZED,            ///< unknown error, or uninitialized document
  EMPTY,                    ///< no structural element found
  UNESCAPED_CHARS,          ///< found unescaped characters in a string.
  UNCLOSED_STRING,          ///< missing quote at the end
  UNSUPPORTED_ARCHITECTURE, ///< unsupported architecture
  INCORRECT_TYPE,           ///< JSON element has a different type than user expected
  NUMBER_OUT_OF_RANGE,      ///< JSON number does not fit in 64 bits
  INDEX_OUT_OF_BOUNDS,      ///< JSON array index too large
  NO_SUCH_FIELD,            ///< JSON field not found in object
  IO_ERROR,                 ///< Error reading a file
  INVALID_JSON_POINTER,     ///< Invalid JSON pointer reference
  INVALID_URI_FRAGMENT,     ///< Invalid URI fragment
  UNEXPECTED_ERROR,         ///< indicative of a bug in simdjson
  /** @private Number of error codes */
  NUM_ERROR_CODES
};

/**
 * Get the error message for the given error code.
 *
 *   dom::parser parser;
 *   auto [doc, error] = parser.parse("foo");
 *   if (error) { printf("Error: %s\n", error_message(error)); }
 *
 * @return The error message.
 */
inline const char *error_message(error_code error) noexcept;

/**
 * Write the error message to the output stream
 */
inline std::ostream& operator<<(std::ostream& out, error_code error) noexcept;

/**
 * Exception thrown when an exception-supporting simdjson method is called
 */
struct simdjson_error : public std::exception {
  /**
   * Create an exception from a simdjson error code.
   * @param error The error code
   */
  simdjson_error(error_code error) noexcept : _error{error} { }
  /** The error message */
  const char *what() const noexcept { return error_message(error()); }
  /** The error code */
  error_code error() const noexcept { return _error; }
private:
  /** The error code that was used */
  error_code _error;
};

namespace internal {

/**
 * The result of a simdjson operation that could fail.
 *
 * Gives the option of reading error codes, or throwing an exception by casting to the desired result.
 *
 * This is a base class for implementations that want to add functions to the result type for
 * chaining.
 *
 * Override like:
 *
 *   struct simdjson_result<T> : public internal::simdjson_result_base<T> {
 *     simdjson_result() noexcept : internal::simdjson_result_base<T>() {}
 *     simdjson_result(error_code error) noexcept : internal::simdjson_result_base<T>(error) {}
 *     simdjson_result(T &&value) noexcept : internal::simdjson_result_base<T>(std::forward(value)) {}
 *     simdjson_result(T &&value, error_code error) noexcept : internal::simdjson_result_base<T>(value, error) {}
 *     // Your extra methods here
 *   }
 *
 * Then any method returning simdjson_result<T> will be chainable with your methods.
 */
template<typename T>
struct simdjson_result_base : public std::pair<T, error_code> {

  /**
   * Create a new empty result with error = UNINITIALIZED.
   */
  really_inline simdjson_result_base() noexcept;

  /**
   * Create a new error result.
   */
  really_inline simdjson_result_base(error_code error) noexcept;

  /**
   * Create a new successful result.
   */
  really_inline simdjson_result_base(T &&value) noexcept;

  /**
   * Create a new result with both things (use if you don't want to branch when creating the result).
   */
  really_inline simdjson_result_base(T &&value, error_code error) noexcept;

  /**
   * Move the value and the error to the provided variables.
   */
  really_inline void tie(T &value, error_code &error) && noexcept;

  /**
   * The error.
   */
  really_inline error_code error() const noexcept;

#if SIMDJSON_EXCEPTIONS

  /**
   * Get the result value.
   *
   * @throw simdjson_error if there was an error.
   */
  really_inline T& value() noexcept(false);

  /**
   * Take the result value (move it).
   *
   * @throw simdjson_error if there was an error.
   */
  really_inline T&& take_value() && noexcept(false);

  /**
   * Cast to the value (will throw on error).
   *
   * @throw simdjson_error if there was an error.
   */
  really_inline operator T&&() && noexcept(false);

#endif // SIMDJSON_EXCEPTIONS
}; // struct simdjson_result_base

} // namespace internal

/**
 * The result of a simdjson operation that could fail.
 *
 * Gives the option of reading error codes, or throwing an exception by casting to the desired result.
 */
template<typename T>
struct simdjson_result : public internal::simdjson_result_base<T> {
  /**
   * @private Create a new empty result with error = UNINITIALIZED.
   */
  really_inline simdjson_result() noexcept;
  /**
   * @private Create a new error result.
   */
  really_inline simdjson_result(T &&value) noexcept;
  /**
   * @private Create a new successful result.
   */
  really_inline simdjson_result(error_code error_code) noexcept;
  /**
   * @private Create a new result with both things (use if you don't want to branch when creating the result).
   */
  really_inline simdjson_result(T &&value, error_code error) noexcept;

  /**
   * Move the value and the error to the provided variables.
   */
  really_inline void tie(T& t, error_code & e) && noexcept;

  /**
   * The error.
   */
  really_inline error_code error() const noexcept;

#if SIMDJSON_EXCEPTIONS

  /**
   * Get the result value.
   *
   * @throw simdjson_error if there was an error.
   */
  really_inline T& value() noexcept(false);

  /**
   * Take the result value (move it).
   *
   * @throw simdjson_error if there was an error.
   */
  really_inline T&& take_value() && noexcept(false);

  /**
   * Cast to the value (will throw on error).
   *
   * @throw simdjson_error if there was an error.
   */
  really_inline operator T&&() && noexcept(false);

#endif // SIMDJSON_EXCEPTIONS
}; // struct simdjson_result

/**
 * @deprecated This is an alias and will be removed, use error_code instead
 */
using ErrorValues [[deprecated("This is an alias and will be removed, use error_code instead")]] = error_code;

/**
 * @deprecated Error codes should be stored and returned as `error_code`, use `error_message()` instead.
 */
[[deprecated("Error codes should be stored and returned as `error_code`, use `error_message()` instead.")]]
inline const std::string &error_message(int error) noexcept;

} // namespace simdjson

#endif // SIMDJSON_ERROR_H
/* end file include/simdjson/error.h */
/* begin file include/simdjson/padded_string.h */
#ifndef SIMDJSON_PADDED_STRING_H
#define SIMDJSON_PADDED_STRING_H

#include <cstring>
#include <memory>
#include <string>
#include <ostream>

namespace simdjson {

/**
 * String with extra allocation for ease of use with parser::parse()
 *
 * This is a move-only class, it cannot be copied.
 */
struct padded_string final {

  /**
   * Create a new, empty padded string.
   */
  explicit inline padded_string() noexcept;
  /**
   * Create a new padded string buffer.
   *
   * @param length the size of the string.
   */
  explicit inline padded_string(size_t length) noexcept;
  /**
   * Create a new padded string by copying the given input.
   *
   * @param data the buffer to copy
   * @param length the number of bytes to copy
   */
  explicit inline padded_string(const char *data, size_t length) noexcept;
  /**
   * Create a new padded string by copying the given input.
   *
   * @param str_ the string to copy
   */
  inline padded_string(const std::string & str_ ) noexcept;
  /**
   * Create a new padded string by copying the given input.
   *
   * @param str_ the string to copy
   */
  inline padded_string(std::string_view sv_) noexcept;
  /**
   * Move one padded string into another.
   *
   * The original padded string will be reduced to zero capacity.
   *
   * @param o the string to move.
   */
  inline padded_string(padded_string &&o) noexcept;
  /**
   * Move one padded string into another.
   *
   * The original padded string will be reduced to zero capacity.
   *
   * @param o the string to move.
   */
  inline padded_string &operator=(padded_string &&o) noexcept;
  inline void swap(padded_string &o) noexcept;
  ~padded_string() noexcept;

  /**
   * The length of the string.
   *
   * Does not include padding.
   */
  size_t size() const noexcept;

  /**
   * The length of the string.
   *
   * Does not include padding.
   */
  size_t length() const noexcept;

  /**
   * The string data.
   **/
  const char *data() const noexcept;

  /**
   * The string data.
   **/
  char *data() noexcept;

  /**
   * Create a std::string_view with the same content.
   */
  operator std::string_view() const;

  /**
   * Load this padded string from a file.
   *
   * @param path the path to the file.
   **/
  inline static simdjson_result<padded_string> load(const std::string &path) noexcept;

private:
  padded_string &operator=(const padded_string &o) = delete;
  padded_string(const padded_string &o) = delete;

  size_t viable_size{0};
  char *data_ptr{nullptr};

}; // padded_string

/**
 * Send padded_string instance to an output stream.
 *
 * @param out The output stream.
 * @param s The padded_string instance.
 * @throw if there is an error with the underlying output stream. simdjson itself will not throw.
 */
inline std::ostream& operator<<(std::ostream& out, const padded_string& s) { return out << s.data(); }

} // namespace simdjson

// This is deliberately outside of simdjson so that people get it without having to use the namespace
inline simdjson::padded_string operator "" _padded(const char *str, size_t len) {
  return simdjson::padded_string(str, len);
}

namespace simdjson {
namespace internal {

// low-level function to allocate memory with padding so we can read past the
// "length" bytes safely. if you must provide a pointer to some data, create it
// with this function: length is the max. size in bytes of the string caller is
// responsible to free the memory (free(...))
inline char *allocate_padded_buffer(size_t length) noexcept;

} // namespace internal
} // namespace simdjson

#endif // SIMDJSON_PADDED_STRING_H
/* end file include/simdjson/padded_string.h */
/* begin file include/simdjson/implementation.h */
#ifndef SIMDJSON_IMPLEMENTATION_H
#define SIMDJSON_IMPLEMENTATION_H

#include <optional>
#include <string>
#include <atomic>
#include <vector>
/* begin file include/simdjson/document.h */
#ifndef SIMDJSON_DOCUMENT_H
#define SIMDJSON_DOCUMENT_H

#include <cstring>
#include <memory>
#include <string>
#include <limits>
#include <sstream>
/* begin file include/simdjson/simdjson.h */
/**
 * @file
 * @deprecated We'll be removing this file so it isn't confused with the top level simdjson.h
 */
#ifndef SIMDJSON_SIMDJSON_H
#define SIMDJSON_SIMDJSON_H


#endif // SIMDJSON_H
/* end file include/simdjson/simdjson.h */

namespace simdjson {
namespace dom {

class parser;
class element;
class array;
class object;
class key_value_pair;
class document;
class document_stream;

/** The default batch size for parser.parse_many() and parser.load_many() */
static constexpr size_t DEFAULT_BATCH_SIZE = 1000000;

} // namespace dom

template<> struct simdjson_result<dom::element>;
template<> struct simdjson_result<dom::array>;
template<> struct simdjson_result<dom::object>;

template<typename T>
class minify;

namespace internal {

using namespace simdjson::dom;

constexpr const uint64_t JSON_VALUE_MASK = 0x00FFFFFFFFFFFFFF;
constexpr const uint32_t JSON_COUNT_MASK = 0xFFFFFF;

/**
 * The possible types in the tape.
 */
enum class tape_type {
  ROOT = 'r',
  START_ARRAY = '[',
  START_OBJECT = '{',
  END_ARRAY = ']',
  END_OBJECT = '}',
  STRING = '"',
  INT64 = 'l',
  UINT64 = 'u',
  DOUBLE = 'd',
  TRUE_VALUE = 't',
  FALSE_VALUE = 'f',
  NULL_VALUE = 'n'
};

/**
 * A reference to an element on the tape. Internal only.
 */
class tape_ref {
public:
  really_inline tape_ref() noexcept;
  really_inline tape_ref(const document *doc, size_t json_index) noexcept;
  inline size_t after_element() const noexcept;
  really_inline tape_type tape_ref_type() const noexcept;
  really_inline uint64_t tape_value() const noexcept;
  really_inline bool is_double() const noexcept;
  really_inline bool is_int64() const noexcept;
  really_inline bool is_uint64() const noexcept;
  really_inline bool is_false() const noexcept;
  really_inline bool is_true() const noexcept;
  really_inline bool is_null_on_tape() const noexcept;// different name to avoid clash with is_null.
  really_inline uint32_t matching_brace_index() const noexcept;
  really_inline uint32_t scope_count() const noexcept;
  template<typename T>
  really_inline T next_tape_value() const noexcept;
  really_inline uint32_t get_string_length() const noexcept;
  really_inline const char * get_c_str() const noexcept;
  inline std::string_view get_string_view() const noexcept;

  /** The document this element references. */
  const document *doc;

  /** The index of this element on `doc.tape[]` */
  size_t json_index;
};

#ifdef SIMDJSON_USE_COMPUTED_GOTO
typedef void* ret_address;
#else
typedef char ret_address;
#endif

} // namespace internal

namespace dom {

/**
 * The actual concrete type of a JSON element
 * This is the type it is most easily cast to with get<>.
 */
enum class element_type {
  ARRAY = '[',     ///< dom::array
  OBJECT = '{',    ///< dom::object
  INT64 = 'l',     ///< int64_t
  UINT64 = 'u',    ///< uint64_t: any integer that fits in uint64_t but *not* int64_t
  DOUBLE = 'd',    ///< double: Any number with a "." or "e" that fits in double.
  STRING = '"',    ///< std::string_view
  BOOL = 't',      ///< bool
  NULL_VALUE = 'n' ///< null
};

/**
 * JSON array.
 */
class array : protected internal::tape_ref {
public:
  /** Create a new, invalid array */
  really_inline array() noexcept;

  class iterator : protected internal::tape_ref {
  public:
    /**
     * Get the actual value
     */
    inline element operator*() const noexcept;
    /**
     * Get the next value.
     *
     * Part of the std::iterator interface.
     *
     */
    inline iterator& operator++() noexcept;
    /**
     * Check if these values come from the same place in the JSON.
     *
     * Part of the std::iterator interface.
     */
    inline bool operator!=(const iterator& other) const noexcept;
  private:
    really_inline iterator(const document *doc, size_t json_index) noexcept;
    friend class array;
  };

  /**
   * Return the first array element.
   *
   * Part of the std::iterable interface.
   */
  inline iterator begin() const noexcept;
  /**
   * One past the last array element.
   *
   * Part of the std::iterable interface.
   */
  inline iterator end() const noexcept;
  /**
   * Get the size of the array (number of immediate children).
   * It is a saturated value with a maximum of 0xFFFFFF: if the value
   * is 0xFFFFFF then the size is 0xFFFFFF or greater.
   */
  inline size_t size() const noexcept;
  /**
   * Get the value associated with the given JSON pointer.
   *
   *   dom::parser parser;
   *   array a = parser.parse(R"([ { "foo": { "a": [ 10, 20, 30 ] }} ])");
   *   a.at("0/foo/a/1") == 20
   *   a.at("0")["foo"]["a"].at(1) == 20
   *
   * @return The value associated with the given JSON pointer, or:
   *         - NO_SUCH_FIELD if a field does not exist in an object
   *         - INDEX_OUT_OF_BOUNDS if an array index is larger than an array length
   *         - INCORRECT_TYPE if a non-integer is used to access an array
   *         - INVALID_JSON_POINTER if the JSON pointer is invalid and cannot be parsed
   */
  inline simdjson_result<element> at(const std::string_view &json_pointer) const noexcept;

  /**
   * Get the value at the given index.
   *
   * @return The value at the given index, or:
   *         - INDEX_OUT_OF_BOUNDS if the array index is larger than an array length
   */
  inline simdjson_result<element> at(size_t index) const noexcept;

private:
  really_inline array(const document *doc, size_t json_index) noexcept;
  friend class element;
  friend struct simdjson_result<element>;
  template<typename T>
  friend class simdjson::minify;
};

/**
 * JSON object.
 */
class object : protected internal::tape_ref {
public:
  /** Create a new, invalid object */
  really_inline object() noexcept;

  class iterator : protected internal::tape_ref {
  public:
    /**
     * Get the actual key/value pair
     */
    inline const key_value_pair operator*() const noexcept;
    /**
     * Get the next key/value pair.
     *
     * Part of the std::iterator interface.
     *
     */
    inline iterator& operator++() noexcept;
    /**
     * Check if these key value pairs come from the same place in the JSON.
     *
     * Part of the std::iterator interface.
     */
    inline bool operator!=(const iterator& other) const noexcept;
    /**
     * Get the key of this key/value pair.
     */
    inline std::string_view key() const noexcept;
    /**
     * Get the length (in bytes) of the key in this key/value pair.
     * You should expect this function to be faster than key().size().
     */
    inline uint32_t key_length() const noexcept;
    /**
     * Returns true if the key in this key/value pair is equal
     * to the provided string_view.
     */
    inline bool key_equals(const std::string_view & o) const noexcept;
    /**
     * Returns true if the key in this key/value pair is equal
     * to the provided string_view in a case-insensitive manner.
     * Case comparisons may only be handled correctly for ASCII strings.
     */
    inline bool key_equals_case_insensitive(const std::string_view & o) const noexcept;
    /**
     * Get the key of this key/value pair.
     */
    inline const char *key_c_str() const noexcept;
    /**
     * Get the value of this key/value pair.
     */
    inline element value() const noexcept;
  private:
    really_inline iterator(const document *doc, size_t json_index) noexcept;
    friend class object;
  };

  /**
   * Return the first key/value pair.
   *
   * Part of the std::iterable interface.
   */
  inline iterator begin() const noexcept;
  /**
   * One past the last key/value pair.
   *
   * Part of the std::iterable interface.
   */
  inline iterator end() const noexcept;
  /**
   * Get the size of the object (number of keys).
   * It is a saturated value with a maximum of 0xFFFFFF: if the value
   * is 0xFFFFFF then the size is 0xFFFFFF or greater.
   */
  inline size_t size() const noexcept;
  /**
   * Get the value associated with the given key.
   *
   * The key will be matched against **unescaped** JSON:
   *
   *   dom::parser parser;
   *   parser.parse(R"({ "a\n": 1 })")["a\n"].get<uint64_t>().value == 1
   *   parser.parse(R"({ "a\n": 1 })")["a\\n"].get<uint64_t>().error == NO_SUCH_FIELD
   *
   * @return The value associated with this field, or:
   *         - NO_SUCH_FIELD if the field does not exist in the object
   *         - INCORRECT_TYPE if this is not an object
   */
  inline simdjson_result<element> operator[](const std::string_view &key) const noexcept;

  /**
   * Get the value associated with the given key.
   *
   * The key will be matched against **unescaped** JSON:
   *
   *   dom::parser parser;
   *   parser.parse(R"({ "a\n": 1 })")["a\n"].get<uint64_t>().value == 1
   *   parser.parse(R"({ "a\n": 1 })")["a\\n"].get<uint64_t>().error == NO_SUCH_FIELD
   *
   * @return The value associated with this field, or:
   *         - NO_SUCH_FIELD if the field does not exist in the object
   *         - INCORRECT_TYPE if this is not an object
   */
  inline simdjson_result<element> operator[](const char *key) const noexcept;

  /**
   * Get the value associated with the given JSON pointer.
   *
   *   dom::parser parser;
   *   object obj = parser.parse(R"({ "foo": { "a": [ 10, 20, 30 ] }})");
   *   obj.at("foo/a/1") == 20
   *   obj.at("foo")["a"].at(1) == 20
   *
   * @return The value associated with the given JSON pointer, or:
   *         - NO_SUCH_FIELD if a field does not exist in an object
   *         - INDEX_OUT_OF_BOUNDS if an array index is larger than an array length
   *         - INCORRECT_TYPE if a non-integer is used to access an array
   *         - INVALID_JSON_POINTER if the JSON pointer is invalid and cannot be parsed
   */
  inline simdjson_result<element> at(const std::string_view &json_pointer) const noexcept;

  /**
   * Get the value associated with the given key.
   *
   * The key will be matched against **unescaped** JSON:
   *
   *   dom::parser parser;
   *   parser.parse(R"({ "a\n": 1 })")["a\n"].get<uint64_t>().value == 1
   *   parser.parse(R"({ "a\n": 1 })")["a\\n"].get<uint64_t>().error == NO_SUCH_FIELD
   *
   * @return The value associated with this field, or:
   *         - NO_SUCH_FIELD if the field does not exist in the object
   */
  inline simdjson_result<element> at_key(const std::string_view &key) const noexcept;

  /**
   * Get the value associated with the given key in a case-insensitive manner.
   * It is only guaranteed to work over ASCII inputs.
   *
   * Note: The key will be matched against **unescaped** JSON.
   *
   * @return The value associated with this field, or:
   *         - NO_SUCH_FIELD if the field does not exist in the object
   */
  inline simdjson_result<element> at_key_case_insensitive(const std::string_view &key) const noexcept;

private:
  really_inline object(const document *doc, size_t json_index) noexcept;
  friend class element;
  friend struct simdjson_result<element>;
  template<typename T>
  friend class simdjson::minify;
};

/**
 * A parsed JSON document.
 *
 * This class cannot be copied, only moved, to avoid unintended allocations.
 */
class document {
public:
  /**
   * Create a document container with zero capacity.
   *
   * The parser will allocate capacity as needed.
   */
  document() noexcept = default;
  ~document() noexcept = default;

  /**
   * Take another document's buffers.
   *
   * @param other The document to take. Its capacity is zeroed and it is invalidated.
   */
  document(document &&other) noexcept = default;
  /** @private */
  document(const document &) = delete; // Disallow copying
  /**
   * Take another document's buffers.
   *
   * @param other The document to take. Its capacity is zeroed.
   */
  document &operator=(document &&other) noexcept = default;
  /** @private */
  document &operator=(const document &) = delete; // Disallow copying

  /**
   * Get the root element of this document as a JSON array.
   */
  element root() const noexcept;

  /**
   * @private Dump the raw tape for debugging.
   *
   * @param os the stream to output to.
   * @return false if the tape is likely wrong (e.g., you did not parse a valid JSON).
   */
  bool dump_raw_tape(std::ostream &os) const noexcept;

  /** @private Structural values. */
  std::unique_ptr<uint64_t[]> tape{};

  /** @private String values.
   *
   * Should be at least byte_capacity.
   */
  std::unique_ptr<uint8_t[]> string_buf{};

private:
  inline error_code allocate(size_t len) noexcept;
  template<typename T>
  friend class simdjson::minify;
  friend class parser;
}; // class document

/**
 * A JSON element.
 *
 * References an element in a JSON document, representing a JSON null, boolean, string, number,
 * array or object.
 */
class element : protected internal::tape_ref {
public:
  /** Create a new, invalid element. */
  really_inline element() noexcept;

  /** The type of this element. */
  really_inline element_type type() const noexcept;

  /** Whether this element is a json `null`. */
  really_inline bool is_null() const noexcept;

  /**
   * Tell whether the value can be cast to provided type (T).
   *
   * Supported types:
   * - Boolean: bool
   * - Number: double, uint64_t, int64_t
   * - String: std::string_view, const char *
   * - Array: dom::array
   * - Object: dom::object
   *
   * @tparam T bool, double, uint64_t, int64_t, std::string_view, const char *, dom::array, dom::object
   */
  template<typename T>
  really_inline bool is() const noexcept;

  /**
   * Get the value as the provided type (T).
   *
   * Supported types:
   * - Boolean: bool
   * - Number: double, uint64_t, int64_t
   * - String: std::string_view, const char *
   * - Array: dom::array
   * - Object: dom::object
   *
   * @tparam T bool, double, uint64_t, int64_t, std::string_view, const char *, dom::array, dom::object
   *
   * @returns The value cast to the given type, or:
   *          INCORRECT_TYPE if the value cannot be cast to the given type.
   */
  template<typename T>
  really_inline simdjson_result<T> get() const noexcept;

#if SIMDJSON_EXCEPTIONS
  /**
   * Read this element as a boolean.
   *
   * @return The boolean value
   * @exception simdjson_error(INCORRECT_TYPE) if the JSON element is not a boolean.
   */
  inline operator bool() const noexcept(false);

  /**
   * Read this element as a null-terminated string.
   *
   * Does *not* convert other types to a string; requires that the JSON type of the element was
   * an actual string.
   *
   * @return The string value.
   * @exception simdjson_error(INCORRECT_TYPE) if the JSON element is not a string.
   */
  inline explicit operator const char*() const noexcept(false);

  /**
   * Read this element as a null-terminated string.
   *
   * Does *not* convert other types to a string; requires that the JSON type of the element was
   * an actual string.
   *
   * @return The string value.
   * @exception simdjson_error(INCORRECT_TYPE) if the JSON element is not a string.
   */
  inline operator std::string_view() const noexcept(false);

  /**
   * Read this element as an unsigned integer.
   *
   * @return The integer value.
   * @exception simdjson_error(INCORRECT_TYPE) if the JSON element is not an integer
   * @exception simdjson_error(NUMBER_OUT_OF_RANGE) if the integer doesn't fit in 64 bits or is negative
   */
  inline operator uint64_t() const noexcept(false);
  /**
   * Read this element as an signed integer.
   *
   * @return The integer value.
   * @exception simdjson_error(INCORRECT_TYPE) if the JSON element is not an integer
   * @exception simdjson_error(NUMBER_OUT_OF_RANGE) if the integer doesn't fit in 64 bits
   */
  inline operator int64_t() const noexcept(false);
  /**
   * Read this element as an double.
   *
   * @return The double value.
   * @exception simdjson_error(INCORRECT_TYPE) if the JSON element is not a number
   * @exception simdjson_error(NUMBER_OUT_OF_RANGE) if the integer doesn't fit in 64 bits or is negative
   */
  inline operator double() const noexcept(false);
  /**
   * Read this element as a JSON array.
   *
   * @return The JSON array.
   * @exception simdjson_error(INCORRECT_TYPE) if the JSON element is not an array
   */
  inline operator array() const noexcept(false);
  /**
   * Read this element as a JSON object (key/value pairs).
   *
   * @return The JSON object.
   * @exception simdjson_error(INCORRECT_TYPE) if the JSON element is not an object
   */
  inline operator object() const noexcept(false);

  /**
   * Iterate over each element in this array.
   *
   * @return The beginning of the iteration.
   * @exception simdjson_error(INCORRECT_TYPE) if the JSON element is not an array
   */
  inline dom::array::iterator begin() const noexcept(false);

  /**
   * Iterate over each element in this array.
   *
   * @return The end of the iteration.
   * @exception simdjson_error(INCORRECT_TYPE) if the JSON element is not an array
   */
  inline dom::array::iterator end() const noexcept(false);
#endif // SIMDJSON_EXCEPTIONS

  /**
   * Get the value associated with the given key.
   *
   * The key will be matched against **unescaped** JSON:
   *
   *   dom::parser parser;
   *   parser.parse(R"({ "a\n": 1 })")["a\n"].get<uint64_t>().value == 1
   *   parser.parse(R"({ "a\n": 1 })")["a\\n"].get<uint64_t>().error == NO_SUCH_FIELD
   *
   * @return The value associated with this field, or:
   *         - NO_SUCH_FIELD if the field does not exist in the object
   *         - INCORRECT_TYPE if this is not an object
   */
  inline simdjson_result<element> operator[](const std::string_view &key) const noexcept;

  /**
   * Get the value associated with the given key.
   *
   * The key will be matched against **unescaped** JSON:
   *
   *   dom::parser parser;
   *   parser.parse(R"({ "a\n": 1 })")["a\n"].get<uint64_t>().value == 1
   *   parser.parse(R"({ "a\n": 1 })")["a\\n"].get<uint64_t>().error == NO_SUCH_FIELD
   *
   * @return The value associated with this field, or:
   *         - NO_SUCH_FIELD if the field does not exist in the object
   *         - INCORRECT_TYPE if this is not an object
   */
  inline simdjson_result<element> operator[](const char *key) const noexcept;

  /**
   * Get the value associated with the given JSON pointer.
   *
   *   dom::parser parser;
   *   element doc = parser.parse(R"({ "foo": { "a": [ 10, 20, 30 ] }})");
   *   doc.at("/foo/a/1") == 20
   *   doc.at("/")["foo"]["a"].at(1) == 20
   *   doc.at("")["foo"]["a"].at(1) == 20
   *
   * @return The value associated with the given JSON pointer, or:
   *         - NO_SUCH_FIELD if a field does not exist in an object
   *         - INDEX_OUT_OF_BOUNDS if an array index is larger than an array length
   *         - INCORRECT_TYPE if a non-integer is used to access an array
   *         - INVALID_JSON_POINTER if the JSON pointer is invalid and cannot be parsed
   */
  inline simdjson_result<element> at(const std::string_view &json_pointer) const noexcept;

  /**
   * Get the value at the given index.
   *
   * @return The value at the given index, or:
   *         - INDEX_OUT_OF_BOUNDS if the array index is larger than an array length
   */
  inline simdjson_result<element> at(size_t index) const noexcept;

  /**
   * Get the value associated with the given key.
   *
   * The key will be matched against **unescaped** JSON:
   *
   *   dom::parser parser;
   *   parser.parse(R"({ "a\n": 1 })")["a\n"].get<uint64_t>().value == 1
   *   parser.parse(R"({ "a\n": 1 })")["a\\n"].get<uint64_t>().error == NO_SUCH_FIELD
   *
   * @return The value associated with this field, or:
   *         - NO_SUCH_FIELD if the field does not exist in the object
   */
  inline simdjson_result<element> at_key(const std::string_view &key) const noexcept;

  /**
   * Get the value associated with the given key in a case-insensitive manner.
   *
   * Note: The key will be matched against **unescaped** JSON.
   *
   * @return The value associated with this field, or:
   *         - NO_SUCH_FIELD if the field does not exist in the object
   */
  inline simdjson_result<element> at_key_case_insensitive(const std::string_view &key) const noexcept;

  /** @private for debugging. Prints out the root element. */
  inline bool dump_raw_tape(std::ostream &out) const noexcept;

private:
  really_inline element(const document *doc, size_t json_index) noexcept;
  friend class document;
  friend class object;
  friend class array;
  friend struct simdjson_result<element>;
  template<typename T>
  friend class simdjson::minify;
};

/**
 * Key/value pair in an object.
 */
class key_value_pair {
public:
  std::string_view key;
  element value;

private:
  really_inline key_value_pair(const std::string_view &_key, element _value) noexcept;
  friend class object;
};


// expectation: sizeof(scope_descriptor) = 64/8.
struct scope_descriptor {
  uint32_t tape_index; // where, on the tape, does the scope ([,{) begins
  uint32_t count; // how many elements in the scope
};

/**
  * A persistent document parser.
  *
  * The parser is designed to be reused, holding the internal buffers necessary to do parsing,
  * as well as memory for a single document. The parsed document is overwritten on each parse.
  *
  * This class cannot be copied, only moved, to avoid unintended allocations.
  *
  * @note This is not thread safe: one parser cannot produce two documents at the same time!
  */
class parser {
public:
  /**
  * Create a JSON parser.
  *
  * The new parser will have zero capacity.
  *
  * @param max_capacity The maximum document length the parser can automatically handle. The parser
  *    will allocate more capacity on an as needed basis (when it sees documents too big to handle)
  *    up to this amount. The parser still starts with zero capacity no matter what this number is:
  *    to allocate an initial capacity, call allocate() after constructing the parser.
  *    Defaults to SIMDJSON_MAXSIZE_BYTES (the largest single document simdjson can process).
  */
  really_inline explicit parser(size_t max_capacity = SIMDJSON_MAXSIZE_BYTES) noexcept;
  /**
   * Take another parser's buffers and state.
   *
   * @param other The parser to take. Its capacity is zeroed.
   */
  parser(parser &&other) = default;
  parser(const parser &) = delete; ///< @private Disallow copying
  /**
   * Take another parser's buffers and state.
   *
   * @param other The parser to take. Its capacity is zeroed.
   */
  parser &operator=(parser &&other) = default;
  parser &operator=(const parser &) = delete; ///< @private Disallow copying

  /** Deallocate the JSON parser. */
  ~parser()=default;

  /**
   * Load a JSON document from a file and return a reference to it.
   *
   *   dom::parser parser;
   *   const element doc = parser.load("jsonexamples/twitter.json");
   *
   * ### IMPORTANT: Document Lifetime
   *
   * The JSON document still lives in the parser: this is the most efficient way to parse JSON
   * documents because it reuses the same buffers, but you *must* use the document before you
   * destroy the parser or call parse() again.
   *
   * ### Parser Capacity
   *
   * If the parser's current capacity is less than the file length, it will allocate enough capacity
   * to handle it (up to max_capacity).
   *
   * @param path The path to load.
   * @return The document, or an error:
   *         - IO_ERROR if there was an error opening or reading the file.
   *         - MEMALLOC if the parser does not have enough capacity and memory allocation fails.
   *         - CAPACITY if the parser does not have enough capacity and len > max_capacity.
   *         - other json errors if parsing fails.
   */
  inline simdjson_result<element> load(const std::string &path) & noexcept;
  inline simdjson_result<element> load(const std::string &path) &&  = delete ;
  /**
   * Parse a JSON document and return a temporary reference to it.
   *
   *   dom::parser parser;
   *   element doc = parser.parse(buf, len);
   *
   * ### IMPORTANT: Document Lifetime
   *
   * The JSON document still lives in the parser: this is the most efficient way to parse JSON
   * documents because it reuses the same buffers, but you *must* use the document before you
   * destroy the parser or call parse() again.
   *
   * ### REQUIRED: Buffer Padding
   *
   * The buffer must have at least SIMDJSON_PADDING extra allocated bytes. It does not matter what
   * those bytes are initialized to, as long as they are allocated.
   *
   * If realloc_if_needed is true, it is assumed that the buffer does *not* have enough padding,
   * and it is copied into an enlarged temporary buffer before parsing.
   *
   * ### Parser Capacity
   *
   * If the parser's current capacity is less than len, it will allocate enough capacity
   * to handle it (up to max_capacity).
   *
   * @param buf The JSON to parse. Must have at least len + SIMDJSON_PADDING allocated bytes, unless
   *            realloc_if_needed is true.
   * @param len The length of the JSON.
   * @param realloc_if_needed Whether to reallocate and enlarge the JSON buffer to add padding.
   * @return The document, or an error:
   *         - MEMALLOC if realloc_if_needed is true or the parser does not have enough capacity,
   *           and memory allocation fails.
   *         - CAPACITY if the parser does not have enough capacity and len > max_capacity.
   *         - other json errors if parsing fails.
   */
  inline simdjson_result<element> parse(const uint8_t *buf, size_t len, bool realloc_if_needed = true) & noexcept;
  inline simdjson_result<element> parse(const uint8_t *buf, size_t len, bool realloc_if_needed = true) && =delete;
  /** @overload parse(const uint8_t *buf, size_t len, bool realloc_if_needed) */
  really_inline simdjson_result<element> parse(const char *buf, size_t len, bool realloc_if_needed = true) & noexcept;
  really_inline simdjson_result<element> parse(const char *buf, size_t len, bool realloc_if_needed = true) && =delete;
  /** @overload parse(const uint8_t *buf, size_t len, bool realloc_if_needed) */
  really_inline simdjson_result<element> parse(const std::string &s) & noexcept;
  really_inline simdjson_result<element> parse(const std::string &s) && =delete;
  /** @overload parse(const uint8_t *buf, size_t len, bool realloc_if_needed) */
  really_inline simdjson_result<element> parse(const padded_string &s) & noexcept;
  really_inline simdjson_result<element> parse(const padded_string &s) && =delete;

  /** @private We do not want to allow implicit conversion from C string to std::string. */
  really_inline simdjson_result<element> parse(const char *buf) noexcept = delete;

  /**
   * Load a file containing many JSON documents.
   *
   *   dom::parser parser;
   *   for (const element doc : parser.load_many(path)) {
   *     cout << std::string(doc["title"]) << endl;
   *   }
   *
   * ### Format
   *
   * The file must contain a series of one or more JSON documents, concatenated into a single
   * buffer, separated by whitespace. It effectively parses until it has a fully valid document,
   * then starts parsing the next document at that point. (It does this with more parallelism and
   * lookahead than you might think, though.)
   *
   * documents that consist of an object or array may omit the whitespace between them, concatenating
   * with no separator. documents that consist of a single primitive (i.e. documents that are not
   * arrays or objects) MUST be separated with whitespace.
   *
   * ### Error Handling
   *
   * All errors are returned during iteration: if there is a global error such as memory allocation,
   * it will be yielded as the first result. Iteration always stops after the first error.
   *
   * As with all other simdjson methods, non-exception error handling is readily available through
   * the same interface, requiring you to check the error before using the document:
   *
   *   dom::parser parser;
   *   for (auto [doc, error] : parser.load_many(path)) {
   *     if (error) { cerr << error << endl; exit(1); }
   *     cout << std::string(doc["title"]) << endl;
   *   }
   *
   * ### Threads
   *
   * When compiled with SIMDJSON_THREADS_ENABLED, this method will use a single thread under the
   * hood to do some lookahead.
   *
   * ### Parser Capacity
   *
   * If the parser's current capacity is less than batch_size, it will allocate enough capacity
   * to handle it (up to max_capacity).
   *
   * @param s The concatenated JSON to parse. Must have at least len + SIMDJSON_PADDING allocated bytes.
   * @param batch_size The batch size to use. MUST be larger than the largest document. The sweet
   *                   spot is cache-related: small enough to fit in cache, yet big enough to
   *                   parse as many documents as possible in one tight loop.
   *                   Defaults to 10MB, which has been a reasonable sweet spot in our tests.
   * @return The stream. If there is an error, it will be returned during iteration. An empty input
   *         will yield 0 documents rather than an EMPTY error. Errors:
   *         - IO_ERROR if there was an error opening or reading the file.
   *         - MEMALLOC if the parser does not have enough capacity and memory allocation fails.
   *         - CAPACITY if the parser does not have enough capacity and batch_size > max_capacity.
   *         - other json errors if parsing fails.
   */
  inline document_stream load_many(const std::string &path, size_t batch_size = DEFAULT_BATCH_SIZE) noexcept;

  /**
   * Parse a buffer containing many JSON documents.
   *
   *   dom::parser parser;
   *   for (const element doc : parser.parse_many(buf, len)) {
   *     cout << std::string(doc["title"]) << endl;
   *   }
   *
   * ### Format
   *
   * The buffer must contain a series of one or more JSON documents, concatenated into a single
   * buffer, separated by whitespace. It effectively parses until it has a fully valid document,
   * then starts parsing the next document at that point. (It does this with more parallelism and
   * lookahead than you might think, though.)
   *
   * documents that consist of an object or array may omit the whitespace between them, concatenating
   * with no separator. documents that consist of a single primitive (i.e. documents that are not
   * arrays or objects) MUST be separated with whitespace.
   *
   * ### Error Handling
   *
   * All errors are returned during iteration: if there is a global error such as memory allocation,
   * it will be yielded as the first result. Iteration always stops after the first error.
   *
   * As with all other simdjson methods, non-exception error handling is readily available through
   * the same interface, requiring you to check the error before using the document:
   *
   *   dom::parser parser;
   *   for (auto [doc, error] : parser.parse_many(buf, len)) {
   *     if (error) { cerr << error << endl; exit(1); }
   *     cout << std::string(doc["title"]) << endl;
   *   }
   *
   * ### REQUIRED: Buffer Padding
   *
   * The buffer must have at least SIMDJSON_PADDING extra allocated bytes. It does not matter what
   * those bytes are initialized to, as long as they are allocated.
   *
   * ### Threads
   *
   * When compiled with SIMDJSON_THREADS_ENABLED, this method will use a single thread under the
   * hood to do some lookahead.
   *
   * ### Parser Capacity
   *
   * If the parser's current capacity is less than batch_size, it will allocate enough capacity
   * to handle it (up to max_capacity).
   *
   * @param buf The concatenated JSON to parse. Must have at least len + SIMDJSON_PADDING allocated bytes.
   * @param len The length of the concatenated JSON.
   * @param batch_size The batch size to use. MUST be larger than the largest document. The sweet
   *                   spot is cache-related: small enough to fit in cache, yet big enough to
   *                   parse as many documents as possible in one tight loop.
   *                   Defaults to 10MB, which has been a reasonable sweet spot in our tests.
   * @return The stream. If there is an error, it will be returned during iteration. An empty input
   *         will yield 0 documents rather than an EMPTY error. Errors:
   *         - MEMALLOC if the parser does not have enough capacity and memory allocation fails
   *         - CAPACITY if the parser does not have enough capacity and batch_size > max_capacity.
   *         - other json errors if parsing fails.
   */
  inline document_stream parse_many(const uint8_t *buf, size_t len, size_t batch_size = DEFAULT_BATCH_SIZE) noexcept;
  /** @overload parse_many(const uint8_t *buf, size_t len, size_t batch_size) */
  inline document_stream parse_many(const char *buf, size_t len, size_t batch_size = DEFAULT_BATCH_SIZE) noexcept;
  /** @overload parse_many(const uint8_t *buf, size_t len, size_t batch_size) */
  inline document_stream parse_many(const std::string &s, size_t batch_size = DEFAULT_BATCH_SIZE) noexcept;
  /** @overload parse_many(const uint8_t *buf, size_t len, size_t batch_size) */
  inline document_stream parse_many(const padded_string &s, size_t batch_size = DEFAULT_BATCH_SIZE) noexcept;

  /** @private We do not want to allow implicit conversion from C string to std::string. */
  really_inline simdjson_result<element> parse_many(const char *buf, size_t batch_size = DEFAULT_BATCH_SIZE) noexcept = delete;

  /**
   * Ensure this parser has enough memory to process JSON documents up to `capacity` bytes in length
   * and `max_depth` depth.
   *
   * @param capacity The new capacity.
   * @param max_depth The new max_depth. Defaults to DEFAULT_MAX_DEPTH.
   * @return The error, if there is one.
   */
  WARN_UNUSED inline error_code allocate(size_t capacity, size_t max_depth = DEFAULT_MAX_DEPTH) noexcept;

  /**
   * @private deprecated because it returns bool instead of error_code, which is our standard for
   * failures. Use allocate() instead.
   *
   * Ensure this parser has enough memory to process JSON documents up to `capacity` bytes in length
   * and `max_depth` depth.
   *
   * @param capacity The new capacity.
   * @param max_depth The new max_depth. Defaults to DEFAULT_MAX_DEPTH.
   * @return true if successful, false if allocation failed.
   */
  [[deprecated("Use allocate() instead.")]]
  WARN_UNUSED inline bool allocate_capacity(size_t capacity, size_t max_depth = DEFAULT_MAX_DEPTH) noexcept;

  /**
   * The largest document this parser can support without reallocating.
   *
   * @return Current capacity, in bytes.
   */
  really_inline size_t capacity() const noexcept;

  /**
   * The largest document this parser can automatically support.
   *
   * The parser may reallocate internal buffers as needed up to this amount.
   *
   * @return Maximum capacity, in bytes.
   */
  really_inline size_t max_capacity() const noexcept;

  /**
   * The maximum level of nested object and arrays supported by this parser.
   *
   * @return Maximum depth, in bytes.
   */
  really_inline size_t max_depth() const noexcept;

  /**
   * Set max_capacity. This is the largest document this parser can automatically support.
   *
   * The parser may reallocate internal buffers as needed up to this amount.
   *
   * This call will not allocate or deallocate, even if capacity is currently above max_capacity.
   *
   * @param max_capacity The new maximum capacity, in bytes.
   */
  really_inline void set_max_capacity(size_t max_capacity) noexcept;

  /** @private Use the new DOM API instead */
  class Iterator;
  /** @private Use simdjson_error instead */
  using InvalidJSON [[deprecated("Use simdjson_error instead")]] = simdjson_error;

  /** @private Next location to write to in the tape */
  uint32_t current_loc{0};

  /** @private Number of structural indices passed from stage 1 to stage 2 */
  uint32_t n_structural_indexes{0};
  /** @private Structural indices passed from stage 1 to stage 2 */
  std::unique_ptr<uint32_t[]> structural_indexes{};

  /** @private Tape location of each open { or [ */
  std::unique_ptr<scope_descriptor[]> containing_scope{};

  /** @private Return address of each open { or [ */
<<<<<<< HEAD
  std::unique_ptr<char[]> ret_address{};
#endif
=======
  std::unique_ptr<internal::ret_address[]> ret_address{};
>>>>>>> 603b6596

  /** @private Use `if (parser.parse(...).error())` instead */
  bool valid{false};
  /** @private Use `parser.parse(...).error()` instead */
  error_code error{UNINITIALIZED};

  /** @private Use `parser.parse(...).value()` instead */
  document doc{};

  /** @private returns true if the document parsed was valid */
  [[deprecated("Use the result of parser.parse() instead")]]
  inline bool is_valid() const noexcept;

  /**
   * @private return an error code corresponding to the last parsing attempt, see
   * simdjson.h will return UNITIALIZED if no parsing was attempted
   */
  [[deprecated("Use the result of parser.parse() instead")]]
  inline int get_error_code() const noexcept;

  /** @private return the string equivalent of "get_error_code" */
  [[deprecated("Use error_message() on the result of parser.parse() instead, or cout << error")]]
  inline std::string get_error_message() const noexcept;

  /** @private */
  [[deprecated("Use cout << on the result of parser.parse() instead")]]
  inline bool print_json(std::ostream &os) const noexcept;

  /** @private Private and deprecated: use `parser.parse(...).doc.dump_raw_tape()` instead */
  inline bool dump_raw_tape(std::ostream &os) const noexcept;

private:
  /**
   * The maximum document length this parser will automatically support.
   *
   * The parser will not be automatically allocated above this amount.
   */
  size_t _max_capacity;

  /**
   * The maximum document length this parser supports.
   *
   * Buffers are large enough to handle any document up to this length.
   */
  size_t _capacity{0};

  /**
   * The maximum depth (number of nested objects and arrays) supported by this parser.
   *
   * Defaults to DEFAULT_MAX_DEPTH.
   */
  size_t _max_depth{0};

  /**
   * The loaded buffer (reused each time load() is called)
   */
  std::unique_ptr<char[], decltype(&aligned_free_char)> loaded_bytes;

  /** Capacity of loaded_bytes buffer. */
  size_t _loaded_bytes_capacity{0};

  // all nodes are stored on the doc.tape using a 64-bit word.
  //
  // strings, double and ints are stored as
  //  a 64-bit word with a pointer to the actual value
  //
  //
  //
  // for objects or arrays, store [ or {  at the beginning and } and ] at the
  // end. For the openings ([ or {), we annotate them with a reference to the
  // location on the doc.tape of the end, and for then closings (} and ]), we
  // annotate them with a reference to the location of the opening
  //
  //

  /**
   * Ensure we have enough capacity to handle at least desired_capacity bytes,
   * and auto-allocate if not.
   */
  inline error_code ensure_capacity(size_t desired_capacity) noexcept;

  /** Read the file into loaded_bytes */
  inline simdjson_result<size_t> read_file(const std::string &path) noexcept;

  friend class parser::Iterator;
  friend class document_stream;
}; // class parser

} // namespace dom
} // namespace simdjson

namespace simdjson {

/**
 * Minifies a JSON element or document, printing the smallest possible valid JSON.
 *
 *   dom::parser parser;
 *   element doc = parser.parse("   [ 1 , 2 , 3 ] "_padded);
 *   cout << minify(doc) << endl; // prints [1,2,3]
 *
 */
template<typename T>
class minify {
public:
  /**
   * Create a new minifier.
   *
   * @param _value The document or element to minify.
   */
  inline minify(const T &_value) noexcept : value{_value} {}

  /**
   * Minify JSON to a string.
   */
  inline operator std::string() const noexcept { std::stringstream s; s << *this; return s.str(); }

  /**
   * Minify JSON to an output stream.
   */
  inline std::ostream& print(std::ostream& out);
private:
  const T &value;
};

/**
 * Minify JSON to an output stream.
 *
 * @param out The output stream.
 * @param formatter The minifier.
 * @throw if there is an error with the underlying output stream. simdjson itself will not throw.
 */
template<typename T>
inline std::ostream& operator<<(std::ostream& out, minify<T> formatter) { return formatter.print(out); }

namespace dom {

// << operators need to be in the same namespace as the class being output, so C++ can find them
// automatically

/**
 * Print JSON to an output stream.
 *
 * By default, the value will be printed minified.
 *
 * @param out The output stream.
 * @param value The value to print.
 * @throw if there is an error with the underlying output stream. simdjson itself will not throw.
 */
inline std::ostream& operator<<(std::ostream& out, const element &value) { return out << minify<element>(value); }
/**
 * Print JSON to an output stream.
 *
 * By default, the value will be printed minified.
 *
 * @param out The output stream.
 * @param value The value to print.
 * @throw if there is an error with the underlying output stream. simdjson itself will not throw.
 */
inline std::ostream& operator<<(std::ostream& out, const array &value) { return out << minify<array>(value); }
/**
 * Print JSON to an output stream.
 *
 * By default, the value will be printed minified.
 *
 * @param out The output stream.
 * @param value The value to print.
 * @throw if there is an error with the underlying output stream. simdjson itself will not throw.
 */
inline std::ostream& operator<<(std::ostream& out, const object &value) { return out << minify<object>(value); }
/**
 * Print JSON to an output stream.
 *
 * By default, the value will be printed minified.
 *
 * @param out The output stream.
 * @param value The value to print.
 * @throw if there is an error with the underlying output stream. simdjson itself will not throw.
 */
inline std::ostream& operator<<(std::ostream& out, const key_value_pair &value) { return out << minify<key_value_pair>(value); }

/**
 * Print element type to an output stream.
 *
 * @param out The output stream.
 * @param value The value to print.
 * @throw if there is an error with the underlying output stream. simdjson itself will not throw.
 */
inline std::ostream& operator<<(std::ostream& out, element_type type) {
  switch (type) {
    case element_type::ARRAY:
      return out << "array";
    case element_type::OBJECT:
      return out << "object";
    case element_type::INT64:
      return out << "int64_t";
    case element_type::UINT64:
      return out << "uint64_t";
    case element_type::DOUBLE:
      return out << "double";
    case element_type::STRING:
      return out << "string";
    case element_type::BOOL:
      return out << "bool";
    case element_type::NULL_VALUE:
      return out << "null";
    default:
      return out << "unexpected content!!!"; // abort usage is forbidden in the library
  }
}

} // namespace dom

#if SIMDJSON_EXCEPTIONS

/**
 * Print JSON to an output stream.
 *
 * By default, the value will be printed minified.
 *
 * @param out The output stream.
 * @param value The value to print.
 * @throw simdjson_error if the result being printed has an error. If there is an error with the
 *        underlying output stream, that error will be propagated (simdjson_error will not be
 *        thrown).
 */
inline std::ostream& operator<<(std::ostream& out, const simdjson_result<dom::element> &value) noexcept(false) { return out << minify<simdjson_result<dom::element>>(value); }
/**
 * Print JSON to an output stream.
 *
 * By default, the value will be printed minified.
 *
 * @param out The output stream.
 * @param value The value to print.
 * @throw simdjson_error if the result being printed has an error. If there is an error with the
 *        underlying output stream, that error will be propagated (simdjson_error will not be
 *        thrown).
 */
inline std::ostream& operator<<(std::ostream& out, const simdjson_result<dom::array> &value) noexcept(false) { return out << minify<simdjson_result<dom::array>>(value); }
/**
 * Print JSON to an output stream.
 *
 * By default, the value will be printed minified.
 *
 * @param out The output stream.
 * @param value The value to print.
 * @throw simdjson_error if the result being printed has an error. If there is an error with the
 *        underlying output stream, that error will be propagated (simdjson_error will not be
 *        thrown).
 */
inline std::ostream& operator<<(std::ostream& out, const simdjson_result<dom::object> &value) noexcept(false) { return out << minify<simdjson_result<dom::object>>(value); }
/**
 * Send padded_string instance to an output stream.
 *
 * @param out The output stream.
 * @param s The padded_string instance.
  * @throw simdjson_error if the result being printed has an error. If there is an error with the
 *        underlying output stream, that error will be propagated (simdjson_error will not be
 *        thrown).
 */
inline std::ostream& operator<<(std::ostream& out, simdjson_result<padded_string> &s) noexcept(false) { return out << s.value(); }
#endif

/** The result of a JSON navigation that may fail. */
template<>
struct simdjson_result<dom::element> : public internal::simdjson_result_base<dom::element> {
public:
  really_inline simdjson_result() noexcept; ///< @private
  really_inline simdjson_result(dom::element &&value) noexcept; ///< @private
  really_inline simdjson_result(error_code error) noexcept; ///< @private

  inline simdjson_result<dom::element_type> type() const noexcept;
  inline simdjson_result<bool> is_null() const noexcept;
  template<typename T>
  inline simdjson_result<bool> is() const noexcept;
  template<typename T>
  inline simdjson_result<T> get() const noexcept;

  inline simdjson_result<dom::element> operator[](const std::string_view &key) const noexcept;
  inline simdjson_result<dom::element> operator[](const char *key) const noexcept;
  inline simdjson_result<dom::element> at(const std::string_view &json_pointer) const noexcept;
  inline simdjson_result<dom::element> at(size_t index) const noexcept;
  inline simdjson_result<dom::element> at_key(const std::string_view &key) const noexcept;
  inline simdjson_result<dom::element> at_key_case_insensitive(const std::string_view &key) const noexcept;

#if SIMDJSON_EXCEPTIONS
  inline operator bool() const noexcept(false);
  inline explicit operator const char*() const noexcept(false);
  inline operator std::string_view() const noexcept(false);
  inline operator uint64_t() const noexcept(false);
  inline operator int64_t() const noexcept(false);
  inline operator double() const noexcept(false);
  inline operator dom::array() const noexcept(false);
  inline operator dom::object() const noexcept(false);

  inline dom::array::iterator begin() const noexcept(false);
  inline dom::array::iterator end() const noexcept(false);
#endif // SIMDJSON_EXCEPTIONS
};

/** The result of a JSON conversion that may fail. */
template<>
struct simdjson_result<dom::array> : public internal::simdjson_result_base<dom::array> {
public:
  really_inline simdjson_result() noexcept; ///< @private
  really_inline simdjson_result(dom::array value) noexcept; ///< @private
  really_inline simdjson_result(error_code error) noexcept; ///< @private

  inline simdjson_result<dom::element> at(const std::string_view &json_pointer) const noexcept;
  inline simdjson_result<dom::element> at(size_t index) const noexcept;

#if SIMDJSON_EXCEPTIONS
  inline dom::array::iterator begin() const noexcept(false);
  inline dom::array::iterator end() const noexcept(false);
  inline size_t size() const noexcept(false);
#endif // SIMDJSON_EXCEPTIONS
};

/** The result of a JSON conversion that may fail. */
template<>
struct simdjson_result<dom::object> : public internal::simdjson_result_base<dom::object> {
public:
  really_inline simdjson_result() noexcept; ///< @private
  really_inline simdjson_result(dom::object value) noexcept; ///< @private
  really_inline simdjson_result(error_code error) noexcept; ///< @private

  inline simdjson_result<dom::element> operator[](const std::string_view &key) const noexcept;
  inline simdjson_result<dom::element> operator[](const char *key) const noexcept;
  inline simdjson_result<dom::element> at(const std::string_view &json_pointer) const noexcept;
  inline simdjson_result<dom::element> at_key(const std::string_view &key) const noexcept;
  inline simdjson_result<dom::element> at_key_case_insensitive(const std::string_view &key) const noexcept;

#if SIMDJSON_EXCEPTIONS
  inline dom::object::iterator begin() const noexcept(false);
  inline dom::object::iterator end() const noexcept(false);
  inline size_t size() const noexcept(false);
#endif // SIMDJSON_EXCEPTIONS
};

} // namespace simdjson

#endif // SIMDJSON_DOCUMENT_H
/* end file include/simdjson/simdjson.h */

namespace simdjson {

/**
 * An implementation of simdjson for a particular CPU architecture.
 *
 * Also used to maintain the currently active implementation. The active implementation is
 * automatically initialized on first use to the most advanced implementation supported by the host.
 */
class implementation {
public:

  /**
   * The name of this implementation.
   *
   *     const implementation *impl = simdjson::active_implementation;
   *     cout << "simdjson is optimized for " << impl->name() << "(" << impl->description() << ")" << endl;
   *
   * @return the name of the implementation, e.g. "haswell", "westmere", "arm64"
   */
  virtual const std::string &name() const { return _name; }

  /**
   * The description of this implementation.
   *
   *     const implementation *impl = simdjson::active_implementation;
   *     cout << "simdjson is optimized for " << impl->name() << "(" << impl->description() << ")" << endl;
   *
   * @return the name of the implementation, e.g. "haswell", "westmere", "arm64"
   */
  virtual const std::string &description() const { return _description; }

  /**
   * @private For internal implementation use
   *
   * The instruction sets this implementation is compiled against.
   *
   * @return a mask of all required `instruction_set` values
   */
  virtual uint32_t required_instruction_sets() const { return _required_instruction_sets; };

  /**
   * @private For internal implementation use
   *
   * Run a full document parse (ensure_capacity, stage1 and stage2).
   *
   * Overridden by each implementation.
   *
   * @param buf the json document to parse. *MUST* be allocated up to len + SIMDJSON_PADDING bytes.
   * @param len the length of the json document.
   * @param parser the parser with the buffers to use. *MUST* have allocated up to at least len capacity.
   * @return the error code, or SUCCESS if there was no error.
   */
  WARN_UNUSED virtual error_code parse(const uint8_t *buf, size_t len, dom::parser &parser) const noexcept = 0;

  /**
   * @private For internal implementation use
   *
   * Run a full document parse (ensure_capacity, stage1 and stage2).
   *
   * Overridden by each implementation.
   *
   * @param buf the json document to parse. *MUST* be allocated up to len + SIMDJSON_PADDING bytes.
   * @param len the length of the json document.
   * @param dst the buffer to write the minified document to. *MUST* be allocated up to len + SIMDJSON_PADDING bytes.
   * @param dst_len the number of bytes written. Output only.
   * @return the error code, or SUCCESS if there was no error.
   */
  WARN_UNUSED virtual error_code minify(const uint8_t *buf, size_t len, uint8_t *dst, size_t &dst_len) const noexcept = 0;

  /**
   * @private For internal implementation use
   *
   * Stage 1 of the document parser.
   *
   * Overridden by each implementation.
   *
   * @param buf the json document to parse. *MUST* be allocated up to len + SIMDJSON_PADDING bytes.
   * @param len the length of the json document.
   * @param parser the parser with the buffers to use. *MUST* have allocated up to at least len capacity.
   * @param streaming whether this is being called by parser::parse_many.
   * @return the error code, or SUCCESS if there was no error.
   */
  WARN_UNUSED virtual error_code stage1(const uint8_t *buf, size_t len, dom::parser &parser, bool streaming) const noexcept = 0;

  /**
   * @private For internal implementation use
   *
   * Stage 2 of the document parser.
   *
   * Overridden by each implementation.
   *
   * @param buf the json document to parse. *MUST* be allocated up to len + SIMDJSON_PADDING bytes.
   * @param len the length of the json document.
   * @param parser the parser with the buffers to use. *MUST* have allocated up to at least len capacity.
   * @return the error code, or SUCCESS if there was no error.
   */
  WARN_UNUSED virtual error_code stage2(const uint8_t *buf, size_t len, dom::parser &parser) const noexcept = 0;

  /**
   * @private For internal implementation use
   *
   * Stage 2 of the document parser for parser::parse_many.
   *
   * Overridden by each implementation.
   *
   * @param buf the json document to parse. *MUST* be allocated up to len + SIMDJSON_PADDING bytes.
   * @param len the length of the json document.
   * @param parser the parser with the buffers to use. *MUST* have allocated up to at least len capacity.
   * @param next_json the next structural index. Start this at 0 the first time, and it will be updated to the next value to pass each time.
   * @return the error code, SUCCESS if there was no error, or SUCCESS_AND_HAS_MORE if there was no error and stage2 can be called again.
   */
  WARN_UNUSED virtual error_code stage2(const uint8_t *buf, size_t len, dom::parser &parser, size_t &next_json) const noexcept = 0;

protected:
  /** @private Construct an implementation with the given name and description. For subclasses. */
  really_inline implementation(
    std::string_view name,
    std::string_view description,
    uint32_t required_instruction_sets
  ) :
    _name(name),
    _description(description),
    _required_instruction_sets(required_instruction_sets)
  {
  }
  virtual ~implementation()=default;

private:
  /**
   * The name of this implementation.
   */
  const std::string _name;

  /**
   * The description of this implementation.
   */
  const std::string _description;

  /**
   * Instruction sets required for this implementation.
   */
  const uint32_t _required_instruction_sets;
};

/** @private */
namespace internal {

/**
 * The list of available implementations compiled into simdjson.
 */
class available_implementation_list {
public:
  /** Get the list of available implementations compiled into simdjson */
  really_inline available_implementation_list() {}
  /** Number of implementations */
  size_t size() const noexcept;
  /** STL const begin() iterator */
  const implementation * const *begin() const noexcept;
  /** STL const end() iterator */
  const implementation * const *end() const noexcept;

  /**
   * Get the implementation with the given name.
   *
   * Case sensitive.
   *
   *     const implementation *impl = simdjson::available_implementations["westmere"];
   *     if (!impl) { exit(1); }
   *     simdjson::active_implementation = impl;
   *
   * @param name the implementation to find, e.g. "westmere", "haswell", "arm64"
   * @return the implementation, or nullptr if the parse failed.
   */
  const implementation * operator[](const std::string_view &name) const noexcept {
    for (const implementation * impl : *this) {
      if (impl->name() == name) { return impl; }
    }
    return nullptr;
  }

  /**
   * Detect the most advanced implementation supported by the current host.
   *
   * This is used to initialize the implementation on startup.
   *
   *     const implementation *impl = simdjson::available_implementation::detect_best_supported();
   *     simdjson::active_implementation = impl;
   *
   * @return the most advanced supported implementation for the current host, or an
   *         implementation that returns UNSUPPORTED_ARCHITECTURE if there is no supported
   *         implementation. Will never return nullptr.
   */
  const implementation *detect_best_supported() const noexcept;
};

template<typename T>
class atomic_ptr {
public:
  atomic_ptr(T *_ptr) : ptr{_ptr} {}

  operator const T*() const { return ptr.load(); }
  const T& operator*() const { return *ptr; }
  const T* operator->() const { return ptr.load(); }

  operator T*() { return ptr.load(); }
  T& operator*() { return *ptr; }
  T* operator->() { return ptr.load(); }
  atomic_ptr& operator=(T *_ptr) { ptr = _ptr; return *this; }

private:
  std::atomic<T*> ptr;
};

} // namespace internal

/**
 * The list of available implementations compiled into simdjson.
 */
extern SIMDJSON_DLLIMPORTEXPORT const internal::available_implementation_list available_implementations;

/**
  * The active implementation.
  *
  * Automatically initialized on first use to the most advanced implementation supported by this hardware.
  */
extern SIMDJSON_DLLIMPORTEXPORT internal::atomic_ptr<const implementation> active_implementation;

} // namespace simdjson

#endif // SIMDJSON_IMPLEMENTATION_H
/* end file include/simdjson/simdjson.h */
/* begin file include/simdjson/document_stream.h */
#ifndef SIMDJSON_DOCUMENT_STREAM_H
#define SIMDJSON_DOCUMENT_STREAM_H

#include <thread>

namespace simdjson {
namespace dom {

/**
 * A forward-only stream of documents.
 *
 * Produced by parser::parse_many.
 *
 */
class document_stream {
public:
  /** Move one document_stream to another. */
  really_inline document_stream(document_stream && other) noexcept = default;
  really_inline ~document_stream() noexcept;

  /**
   * An iterator through a forward-only stream of documents.
   */
  class iterator {
  public:
    /**
     * Get the current document (or error).
     */
    really_inline simdjson_result<element> operator*() noexcept;
    /**
     * Advance to the next document.
     */
    inline iterator& operator++() noexcept;
    /**
     * Check if we're at the end yet.
     * @param other the end iterator to compare to.
     */
    really_inline bool operator!=(const iterator &other) const noexcept;

  private:
    iterator(document_stream& stream, bool finished) noexcept;
    /** The document_stream we're iterating through. */
    document_stream& stream;
    /** Whether we're finished or not. */
    bool finished;
    friend class document_stream;
  };

  /**
   * Start iterating the documents in the stream.
   */
  really_inline iterator begin() noexcept;
  /**
   * The end of the stream, for iterator comparison purposes.
   */
  really_inline iterator end() noexcept;

private:

  document_stream &operator=(const document_stream &) = delete; // Disallow copying

  document_stream(document_stream &other) = delete;    // Disallow copying

  really_inline document_stream(dom::parser &parser, const uint8_t *buf, size_t len, size_t batch_size, error_code error = SUCCESS) noexcept;

  /**
   * Parse the next document found in the buffer previously given to document_stream.
   *
   * The content should be a valid JSON document encoded as UTF-8. If there is a
   * UTF-8 BOM, the caller is responsible for omitting it, UTF-8 BOM are
   * discouraged.
   *
   * You do NOT need to pre-allocate a parser.  This function takes care of
   * pre-allocating a capacity defined by the batch_size defined when creating the
   * document_stream object.
   *
   * The function returns simdjson::SUCCESS_AND_HAS_MORE (an integer = 1) in case
   * of success and indicates that the buffer still contains more data to be parsed,
   * meaning this function can be called again to return the next JSON document
   * after this one.
   *
   * The function returns simdjson::SUCCESS (as integer = 0) in case of success
   * and indicates that the buffer has successfully been parsed to the end.
   * Every document it contained has been parsed without error.
   *
   * The function returns an error code from simdjson/simdjson.h in case of failure
   * such as simdjson::CAPACITY, simdjson::MEMALLOC, simdjson::DEPTH_ERROR and so forth;
   * the simdjson::error_message function converts these error codes into a string).
   *
   * You can also check validity by calling parser.is_valid(). The same parser can
   * and should be reused for the other documents in the buffer. */
  inline error_code json_parse() noexcept;

  /**
   * Returns the location (index) of where the next document should be in the
   * buffer.
   * Can be used for debugging, it tells the user the position of the end of the
   * last
   * valid JSON document parsed
   */
  inline size_t get_current_buffer_loc() const { return current_buffer_loc; }

  /**
   * Returns the total amount of complete documents parsed by the document_stream,
   * in the current buffer, at the given time.
   */
  inline size_t get_n_parsed_docs() const { return n_parsed_docs; }

  /**
   * Returns the total amount of data (in bytes) parsed by the document_stream,
   * in the current buffer, at the given time.
   */
  inline size_t get_n_bytes_parsed() const { return n_bytes_parsed; }

  inline const uint8_t *buf() const { return _buf + buf_start; }

  inline void advance(size_t offset) { buf_start += offset; }

  inline size_t remaining() const { return _len - buf_start; }

  dom::parser &parser;
  const uint8_t *_buf;
  const size_t _len;
  size_t _batch_size; // this is actually variable!
  size_t buf_start{0};
  size_t next_json{0};
  bool load_next_batch{true};
  size_t current_buffer_loc{0};
#ifdef SIMDJSON_THREADS_ENABLED
  size_t last_json_buffer_loc{0};
#endif
  size_t n_parsed_docs{0};
  size_t n_bytes_parsed{0};
  error_code error{SUCCESS_AND_HAS_MORE};
#ifdef SIMDJSON_THREADS_ENABLED
  error_code stage1_is_ok_thread{SUCCESS};
  std::thread stage_1_thread{};
  dom::parser parser_thread{};
#endif
  friend class dom::parser;
}; // class document_stream

} // namespace dom
} // namespace simdjson

#endif // SIMDJSON_DOCUMENT_STREAM_H
/* end file include/simdjson/document_stream.h */

// // Deprecated API
/* begin file include/simdjson/jsonparser.h */
// TODO Remove this -- deprecated API and files

#ifndef SIMDJSON_JSONPARSER_H
#define SIMDJSON_JSONPARSER_H

/* begin file include/simdjson/parsedjson.h */
// TODO Remove this -- deprecated API and files

#ifndef SIMDJSON_PARSEDJSON_H
#define SIMDJSON_PARSEDJSON_H


namespace simdjson {

/**
 * @deprecated Use `dom::parser` instead.
 */
using ParsedJson [[deprecated("Use dom::parser instead")]] = dom::parser;

} // namespace simdjson
#endif
/* end file include/simdjson/parsedjson.h */
/* begin file include/simdjson/jsonioutil.h */
#ifndef SIMDJSON_JSONIOUTIL_H
#define SIMDJSON_JSONIOUTIL_H

#include <exception>
#include <fstream>
#include <iostream>
#include <sstream>
#include <stdexcept>
#include <string>


namespace simdjson {

#if SIMDJSON_EXCEPTIONS

[[deprecated("Use padded_string::load() instead")]]
inline padded_string get_corpus(const char *path) {
  return padded_string::load(path);
}

#endif // SIMDJSON_EXCEPTIONS

} // namespace simdjson

#endif // SIMDJSON_JSONIOUTIL_H
/* end file include/simdjson/jsonioutil.h */

namespace simdjson {

//
// C API (json_parse and build_parsed_json) declarations
//

[[deprecated("Use parser.parse() instead")]]
inline int json_parse(const uint8_t *buf, size_t len, dom::parser &parser, bool realloc_if_needed = true) noexcept {
  error_code code = parser.parse(buf, len, realloc_if_needed).error();
  // The deprecated json_parse API is a signal that the user plans to *use* the error code / valid
  // bits in the parser instead of heeding the result code. The normal parser unsets those in
  // anticipation of making the error code ephemeral.
  // Here we put the code back into the parser, until we've removed this method.
  parser.valid = code == SUCCESS;
  parser.error = code;
  return code;
}
[[deprecated("Use parser.parse() instead")]]
inline int json_parse(const char *buf, size_t len, dom::parser &parser, bool realloc_if_needed = true) noexcept {
  error_code code = parser.parse(buf, len, realloc_if_needed).error();
  // The deprecated json_parse API is a signal that the user plans to *use* the error code / valid
  // bits in the parser instead of heeding the result code. The normal parser unsets those in
  // anticipation of making the error code ephemeral.
  // Here we put the code back into the parser, until we've removed this method.
  parser.valid = code == SUCCESS;
  parser.error = code;
  return code;
}
[[deprecated("Use parser.parse() instead")]]
inline int json_parse(const std::string &s, dom::parser &parser, bool realloc_if_needed = true) noexcept {
  error_code code = parser.parse(s.data(), s.length(), realloc_if_needed).error();
  // The deprecated json_parse API is a signal that the user plans to *use* the error code / valid
  // bits in the parser instead of heeding the result code. The normal parser unsets those in
  // anticipation of making the error code ephemeral.
  // Here we put the code back into the parser, until we've removed this method.
  parser.valid = code == SUCCESS;
  parser.error = code;
  return code;
}
[[deprecated("Use parser.parse() instead")]]
inline int json_parse(const padded_string &s, dom::parser &parser) noexcept {
  error_code code = parser.parse(s).error();
  // The deprecated json_parse API is a signal that the user plans to *use* the error code / valid
  // bits in the parser instead of heeding the result code. The normal parser unsets those in
  // anticipation of making the error code ephemeral.
  // Here we put the code back into the parser, until we've removed this method.
  parser.valid = code == SUCCESS;
  parser.error = code;
  return code;
}

[[deprecated("Use parser.parse() instead")]]
WARN_UNUSED inline dom::parser build_parsed_json(const uint8_t *buf, size_t len, bool realloc_if_needed = true) noexcept {
  dom::parser parser;
  error_code code = parser.parse(buf, len, realloc_if_needed).error();
  // The deprecated json_parse API is a signal that the user plans to *use* the error code / valid
  // bits in the parser instead of heeding the result code. The normal parser unsets those in
  // anticipation of making the error code ephemeral.
  // Here we put the code back into the parser, until we've removed this method.
  parser.valid = code == SUCCESS;
  parser.error = code;
  return parser;
}
[[deprecated("Use parser.parse() instead")]]
WARN_UNUSED inline dom::parser build_parsed_json(const char *buf, size_t len, bool realloc_if_needed = true) noexcept {
  dom::parser parser;
  error_code code = parser.parse(buf, len, realloc_if_needed).error();
  // The deprecated json_parse API is a signal that the user plans to *use* the error code / valid
  // bits in the parser instead of heeding the result code. The normal parser unsets those in
  // anticipation of making the error code ephemeral.
  // Here we put the code back into the parser, until we've removed this method.
  parser.valid = code == SUCCESS;
  parser.error = code;
  return parser;
}
[[deprecated("Use parser.parse() instead")]]
WARN_UNUSED inline dom::parser build_parsed_json(const std::string &s, bool realloc_if_needed = true) noexcept {
  dom::parser parser;
  error_code code = parser.parse(s.data(), s.length(), realloc_if_needed).error();
  // The deprecated json_parse API is a signal that the user plans to *use* the error code / valid
  // bits in the parser instead of heeding the result code. The normal parser unsets those in
  // anticipation of making the error code ephemeral.
  // Here we put the code back into the parser, until we've removed this method.
  parser.valid = code == SUCCESS;
  parser.error = code;
  return parser;
}
[[deprecated("Use parser.parse() instead")]]
WARN_UNUSED inline dom::parser build_parsed_json(const padded_string &s) noexcept {
  dom::parser parser;
  error_code code = parser.parse(s).error();
  // The deprecated json_parse API is a signal that the user plans to *use* the error code / valid
  // bits in the parser instead of heeding the result code. The normal parser unsets those in
  // anticipation of making the error code ephemeral.
  // Here we put the code back into the parser, until we've removed this method.
  parser.valid = code == SUCCESS;
  parser.error = code;
  return parser;
}

/** @private We do not want to allow implicit conversion from C string to std::string. */
int json_parse(const char *buf, dom::parser &parser) noexcept = delete;
/** @private We do not want to allow implicit conversion from C string to std::string. */
dom::parser build_parsed_json(const char *buf) noexcept = delete;

} // namespace simdjson

#endif
/* end file include/simdjson/jsonioutil.h */
/* begin file include/simdjson/parsedjson_iterator.h */
// TODO Remove this -- deprecated API and files

#ifndef SIMDJSON_PARSEDJSON_ITERATOR_H
#define SIMDJSON_PARSEDJSON_ITERATOR_H

#include <cstring>
#include <string>
#include <iostream>
#include <iterator>
#include <limits>
#include <stdexcept>

/* begin file include/simdjson/internal/jsonformatutils.h */
#ifndef SIMDJSON_INTERNAL_JSONFORMATUTILS_H
#define SIMDJSON_INTERNAL_JSONFORMATUTILS_H

#include <iomanip>
#include <iostream>
#include <sstream>

namespace simdjson {
namespace internal {

class escape_json_string;

inline std::ostream& operator<<(std::ostream& out, const escape_json_string &str);

class escape_json_string {
public:
  escape_json_string(std::string_view _str) noexcept : str{_str} {}
  operator std::string() const noexcept { std::stringstream s; s << *this; return s.str(); }
private:
  std::string_view str;
  friend std::ostream& operator<<(std::ostream& out, const escape_json_string &unescaped);
};

inline std::ostream& operator<<(std::ostream& out, const escape_json_string &unescaped) {
  for (size_t i=0; i<unescaped.str.length(); i++) {
    switch (unescaped.str[i]) {
    case '\b':
      out << "\\b";
      break;
    case '\f':
      out << "\\f";
      break;
    case '\n':
      out << "\\n";
      break;
    case '\r':
      out << "\\r";
      break;
    case '\"':
      out << "\\\"";
      break;
    case '\t':
      out << "\\t";
      break;
    case '\\':
      out << "\\\\";
      break;
    default:
      if ((unsigned char)unescaped.str[i] <= 0x1F) {
        // TODO can this be done once at the beginning, or will it mess up << char?
        std::ios::fmtflags f(out.flags());
        out << "\\u" << std::hex << std::setw(4) << std::setfill('0') << int(unescaped.str[i]);
        out.flags(f);
      } else {
        out << unescaped.str[i];
      }
    }
  }
  return out;
}

} // namespace internal
} // namespace simdjson

#endif // SIMDJSON_INTERNAL_JSONFORMATUTILS_H
/* end file include/simdjson/internal/jsonformatutils.h */

namespace simdjson {

class [[deprecated("Use the new DOM navigation API instead (see doc/basics.md)")]] dom::parser::Iterator {
public:
  inline Iterator(const dom::parser &parser) noexcept(false);
  inline Iterator(const Iterator &o) noexcept;
  inline ~Iterator() noexcept;

  inline Iterator& operator=(const Iterator&) = delete;

  inline bool is_ok() const;

  // useful for debugging purposes
  inline size_t get_tape_location() const;

  // useful for debugging purposes
  inline size_t get_tape_length() const;

  // returns the current depth (start at 1 with 0 reserved for the fictitious
  // root node)
  inline size_t get_depth() const;

  // A scope is a series of nodes at the same depth, typically it is either an
  // object ({) or an array ([). The root node has type 'r'.
  inline uint8_t get_scope_type() const;

  // move forward in document order
  inline bool move_forward();

  // retrieve the character code of what we're looking at:
  // [{"slutfn are the possibilities
  inline uint8_t get_type() const {
      return current_type; // short functions should be inlined!
  }

  // get the int64_t value at this node; valid only if get_type is "l"
  inline int64_t get_integer() const {
      if (location + 1 >= tape_length) {
      return 0; // default value in case of error
      }
      return static_cast<int64_t>(doc.tape[location + 1]);
  }

  // get the value as uint64; valid only if  if get_type is "u"
  inline uint64_t get_unsigned_integer() const {
      if (location + 1 >= tape_length) {
      return 0; // default value in case of error
      }
      return doc.tape[location + 1];
  }

  // get the string value at this node (NULL ended); valid only if get_type is "
  // note that tabs, and line endings are escaped in the returned value (see
  // print_with_escapes) return value is valid UTF-8, it may contain NULL chars
  // within the string: get_string_length determines the true string length.
  inline const char *get_string() const {
      return reinterpret_cast<const char *>(
          doc.string_buf.get() + (current_val & internal::JSON_VALUE_MASK) + sizeof(uint32_t));
  }

  // return the length of the string in bytes
  inline uint32_t get_string_length() const {
      uint32_t answer;
      memcpy(&answer,
          reinterpret_cast<const char *>(doc.string_buf.get() +
                                          (current_val & internal::JSON_VALUE_MASK)),
          sizeof(uint32_t));
      return answer;
  }

  // get the double value at this node; valid only if
  // get_type() is "d"
  inline double get_double() const {
      if (location + 1 >= tape_length) {
      return std::numeric_limits<double>::quiet_NaN(); // default value in
                                                      // case of error
      }
      double answer;
      memcpy(&answer, &doc.tape[location + 1], sizeof(answer));
      return answer;
  }

  inline bool is_object_or_array() const { return is_object() || is_array(); }

  inline bool is_object() const { return get_type() == '{'; }

  inline bool is_array() const { return get_type() == '['; }

  inline bool is_string() const { return get_type() == '"'; }

  // Returns true if the current type of node is an signed integer.
  // You can get its value with `get_integer()`.
  inline bool is_integer() const { return get_type() == 'l'; }

  // Returns true if the current type of node is an unsigned integer.
  // You can get its value with `get_unsigned_integer()`.
  //
  // NOTE:
  // Only a large value, which is out of range of a 64-bit signed integer, is
  // represented internally as an unsigned node. On the other hand, a typical
  // positive integer, such as 1, 42, or 1000000, is as a signed node.
  // Be aware this function returns false for a signed node.
  inline bool is_unsigned_integer() const { return get_type() == 'u'; }

  inline bool is_double() const { return get_type() == 'd'; }

  inline bool is_number() const {
      return is_integer() || is_unsigned_integer() || is_double();
  }

  inline bool is_true() const { return get_type() == 't'; }

  inline bool is_false() const { return get_type() == 'f'; }

  inline bool is_null() const { return get_type() == 'n'; }

  static bool is_object_or_array(uint8_t type) {
      return ((type == '[') || (type == '{'));
  }

  // when at {, go one level deep, looking for a given key
  // if successful, we are left pointing at the value,
  // if not, we are still pointing at the object ({)
  // (in case of repeated keys, this only finds the first one).
  // We seek the key using C's strcmp so if your JSON strings contain
  // NULL chars, this would trigger a false positive: if you expect that
  // to be the case, take extra precautions.
  // Furthermore, we do the comparison character-by-character
  // without taking into account Unicode equivalence.
  inline bool move_to_key(const char *key);

  // as above, but case insensitive lookup (strcmpi instead of strcmp)
  inline bool move_to_key_insensitive(const char *key);

  // when at {, go one level deep, looking for a given key
  // if successful, we are left pointing at the value,
  // if not, we are still pointing at the object ({)
  // (in case of repeated keys, this only finds the first one).
  // The string we search for can contain NULL values.
  // Furthermore, we do the comparison character-by-character
  // without taking into account Unicode equivalence.
  inline bool move_to_key(const char *key, uint32_t length);

  // when at a key location within an object, this moves to the accompanying
  // value (located next to it). This is equivalent but much faster than
  // calling "next()".
  inline void move_to_value();

  // when at [, go one level deep, and advance to the given index.
  // if successful, we are left pointing at the value,
  // if not, we are still pointing at the array ([)
  inline bool move_to_index(uint32_t index);

  // Moves the iterator to the value corresponding to the json pointer.
  // Always search from the root of the document.
  // if successful, we are left pointing at the value,
  // if not, we are still pointing the same value we were pointing before the
  // call. The json pointer follows the rfc6901 standard's syntax:
  // https://tools.ietf.org/html/rfc6901 However, the standard says "If a
  // referenced member name is not unique in an object, the member that is
  // referenced is undefined, and evaluation fails". Here we just return the
  // first corresponding value. The length parameter is the length of the
  // jsonpointer string ('pointer').
  inline bool move_to(const char *pointer, uint32_t length);

  // Moves the iterator to the value corresponding to the json pointer.
  // Always search from the root of the document.
  // if successful, we are left pointing at the value,
  // if not, we are still pointing the same value we were pointing before the
  // call. The json pointer implementation follows the rfc6901 standard's
  // syntax: https://tools.ietf.org/html/rfc6901 However, the standard says
  // "If a referenced member name is not unique in an object, the member that
  // is referenced is undefined, and evaluation fails". Here we just return
  // the first corresponding value.
  inline bool move_to(const std::string &pointer) {
      return move_to(pointer.c_str(), uint32_t(pointer.length()));
  }

  private:
  // Almost the same as move_to(), except it searches from the current
  // position. The pointer's syntax is identical, though that case is not
  // handled by the rfc6901 standard. The '/' is still required at the
  // beginning. However, contrary to move_to(), the URI Fragment Identifier
  // Representation is not supported here. Also, in case of failure, we are
  // left pointing at the closest value it could reach. For these reasons it
  // is private. It exists because it is used by move_to().
  inline bool relative_move_to(const char *pointer, uint32_t length);

  public:
  // throughout return true if we can do the navigation, false
  // otherwise

  // Withing a given scope (series of nodes at the same depth within either an
  // array or an object), we move forward.
  // Thus, given [true, null, {"a":1}, [1,2]], we would visit true, null, {
  // and [. At the object ({) or at the array ([), you can issue a "down" to
  // visit their content. valid if we're not at the end of a scope (returns
  // true).
  inline bool next();

  // Within a given scope (series of nodes at the same depth within either an
  // array or an object), we move backward.
  // Thus, given [true, null, {"a":1}, [1,2]], we would visit ], }, null, true
  // when starting at the end of the scope. At the object ({) or at the array
  // ([), you can issue a "down" to visit their content.
  // Performance warning: This function is implemented by starting again
  // from the beginning of the scope and scanning forward. You should expect
  // it to be relatively slow.
  inline bool prev();

  // Moves back to either the containing array or object (type { or [) from
  // within a contained scope.
  // Valid unless we are at the first level of the document
  inline bool up();

  // Valid if we're at a [ or { and it starts a non-empty scope; moves us to
  // start of that deeper scope if it not empty. Thus, given [true, null,
  // {"a":1}, [1,2]], if we are at the { node, we would move to the "a" node.
  inline bool down();

  // move us to the start of our current scope,
  // a scope is a series of nodes at the same level
  inline void to_start_scope();

  inline void rewind() {
      while (up())
      ;
  }

  // void to_end_scope();              // move us to
  // the start of our current scope; always succeeds

  // print the node we are currently pointing at
  inline bool print(std::ostream &os, bool escape_strings = true) const;
  typedef struct {
      size_t start_of_scope;
      uint8_t scope_type;
  } scopeindex_t;

  private:
  const document &doc;
  size_t max_depth{};
  size_t depth{};
  size_t location{}; // our current location on a tape
  size_t tape_length{};
  uint8_t current_type{};
  uint64_t current_val{};
  scopeindex_t *depth_index{};
};

} // namespace simdjson

#endif
/* end file include/simdjson/internal/jsonformatutils.h */

// // Inline functions
/* begin file include/simdjson/inline/document.h */
#ifndef SIMDJSON_INLINE_DOCUMENT_H
#define SIMDJSON_INLINE_DOCUMENT_H

// Inline implementations go in here.

#include <iostream>
#include <climits>
#include <cctype>

namespace simdjson {

//
// simdjson_result<dom::element> inline implementation
//
really_inline simdjson_result<dom::element>::simdjson_result() noexcept
    : internal::simdjson_result_base<dom::element>() {}
really_inline simdjson_result<dom::element>::simdjson_result(dom::element &&value) noexcept
    : internal::simdjson_result_base<dom::element>(std::forward<dom::element>(value)) {}
really_inline simdjson_result<dom::element>::simdjson_result(error_code error) noexcept
    : internal::simdjson_result_base<dom::element>(error) {}
inline simdjson_result<dom::element_type> simdjson_result<dom::element>::type() const noexcept {
  if (error()) { return error(); }
  return first.type();
}
inline simdjson_result<bool> simdjson_result<dom::element>::is_null() const noexcept {
  if (error()) { return error(); }
  return first.is_null();
}
template<typename T>
inline simdjson_result<bool> simdjson_result<dom::element>::is() const noexcept {
  if (error()) { return error(); }
  return first.is<T>();
}
template<typename T>
inline simdjson_result<T> simdjson_result<dom::element>::get() const noexcept {
  if (error()) { return error(); }
  return first.get<T>();
}

inline simdjson_result<dom::element> simdjson_result<dom::element>::operator[](const std::string_view &key) const noexcept {
  if (error()) { return error(); }
  return first[key];
}
inline simdjson_result<dom::element> simdjson_result<dom::element>::operator[](const char *key) const noexcept {
  if (error()) { return error(); }
  return first[key];
}
inline simdjson_result<dom::element> simdjson_result<dom::element>::at(const std::string_view &json_pointer) const noexcept {
  if (error()) { return error(); }
  return first.at(json_pointer);
}
inline simdjson_result<dom::element> simdjson_result<dom::element>::at(size_t index) const noexcept {
  if (error()) { return error(); }
  return first.at(index);
}
inline simdjson_result<dom::element> simdjson_result<dom::element>::at_key(const std::string_view &key) const noexcept {
  if (error()) { return error(); }
  return first.at_key(key);
}
inline simdjson_result<dom::element> simdjson_result<dom::element>::at_key_case_insensitive(const std::string_view &key) const noexcept {
  if (error()) { return error(); }
  return first.at_key_case_insensitive(key);
}

#if SIMDJSON_EXCEPTIONS

inline simdjson_result<dom::element>::operator bool() const noexcept(false) {
  return get<bool>();
}
inline simdjson_result<dom::element>::operator const char *() const noexcept(false) {
  return get<const char *>();
}
inline simdjson_result<dom::element>::operator std::string_view() const noexcept(false) {
  return get<std::string_view>();
}
inline simdjson_result<dom::element>::operator uint64_t() const noexcept(false) {
  return get<uint64_t>();
}
inline simdjson_result<dom::element>::operator int64_t() const noexcept(false) {
  return get<int64_t>();
}
inline simdjson_result<dom::element>::operator double() const noexcept(false) {
  return get<double>();
}
inline simdjson_result<dom::element>::operator dom::array() const noexcept(false) {
  return get<dom::array>();
}
inline simdjson_result<dom::element>::operator dom::object() const noexcept(false) {
  return get<dom::object>();
}

inline dom::array::iterator simdjson_result<dom::element>::begin() const noexcept(false) {
  if (error()) { throw simdjson_error(error()); }
  return first.begin();
}
inline dom::array::iterator simdjson_result<dom::element>::end() const noexcept(false) {
  if (error()) { throw simdjson_error(error()); }
  return first.end();
}

#endif

//
// simdjson_result<dom::array> inline implementation
//
really_inline simdjson_result<dom::array>::simdjson_result() noexcept
    : internal::simdjson_result_base<dom::array>() {}
really_inline simdjson_result<dom::array>::simdjson_result(dom::array value) noexcept
    : internal::simdjson_result_base<dom::array>(std::forward<dom::array>(value)) {}
really_inline simdjson_result<dom::array>::simdjson_result(error_code error) noexcept
    : internal::simdjson_result_base<dom::array>(error) {}

#if SIMDJSON_EXCEPTIONS

inline dom::array::iterator simdjson_result<dom::array>::begin() const noexcept(false) {
  if (error()) { throw simdjson_error(error()); }
  return first.begin();
}
inline dom::array::iterator simdjson_result<dom::array>::end() const noexcept(false) {
  if (error()) { throw simdjson_error(error()); }
  return first.end();
}
inline size_t simdjson_result<dom::array>::size() const noexcept(false) {
  if (error()) { throw simdjson_error(error()); }
  return first.size();
}

#endif // SIMDJSON_EXCEPTIONS

inline simdjson_result<dom::element> simdjson_result<dom::array>::at(const std::string_view &json_pointer) const noexcept {
  if (error()) { return error(); }
  return first.at(json_pointer);
}
inline simdjson_result<dom::element> simdjson_result<dom::array>::at(size_t index) const noexcept {
  if (error()) { return error(); }
  return first.at(index);
}

//
// simdjson_result<dom::object> inline implementation
//
really_inline simdjson_result<dom::object>::simdjson_result() noexcept
    : internal::simdjson_result_base<dom::object>() {}
really_inline simdjson_result<dom::object>::simdjson_result(dom::object value) noexcept
    : internal::simdjson_result_base<dom::object>(std::forward<dom::object>(value)) {}
really_inline simdjson_result<dom::object>::simdjson_result(error_code error) noexcept
    : internal::simdjson_result_base<dom::object>(error) {}

inline simdjson_result<dom::element> simdjson_result<dom::object>::operator[](const std::string_view &key) const noexcept {
  if (error()) { return error(); }
  return first[key];
}
inline simdjson_result<dom::element> simdjson_result<dom::object>::operator[](const char *key) const noexcept {
  if (error()) { return error(); }
  return first[key];
}
inline simdjson_result<dom::element> simdjson_result<dom::object>::at(const std::string_view &json_pointer) const noexcept {
  if (error()) { return error(); }
  return first.at(json_pointer);
}
inline simdjson_result<dom::element> simdjson_result<dom::object>::at_key(const std::string_view &key) const noexcept {
  if (error()) { return error(); }
  return first.at_key(key);
}
inline simdjson_result<dom::element> simdjson_result<dom::object>::at_key_case_insensitive(const std::string_view &key) const noexcept {
  if (error()) { return error(); }
  return first.at_key_case_insensitive(key);
}

#if SIMDJSON_EXCEPTIONS

inline dom::object::iterator simdjson_result<dom::object>::begin() const noexcept(false) {
  if (error()) { throw simdjson_error(error()); }
  return first.begin();
}
inline dom::object::iterator simdjson_result<dom::object>::end() const noexcept(false) {
  if (error()) { throw simdjson_error(error()); }
  return first.end();
}
inline size_t simdjson_result<dom::object>::size() const noexcept(false) {
  if (error()) { throw simdjson_error(error()); }
  return first.size();
}

#endif // SIMDJSON_EXCEPTIONS


namespace dom {

//
// document inline implementation
//
inline element document::root() const noexcept {
  return element(this, 1);
}

//#define REPORT_ERROR(CODE, MESSAGE) ((std::cerr << MESSAGE << std::endl), CODE)
#define REPORT_ERROR(CODE, MESSAGE) (CODE)
#define RETURN_ERROR(CODE, MESSAGE) return REPORT_ERROR((CODE), (MESSAGE));

WARN_UNUSED
inline error_code document::allocate(size_t capacity) noexcept {
  if (capacity == 0) {
    string_buf.reset();
    tape.reset();
    return SUCCESS;
  }

  // a pathological input like "[[[[..." would generate len tape elements, so
  // need a capacity of at least len + 1, but it is also possible to do
  // worse with "[7,7,7,7,6,7,7,7,6,7,7,6,[7,7,7,7,6,7,7,7,6,7,7,6,7,7,7,7,7,7,6"
  //where len + 1 tape elements are
  // generated, see issue https://github.com/lemire/simdjson/issues/345
  size_t tape_capacity = ROUNDUP_N(capacity + 2, 64);
  // a document with only zero-length strings... could have len/3 string
  // and we would need len/3 * 5 bytes on the string buffer
  size_t string_capacity = ROUNDUP_N(5 * capacity / 3 + 32, 64);
  string_buf.reset( new (std::nothrow) uint8_t[string_capacity]);
  tape.reset(new (std::nothrow) uint64_t[tape_capacity]);
  return string_buf && tape ? SUCCESS : MEMALLOC;
}

inline bool document::dump_raw_tape(std::ostream &os) const noexcept {
  uint32_t string_length;
  size_t tape_idx = 0;
  uint64_t tape_val = tape[tape_idx];
  uint8_t type = uint8_t(tape_val >> 56);
  os << tape_idx << " : " << type;
  tape_idx++;
  size_t how_many = 0;
  if (type == 'r') {
    how_many = size_t(tape_val & internal::JSON_VALUE_MASK);
  } else {
    // Error: no starting root node?
    return false;
  }
  os << "\t// pointing to " << how_many << " (right after last node)\n";
  uint64_t payload;
  for (; tape_idx < how_many; tape_idx++) {
    os << tape_idx << " : ";
    tape_val = tape[tape_idx];
    payload = tape_val & internal::JSON_VALUE_MASK;
    type = uint8_t(tape_val >> 56);
    switch (type) {
    case '"': // we have a string
      os << "string \"";
      memcpy(&string_length, string_buf.get() + payload, sizeof(uint32_t));
      os << internal::escape_json_string(std::string_view(
        (const char *)(string_buf.get() + payload + sizeof(uint32_t)),
        string_length
      ));
      os << '"';
      os << '\n';
      break;
    case 'l': // we have a long int
      if (tape_idx + 1 >= how_many) {
        return false;
      }
      os << "integer " << static_cast<int64_t>(tape[++tape_idx]) << "\n";
      break;
    case 'u': // we have a long uint
      if (tape_idx + 1 >= how_many) {
        return false;
      }
      os << "unsigned integer " << tape[++tape_idx] << "\n";
      break;
    case 'd': // we have a double
      os << "float ";
      if (tape_idx + 1 >= how_many) {
        return false;
      }
      double answer;
      memcpy(&answer, &tape[++tape_idx], sizeof(answer));
      os << answer << '\n';
      break;
    case 'n': // we have a null
      os << "null\n";
      break;
    case 't': // we have a true
      os << "true\n";
      break;
    case 'f': // we have a false
      os << "false\n";
      break;
    case '{': // we have an object
      os << "{\t// pointing to next tape location " << payload
         << " (first node after the scope) \n";
      break;
    case '}': // we end an object
      os << "}\t// pointing to previous tape location " << payload
         << " (start of the scope) \n";
      break;
    case '[': // we start an array
      os << "[\t// pointing to next tape location " << payload
         << " (first node after the scope) \n";
      break;
    case ']': // we end an array
      os << "]\t// pointing to previous tape location " << payload
         << " (start of the scope) \n";
      break;
    case 'r': // we start and end with the root node
      // should we be hitting the root node?
      return false;
    default:
      return false;
    }
  }
  tape_val = tape[tape_idx];
  payload = tape_val & internal::JSON_VALUE_MASK;
  type = uint8_t(tape_val >> 56);
  os << tape_idx << " : " << type << "\t// pointing to " << payload
     << " (start root)\n";
  return true;
}

//
// parser inline implementation
//
really_inline parser::parser(size_t max_capacity) noexcept
  : _max_capacity{max_capacity},
    loaded_bytes(nullptr, &aligned_free_char)
    {}
inline bool parser::is_valid() const noexcept { return valid; }
inline int parser::get_error_code() const noexcept { return error; }
inline std::string parser::get_error_message() const noexcept { return error_message(error); }
inline bool parser::print_json(std::ostream &os) const noexcept {
  if (!valid) { return false; }
  os << doc.root();
  return true;
}
inline bool parser::dump_raw_tape(std::ostream &os) const noexcept {
  return valid ? doc.dump_raw_tape(os) : false;
}

inline simdjson_result<size_t> parser::read_file(const std::string &path) noexcept {
  // Open the file
  SIMDJSON_PUSH_DISABLE_WARNINGS
  SIMDJSON_DISABLE_DEPRECATED_WARNING // Disable CRT_SECURE warning on MSVC: manually verified this is safe
  std::FILE *fp = std::fopen(path.c_str(), "rb");
  SIMDJSON_POP_DISABLE_WARNINGS

  if (fp == nullptr) {
    return IO_ERROR;
  }

  // Get the file size
  if(std::fseek(fp, 0, SEEK_END) < 0) {
    std::fclose(fp);
    return IO_ERROR;
  }
  long len = std::ftell(fp);
  if((len < 0) || (len == LONG_MAX)) {
    std::fclose(fp);
    return IO_ERROR;
  }

  // Make sure we have enough capacity to load the file
  if (_loaded_bytes_capacity < size_t(len)) {
    loaded_bytes.reset( internal::allocate_padded_buffer(len) );
    if (!loaded_bytes) {
      std::fclose(fp);
      return MEMALLOC;
    }
    _loaded_bytes_capacity = len;
  }

  // Read the string
  std::rewind(fp);
  size_t bytes_read = std::fread(loaded_bytes.get(), 1, len, fp);
  if (std::fclose(fp) != 0 || bytes_read != size_t(len)) {
    return IO_ERROR;
  }

  return bytes_read;
}

inline simdjson_result<element> parser::load(const std::string &path) & noexcept {
  size_t len;
  error_code code;
  read_file(path).tie(len, code);
  if (code) { return code; }

  return parse(loaded_bytes.get(), len, false);
}

inline document_stream parser::load_many(const std::string &path, size_t batch_size) noexcept {
  size_t len;
  error_code code;
  read_file(path).tie(len, code);
  return document_stream(*this, (const uint8_t*)loaded_bytes.get(), len, batch_size, code);
}

inline simdjson_result<element> parser::parse(const uint8_t *buf, size_t len, bool realloc_if_needed) & noexcept {
  error_code code = ensure_capacity(len);
  if (code) { return code; }

  if (realloc_if_needed) {
    const uint8_t *tmp_buf = buf;
    buf = (uint8_t *)internal::allocate_padded_buffer(len);
    if (buf == nullptr)
      return MEMALLOC;
    memcpy((void *)buf, tmp_buf, len);
  }

  code = simdjson::active_implementation->parse(buf, len, *this);
  if (realloc_if_needed) {
    aligned_free((void *)buf); // must free before we exit
  }
  if (code) { return code; }

  // We're indicating validity via the simdjson_result<element>, so set the parse state back to invalid
  valid = false;
  error = UNINITIALIZED;
  return doc.root();
}
really_inline simdjson_result<element> parser::parse(const char *buf, size_t len, bool realloc_if_needed) & noexcept {
  return parse((const uint8_t *)buf, len, realloc_if_needed);
}
really_inline simdjson_result<element> parser::parse(const std::string &s) & noexcept {
  return parse(s.data(), s.length(), s.capacity() - s.length() < SIMDJSON_PADDING);
}
really_inline simdjson_result<element> parser::parse(const padded_string &s) & noexcept {
  return parse(s.data(), s.length(), false);
}

inline document_stream parser::parse_many(const uint8_t *buf, size_t len, size_t batch_size) noexcept {
  return document_stream(*this, buf, len, batch_size);
}
inline document_stream parser::parse_many(const char *buf, size_t len, size_t batch_size) noexcept {
  return parse_many((const uint8_t *)buf, len, batch_size);
}
inline document_stream parser::parse_many(const std::string &s, size_t batch_size) noexcept {
  return parse_many(s.data(), s.length(), batch_size);
}
inline document_stream parser::parse_many(const padded_string &s, size_t batch_size) noexcept {
  return parse_many(s.data(), s.length(), batch_size);
}

really_inline size_t parser::capacity() const noexcept {
  return _capacity;
}
really_inline size_t parser::max_capacity() const noexcept {
  return _max_capacity;
}
really_inline size_t parser::max_depth() const noexcept {
  return _max_depth;
}

WARN_UNUSED
inline error_code parser::allocate(size_t capacity, size_t max_depth) noexcept {
  //
  // If capacity has changed, reallocate capacity-based buffers
  //
  if (_capacity != capacity) {
    // Set capacity to 0 until we finish, in case there's an error
    _capacity = 0;

    //
    // Reallocate the document
    //
    error_code err = doc.allocate(capacity);
    if (err) { return err; }

    //
    // Don't allocate 0 bytes, just return.
    //
    if (capacity == 0) {
      structural_indexes.reset();
      return SUCCESS;
    }

    //
    // Initialize stage 1 output
    //
    size_t max_structures = ROUNDUP_N(capacity, 64) + 2 + 7;
    structural_indexes.reset( new (std::nothrow) uint32_t[max_structures] ); // TODO realloc
    if (!structural_indexes) {
      return MEMALLOC;
    }

    _capacity = capacity;

  //
  // If capacity hasn't changed, but the document was taken, allocate a new document.
  //
  } else if (!doc.tape) {
    error_code err = doc.allocate(capacity);
    if (err) { return err; }
  }

  //
  // If max_depth has changed, reallocate those buffers
  //
  if (max_depth != _max_depth) {
    _max_depth = 0;

    if (max_depth == 0) {
      ret_address.reset();
      containing_scope.reset();
      return SUCCESS;
    }

    //
    // Initialize stage 2 state
    //
    containing_scope.reset(new (std::nothrow) scope_descriptor[max_depth]); // TODO realloc
    ret_address.reset(new (std::nothrow) internal::ret_address[max_depth]);

    if (!ret_address || !containing_scope) {
      // Could not allocate memory
      return MEMALLOC;
    }

    _max_depth = max_depth;
  }
  return SUCCESS;
}

WARN_UNUSED
inline bool parser::allocate_capacity(size_t capacity, size_t max_depth) noexcept {
  return !allocate(capacity, max_depth);
}

really_inline void parser::set_max_capacity(size_t max_capacity) noexcept {
  _max_capacity = max_capacity;
}

inline error_code parser::ensure_capacity(size_t desired_capacity) noexcept {
  // If we don't have enough capacity, (try to) automatically bump it.
  // If the document was taken, reallocate that too.
  // Both in one if statement to minimize unlikely branching.
  if (unlikely(desired_capacity > capacity() || !doc.tape)) {
    if (desired_capacity > max_capacity()) {
      return error = CAPACITY;
    }
    return allocate(desired_capacity, _max_depth > 0 ? _max_depth : DEFAULT_MAX_DEPTH);
  }

  return SUCCESS;
}

//
// array inline implementation
//
really_inline array::array() noexcept : internal::tape_ref() {}
really_inline array::array(const document *_doc, size_t _json_index) noexcept : internal::tape_ref(_doc, _json_index) {}
inline array::iterator array::begin() const noexcept {
  return iterator(doc, json_index + 1);
}
inline array::iterator array::end() const noexcept {
  return iterator(doc, after_element() - 1);
}
inline size_t array::size() const noexcept {
  return scope_count();
}
inline simdjson_result<element> array::at(const std::string_view &json_pointer) const noexcept {
  // - means "the append position" or "the element after the end of the array"
  // We don't support this, because we're returning a real element, not a position.
  if (json_pointer == "-") { return INDEX_OUT_OF_BOUNDS; }

  // Read the array index
  size_t array_index = 0;
  size_t i;
  for (i = 0; i < json_pointer.length() && json_pointer[i] != '/'; i++) {
    uint8_t digit = uint8_t(json_pointer[i] - '0');
    // Check for non-digit in array index. If it's there, we're trying to get a field in an object
    if (digit > 9) { return INCORRECT_TYPE; }
    array_index = array_index*10 + digit;
  }

  // 0 followed by other digits is invalid
  if (i > 1 && json_pointer[0] == '0') { RETURN_ERROR(INVALID_JSON_POINTER, "JSON pointer array index has other characters after 0"); }

  // Empty string is invalid; so is a "/" with no digits before it
  if (i == 0) { RETURN_ERROR(INVALID_JSON_POINTER, "Empty string in JSON pointer array index"); }

  // Get the child
  auto child = array(doc, json_index).at(array_index);
  // If there is a /, we're not done yet, call recursively.
  if (i < json_pointer.length()) {
    child = child.at(json_pointer.substr(i+1));
  }
  return child;
}
inline simdjson_result<element> array::at(size_t index) const noexcept {
  size_t i=0;
  for (auto element : *this) {
    if (i == index) { return element; }
    i++;
  }
  return INDEX_OUT_OF_BOUNDS;
}

//
// array::iterator inline implementation
//
really_inline array::iterator::iterator(const document *_doc, size_t _json_index) noexcept : internal::tape_ref(_doc, _json_index) { }
inline element array::iterator::operator*() const noexcept {
  return element(doc, json_index);
}
inline bool array::iterator::operator!=(const array::iterator& other) const noexcept {
  return json_index != other.json_index;
}
inline array::iterator& array::iterator::operator++() noexcept {
  json_index = after_element();
  return *this;
}

//
// object inline implementation
//
really_inline object::object() noexcept : internal::tape_ref() {}
really_inline object::object(const document *_doc, size_t _json_index) noexcept : internal::tape_ref(_doc, _json_index) { }
inline object::iterator object::begin() const noexcept {
  return iterator(doc, json_index + 1);
}
inline object::iterator object::end() const noexcept {
  return iterator(doc, after_element() - 1);
}
inline size_t object::size() const noexcept {
  return scope_count();
}

inline simdjson_result<element> object::operator[](const std::string_view &key) const noexcept {
  return at_key(key);
}
inline simdjson_result<element> object::operator[](const char *key) const noexcept {
  return at_key(key);
}
inline simdjson_result<element> object::at(const std::string_view &json_pointer) const noexcept {
  size_t slash = json_pointer.find('/');
  std::string_view key = json_pointer.substr(0, slash);

  // Grab the child with the given key
  simdjson_result<element> child;

  // If there is an escape character in the key, unescape it and then get the child.
  size_t escape = key.find('~');
  if (escape != std::string_view::npos) {
    // Unescape the key
    std::string unescaped(key);
    do {
      switch (unescaped[escape+1]) {
        case '0':
          unescaped.replace(escape, 2, "~");
          break;
        case '1':
          unescaped.replace(escape, 2, "/");
          break;
        default:
          RETURN_ERROR(INVALID_JSON_POINTER, "Unexpected ~ escape character in JSON pointer");
      }
      escape = unescaped.find('~', escape+1);
    } while (escape != std::string::npos);
    child = at_key(unescaped);
  } else {
    child = at_key(key);
  }

  // If there is a /, we have to recurse and look up more of the path
  if (slash != std::string_view::npos) {
    child = child.at(json_pointer.substr(slash+1));
  }

  return child;
}
inline simdjson_result<element> object::at_key(const std::string_view &key) const noexcept {
  iterator end_field = end();
  for (iterator field = begin(); field != end_field; ++field) {
    if (field.key_equals(key)) {
      return field.value();
    }
  }
  return NO_SUCH_FIELD;
}
// In case you wonder why we need this, please see
// https://github.com/simdjson/simdjson/issues/323
// People do seek keys in a case-insensitive manner.
inline simdjson_result<element> object::at_key_case_insensitive(const std::string_view &key) const noexcept {
  iterator end_field = end();
  for (iterator field = begin(); field != end_field; ++field) {
    if (field.key_equals_case_insensitive(key)) {
      return field.value();
    }
  }
  return NO_SUCH_FIELD;
}

//
// object::iterator inline implementation
//
really_inline object::iterator::iterator(const document *_doc, size_t _json_index) noexcept : internal::tape_ref(_doc, _json_index) { }
inline const key_value_pair object::iterator::operator*() const noexcept {
  return key_value_pair(key(), value());
}
inline bool object::iterator::operator!=(const object::iterator& other) const noexcept {
  return json_index != other.json_index;
}
inline object::iterator& object::iterator::operator++() noexcept {
  json_index++;
  json_index = after_element();
  return *this;
}
inline std::string_view object::iterator::key() const noexcept {
  return get_string_view();
}
inline uint32_t object::iterator::key_length() const noexcept {
  return get_string_length();
}
inline const char* object::iterator::key_c_str() const noexcept {
  return reinterpret_cast<const char *>(&doc->string_buf[size_t(tape_value()) + sizeof(uint32_t)]);
}
inline element object::iterator::value() const noexcept {
  return element(doc, json_index + 1);
}

/**
 * Design notes:
 * Instead of constructing a string_view and then comparing it with a
 * user-provided strings, it is probably more performant to have dedicated
 * functions taking as a parameter the string we want to compare against
 * and return true when they are equal. That avoids the creation of a temporary
 * std::string_view. Though it is possible for the compiler to avoid entirely
 * any overhead due to string_view, relying too much on compiler magic is
 * problematic: compiler magic sometimes fail, and then what do you do?
 * Also, enticing users to rely on high-performance function is probably better
 * on the long run.
 */

inline bool object::iterator::key_equals(const std::string_view & o) const noexcept {
  // We use the fact that the key length can be computed quickly
  // without access to the string buffer.
  const uint32_t len = key_length();
  if(o.size() == len) {
    // We avoid construction of a temporary string_view instance.
    return (memcmp(o.data(), key_c_str(), len) == 0);
  }
  return false;
}

inline bool object::iterator::key_equals_case_insensitive(const std::string_view & o) const noexcept {
  // We use the fact that the key length can be computed quickly
  // without access to the string buffer.
  const uint32_t len = key_length();
  if(o.size() == len) {
      // See For case-insensitive string comparisons, avoid char-by-char functions
      // https://lemire.me/blog/2020/04/30/for-case-insensitive-string-comparisons-avoid-char-by-char-functions/
      // Note that it might be worth rolling our own strncasecmp function, with vectorization.
      return (simdjson_strncasecmp(o.data(), key_c_str(), len) == 0);
  }
  return false;
}
//
// key_value_pair inline implementation
//
inline key_value_pair::key_value_pair(const std::string_view &_key, element _value) noexcept :
  key(_key), value(_value) {}

//
// element inline implementation
//
really_inline element::element() noexcept : internal::tape_ref() {}
really_inline element::element(const document *_doc, size_t _json_index) noexcept : internal::tape_ref(_doc, _json_index) { }


inline element_type element::type() const noexcept {
  auto tape_type = tape_ref_type();
  return tape_type == internal::tape_type::FALSE_VALUE ? element_type::BOOL : static_cast<element_type>(tape_type);
}
really_inline bool element::is_null() const noexcept {
  return is_null_on_tape();
}

template<>
inline simdjson_result<bool> element::get<bool>() const noexcept {
  if(is_true()) {
    return true;
  } else if(is_false()) {
    return false;
  }
  return INCORRECT_TYPE;
}
template<>
inline simdjson_result<const char *> element::get<const char *>() const noexcept {
  switch (tape_ref_type()) {
    case internal::tape_type::STRING: {
      return get_c_str();
    }
    default:
      return INCORRECT_TYPE;
  }
}
template<>
inline simdjson_result<std::string_view> element::get<std::string_view>() const noexcept {
  switch (tape_ref_type()) {
    case internal::tape_type::STRING:
      return get_string_view();
    default:
      return INCORRECT_TYPE;
  }
}
template<>
inline simdjson_result<uint64_t> element::get<uint64_t>() const noexcept {
  if(unlikely(!is_uint64())) { // branch rarely taken
    if(is_int64()) {
      int64_t result = next_tape_value<int64_t>();
      if (result < 0) {
        return NUMBER_OUT_OF_RANGE;
      }
      return uint64_t(result);
    }
    return INCORRECT_TYPE;
  }
  return next_tape_value<int64_t>();
}
template<>
inline simdjson_result<int64_t> element::get<int64_t>() const noexcept {
  if(unlikely(!is_int64())) { // branch rarely taken
    if(is_uint64()) {
      uint64_t result = next_tape_value<uint64_t>();
      // Wrapping max in parens to handle Windows issue: https://stackoverflow.com/questions/11544073/how-do-i-deal-with-the-max-macro-in-windows-h-colliding-with-max-in-std
      if (result > uint64_t((std::numeric_limits<int64_t>::max)())) {
        return NUMBER_OUT_OF_RANGE;
      }
      return static_cast<int64_t>(result);
    }
    return INCORRECT_TYPE;
  }
  return next_tape_value<int64_t>();
}
template<>
inline simdjson_result<double> element::get<double>() const noexcept {
  // Performance considerations:
  // 1. Querying tape_ref_type() implies doing a shift, it is fast to just do a straight
  //   comparison.
  // 2. Using a switch-case relies on the compiler guessing what kind of code generation
  //    we want... But the compiler cannot know that we expect the type to be "double"
  //    most of the time.
  // We can expect get<double> to refer to a double type almost all the time.
  // It is important to craft the code accordingly so that the compiler can use this
  // information. (This could also be solved with profile-guided optimization.)
  if(unlikely(!is_double())) { // branch rarely taken
    if(is_uint64()) {
      return double(next_tape_value<uint64_t>());
    } else if(is_int64()) {
      return double(next_tape_value<int64_t>());
    }
    return INCORRECT_TYPE;
  }
  // this is common:
  return next_tape_value<double>();
}
template<>
inline simdjson_result<array> element::get<array>() const noexcept {
  switch (tape_ref_type()) {
    case internal::tape_type::START_ARRAY:
      return array(doc, json_index);
    default:
      return INCORRECT_TYPE;
  }
}
template<>
inline simdjson_result<object> element::get<object>() const noexcept {
  switch (tape_ref_type()) {
    case internal::tape_type::START_OBJECT:
      return object(doc, json_index);
    default:
      return INCORRECT_TYPE;
  }
}

template<typename T>
really_inline bool element::is() const noexcept {
  auto result = get<T>();
  return !result.error();
}

#if SIMDJSON_EXCEPTIONS

inline element::operator bool() const noexcept(false) { return get<bool>(); }
inline element::operator const char*() const noexcept(false) { return get<const char *>(); }
inline element::operator std::string_view() const noexcept(false) { return get<std::string_view>(); }
inline element::operator uint64_t() const noexcept(false) { return get<uint64_t>(); }
inline element::operator int64_t() const noexcept(false) { return get<int64_t>(); }
inline element::operator double() const noexcept(false) { return get<double>(); }
inline element::operator array() const noexcept(false) { return get<array>(); }
inline element::operator object() const noexcept(false) { return get<object>(); }

inline array::iterator element::begin() const noexcept(false) {
  return get<array>().begin();
}
inline array::iterator element::end() const noexcept(false) {
  return get<array>().end();
}

#endif

inline simdjson_result<element> element::operator[](const std::string_view &key) const noexcept {
  return at_key(key);
}
inline simdjson_result<element> element::operator[](const char *key) const noexcept {
  return at_key(key);
}
inline simdjson_result<element> element::at(const std::string_view &json_pointer) const noexcept {
  switch (tape_ref_type()) {
    case internal::tape_type::START_OBJECT:
      return object(doc, json_index).at(json_pointer);
    case internal::tape_type::START_ARRAY:
      return array(doc, json_index).at(json_pointer);
    default:
      return INCORRECT_TYPE;
  }
}
inline simdjson_result<element> element::at(size_t index) const noexcept {
  return get<array>().at(index);
}
inline simdjson_result<element> element::at_key(const std::string_view &key) const noexcept {
  return get<object>().at_key(key);
}
inline simdjson_result<element> element::at_key_case_insensitive(const std::string_view &key) const noexcept {
  return get<object>().at_key_case_insensitive(key);
}

inline bool element::dump_raw_tape(std::ostream &out) const noexcept {
  return doc->dump_raw_tape(out);
}

} // namespace dom


//
// minify inline implementation
//

template<>
inline std::ostream& minify<dom::element>::print(std::ostream& out) {
  using tape_type=internal::tape_type;
  size_t depth = 0;
  constexpr size_t MAX_DEPTH = 16;
  bool is_object[MAX_DEPTH];
  is_object[0] = false;
  bool after_value = false;

  internal::tape_ref iter(value);
  do {
    // print commas after each value
    if (after_value) {
      out << ",";
    }
    // If we are in an object, print the next key and :, and skip to the next value.
    if (is_object[depth]) {
      out << '"' << internal::escape_json_string(iter.get_string_view()) << "\":";
      iter.json_index++;
    }
    switch (iter.tape_ref_type()) {

    // Arrays
    case tape_type::START_ARRAY: {
      // If we're too deep, we need to recurse to go deeper.
      depth++;
      if (unlikely(depth >= MAX_DEPTH)) {
        out << minify<dom::array>(dom::array(iter.doc, iter.json_index));
        iter.json_index = iter.matching_brace_index() - 1; // Jump to the ]
        depth--;
        break;
      }

      // Output start [
      out << '[';
      iter.json_index++;

      // Handle empty [] (we don't want to come back around and print commas)
      if (iter.tape_ref_type() == tape_type::END_ARRAY) {
        out << ']';
        depth--;
        break;
      }

      is_object[depth] = false;
      after_value = false;
      continue;
    }

    // Objects
    case tape_type::START_OBJECT: {
      // If we're too deep, we need to recurse to go deeper.
      depth++;
      if (unlikely(depth >= MAX_DEPTH)) {
        out << minify<dom::object>(dom::object(iter.doc, iter.json_index));
        iter.json_index = iter.matching_brace_index() - 1; // Jump to the }
        depth--;
        break;
      }

      // Output start {
      out << '{';
      iter.json_index++;

      // Handle empty {} (we don't want to come back around and print commas)
      if (iter.tape_ref_type() == tape_type::END_OBJECT) {
        out << '}';
        depth--;
        break;
      }

      is_object[depth] = true;
      after_value = false;
      continue;
    }

    // Scalars
    case tape_type::STRING:
      out << '"' << internal::escape_json_string(iter.get_string_view()) << '"';
      break;
    case tape_type::INT64:
      out << iter.next_tape_value<int64_t>();
      iter.json_index++; // numbers take up 2 spots, so we need to increment extra
      break;
    case tape_type::UINT64:
      out << iter.next_tape_value<uint64_t>();
      iter.json_index++; // numbers take up 2 spots, so we need to increment extra
      break;
    case tape_type::DOUBLE:
      out << iter.next_tape_value<double>();
      iter.json_index++; // numbers take up 2 spots, so we need to increment extra
      break;
    case tape_type::TRUE_VALUE:
      out << "true";
      break;
    case tape_type::FALSE_VALUE:
      out << "false";
      break;
    case tape_type::NULL_VALUE:
      out << "null";
      break;

    // These are impossible
     case tape_type::END_ARRAY:
     case tape_type::END_OBJECT:
     case tape_type::ROOT:
       out << "unexpected content!!!"; // abort() usage is forbidden in the library
    }
    iter.json_index++;
    after_value = true;

    // Handle multiple ends in a row
    while (depth != 0 && (iter.tape_ref_type() == tape_type::END_ARRAY || iter.tape_ref_type() == tape_type::END_OBJECT)) {
      out << char(iter.tape_ref_type());
      depth--;
      iter.json_index++;
    }

    // Stop when we're at depth 0
  } while (depth != 0);

  return out;
}
template<>
inline std::ostream& minify<dom::object>::print(std::ostream& out) {
  out << '{';
  auto pair = value.begin();
  auto end = value.end();
  if (pair != end) {
    out << minify<dom::key_value_pair>(*pair);
    for (++pair; pair != end; ++pair) {
      out << "," << minify<dom::key_value_pair>(*pair);
    }
  }
  return out << '}';
}
template<>
inline std::ostream& minify<dom::array>::print(std::ostream& out) {
  out << '[';
  auto iter = value.begin();
  auto end = value.end();
  if (iter != end) {
    out << minify<dom::element>(*iter);
    for (++iter; iter != end; ++iter) {
      out << "," << minify<dom::element>(*iter);
    }
  }
  return out << ']';
}
template<>
inline std::ostream& minify<dom::key_value_pair>::print(std::ostream& out) {
  return out << '"' << internal::escape_json_string(value.key) << "\":" << value.value;
}

#if SIMDJSON_EXCEPTIONS

template<>
inline std::ostream& minify<simdjson_result<dom::element>>::print(std::ostream& out) {
  if (value.error()) { throw simdjson_error(value.error()); }
  return out << minify<dom::element>(value.first);
}
template<>
inline std::ostream& minify<simdjson_result<dom::array>>::print(std::ostream& out) {
  if (value.error()) { throw simdjson_error(value.error()); }
  return out << minify<dom::array>(value.first);
}
template<>
inline std::ostream& minify<simdjson_result<dom::object>>::print(std::ostream& out) {
  if (value.error()) { throw simdjson_error(value.error()); }
  return out << minify<dom::object>(value.first);
}

#endif


namespace internal {

//
// tape_ref inline implementation
//
really_inline tape_ref::tape_ref() noexcept : doc{nullptr}, json_index{0} {}
really_inline tape_ref::tape_ref(const document *_doc, size_t _json_index) noexcept : doc{_doc}, json_index{_json_index} {}



// Some value types have a specific on-tape word value. It can be faster
// to check the type by doing a word-to-word comparison instead of extracting the
// most significant 8 bits.

really_inline bool tape_ref::is_double() const noexcept {
  constexpr uint64_t tape_double = uint64_t(tape_type::DOUBLE)<<56;
  return doc->tape[json_index] == tape_double;
}
really_inline bool tape_ref::is_int64() const noexcept {
  constexpr uint64_t tape_int64 = uint64_t(tape_type::INT64)<<56;
  return doc->tape[json_index] == tape_int64;
}
really_inline bool tape_ref::is_uint64() const noexcept {
  constexpr uint64_t tape_uint64 = uint64_t(tape_type::UINT64)<<56;
  return doc->tape[json_index] == tape_uint64;
}
really_inline bool tape_ref::is_false() const noexcept {
  constexpr uint64_t tape_false = uint64_t(tape_type::FALSE_VALUE)<<56;
  return doc->tape[json_index] == tape_false;
}
really_inline bool tape_ref::is_true() const noexcept {
  constexpr uint64_t tape_true = uint64_t(tape_type::TRUE_VALUE)<<56;
  return doc->tape[json_index] == tape_true;
}
really_inline bool tape_ref::is_null_on_tape() const noexcept {
  constexpr uint64_t tape_null = uint64_t(tape_type::NULL_VALUE)<<56;
  return doc->tape[json_index] == tape_null;
}

inline size_t tape_ref::after_element() const noexcept {
  switch (tape_ref_type()) {
    case tape_type::START_ARRAY:
    case tape_type::START_OBJECT:
      return matching_brace_index();
    case tape_type::UINT64:
    case tape_type::INT64:
    case tape_type::DOUBLE:
      return json_index + 2;
    default:
      return json_index + 1;
  }
}
really_inline tape_type tape_ref::tape_ref_type() const noexcept {
  return static_cast<tape_type>(doc->tape[json_index] >> 56);
}
really_inline uint64_t internal::tape_ref::tape_value() const noexcept {
  return doc->tape[json_index] & internal::JSON_VALUE_MASK;
}
really_inline uint32_t internal::tape_ref::matching_brace_index() const noexcept {
  return uint32_t(doc->tape[json_index]);
}
really_inline uint32_t internal::tape_ref::scope_count() const noexcept {
  return uint32_t((doc->tape[json_index] >> 32) & internal::JSON_COUNT_MASK);
}

template<typename T>
really_inline T tape_ref::next_tape_value() const noexcept {
  static_assert(sizeof(T) == sizeof(uint64_t), "next_tape_value() template parameter must be 64-bit");
  // Though the following is tempting...
  //  return *reinterpret_cast<const T*>(&doc->tape[json_index + 1]);
  // It is not generally safe. It is safer, and often faster to rely
  // on memcpy. Yes, it is uglier, but it is also encapsulated.
  T x;
  memcpy(&x,&doc->tape[json_index + 1],sizeof(uint64_t));
  return x;
}

really_inline uint32_t internal::tape_ref::get_string_length() const noexcept {
  uint64_t string_buf_index = size_t(tape_value());
  uint32_t len;
  memcpy(&len, &doc->string_buf[string_buf_index], sizeof(len));
  return len;
}

really_inline const char * internal::tape_ref::get_c_str() const noexcept {
  uint64_t string_buf_index = size_t(tape_value());
  return reinterpret_cast<const char *>(&doc->string_buf[string_buf_index + sizeof(uint32_t)]);
}

inline std::string_view internal::tape_ref::get_string_view() const noexcept {
  return std::string_view(
      get_c_str(),
      get_string_length()
  );
}

} // namespace internal
} // namespace simdjson

#endif // SIMDJSON_INLINE_DOCUMENT_H
/* end file include/simdjson/inline/document.h */
/* begin file include/simdjson/inline/document_stream.h */
#ifndef SIMDJSON_INLINE_DOCUMENT_STREAM_H
#define SIMDJSON_INLINE_DOCUMENT_STREAM_H

#include <algorithm>
#include <limits>
#include <stdexcept>
#include <thread>

namespace simdjson {
namespace internal {

/**
 * This algorithm is used to quickly identify the buffer position of
 * the last JSON document inside the current batch.
 *
 * It does its work by finding the last pair of structural characters
 * that represent the end followed by the start of a document.
 *
 * Simply put, we iterate over the structural characters, starting from
 * the end. We consider that we found the end of a JSON document when the
 * first element of the pair is NOT one of these characters: '{' '[' ';' ','
 * and when the second element is NOT one of these characters: '}' '}' ';' ','.
 *
 * This simple comparison works most of the time, but it does not cover cases
 * where the batch's structural indexes contain a perfect amount of documents.
 * In such a case, we do not have access to the structural index which follows
 * the last document, therefore, we do not have access to the second element in
 * the pair, and means that we cannot identify the last document. To fix this
 * issue, we keep a count of the open and closed curly/square braces we found
 * while searching for the pair. When we find a pair AND the count of open and
 * closed curly/square braces is the same, we know that we just passed a
 * complete
 * document, therefore the last json buffer location is the end of the batch
 * */
inline uint32_t find_last_json_buf_idx(const uint8_t *buf, size_t size, const dom::parser &parser) {
  // this function can be generally useful
  if (parser.n_structural_indexes == 0)
    return 0;
  auto last_i = parser.n_structural_indexes - 1;
  if (parser.structural_indexes[last_i] == size) {
    if (last_i == 0)
      return 0;
    last_i = parser.n_structural_indexes - 2;
  }
  auto arr_cnt = 0;
  auto obj_cnt = 0;
  for (auto i = last_i; i > 0; i--) {
    auto idxb = parser.structural_indexes[i];
    switch (buf[idxb]) {
    case ':':
    case ',':
      continue;
    case '}':
      obj_cnt--;
      continue;
    case ']':
      arr_cnt--;
      continue;
    case '{':
      obj_cnt++;
      break;
    case '[':
      arr_cnt++;
      break;
    }
    auto idxa = parser.structural_indexes[i - 1];
    switch (buf[idxa]) {
    case '{':
    case '[':
    case ':':
    case ',':
      continue;
    }
    if (!arr_cnt && !obj_cnt) {
      return last_i + 1;
    }
    return i;
  }
  return 0;
}

// returns true if the provided byte value is an ASCII character
static inline bool is_ascii(char c) {
  return ((unsigned char)c) <= 127;
}

// if the string ends with  UTF-8 values, backtrack
// up to the first ASCII character. May return 0.
static inline size_t trimmed_length_safe_utf8(const char * c, size_t len) {
  while ((len > 0) and (not is_ascii(c[len - 1]))) {
    len--;
  }
  return len;
}

} // namespace internal

} // namespace simdjson

namespace simdjson {
namespace dom {
really_inline document_stream::document_stream(
  dom::parser &_parser,
  const uint8_t *buf,
  size_t len,
  size_t batch_size,
  error_code _error
) noexcept
  : parser{_parser},
   _buf{buf},
   _len{len},
   _batch_size(batch_size),
   error(_error)
{
  if (!error) { error = json_parse(); }
}

inline document_stream::~document_stream() noexcept {
#ifdef SIMDJSON_THREADS_ENABLED
  if (stage_1_thread.joinable()) {
    stage_1_thread.join();
  }
#endif
}

really_inline document_stream::iterator document_stream::begin() noexcept {
  return iterator(*this, false);
}

really_inline document_stream::iterator document_stream::end() noexcept {
  return iterator(*this, true);
}

really_inline document_stream::iterator::iterator(document_stream& _stream, bool is_end) noexcept
  : stream{_stream}, finished{is_end} {
}

really_inline simdjson_result<element> document_stream::iterator::operator*() noexcept {
  error_code err = stream.error == SUCCESS_AND_HAS_MORE ? SUCCESS : stream.error;
  if (err) { return err; }
  return stream.parser.doc.root();
}

really_inline document_stream::iterator& document_stream::iterator::operator++() noexcept {
  if (stream.error == SUCCESS_AND_HAS_MORE) {
    stream.error = stream.json_parse();
  } else {
    finished = true;
  }
  return *this;
}

really_inline bool document_stream::iterator::operator!=(const document_stream::iterator &other) const noexcept {
  return finished != other.finished;
}

#ifdef SIMDJSON_THREADS_ENABLED

// threaded version of json_parse
// todo: simplify this code further
inline error_code document_stream::json_parse() noexcept {
  error = parser.ensure_capacity(_batch_size);
  if (error) { return error; }
  error = parser_thread.ensure_capacity(_batch_size);
  if (error) { return error; }

  if (unlikely(load_next_batch)) {
    // First time loading
    if (!stage_1_thread.joinable()) {
      _batch_size = (std::min)(_batch_size, remaining());
      _batch_size = internal::trimmed_length_safe_utf8((const char *)buf(), _batch_size);
      if (_batch_size == 0) {
        return simdjson::UTF8_ERROR;
      }
      auto stage1_is_ok = error_code(simdjson::active_implementation->stage1(buf(), _batch_size, parser, true));
      if (stage1_is_ok != simdjson::SUCCESS) {
        return stage1_is_ok;
      }
      uint32_t last_index = internal::find_last_json_buf_idx(buf(), _batch_size, parser);
      if (last_index == 0) {
        if (parser.n_structural_indexes == 0) {
          return simdjson::EMPTY;
        }
      } else {
        parser.n_structural_indexes = last_index + 1;
      }
    }
    // the second thread is running or done.
    else {
      stage_1_thread.join();
      if (stage1_is_ok_thread != simdjson::SUCCESS) {
        return stage1_is_ok_thread;
      }
      std::swap(parser.structural_indexes, parser_thread.structural_indexes);
      parser.n_structural_indexes = parser_thread.n_structural_indexes;
      advance(last_json_buffer_loc);
      n_bytes_parsed += last_json_buffer_loc;
    }
    // let us decide whether we will start a new thread
    if (remaining() - _batch_size > 0) {
      last_json_buffer_loc =
          parser.structural_indexes[internal::find_last_json_buf_idx(buf(), _batch_size, parser)];
      _batch_size = (std::min)(_batch_size, remaining() - last_json_buffer_loc);
      if (_batch_size > 0) {
        _batch_size = internal::trimmed_length_safe_utf8(
            (const char *)(buf() + last_json_buffer_loc), _batch_size);
        if (_batch_size == 0) {
          return simdjson::UTF8_ERROR;
        }
        // let us capture read-only variables
        const uint8_t *const b = buf() + last_json_buffer_loc;
        const size_t bs = _batch_size;
        // we call the thread on a lambda that will update
        // this->stage1_is_ok_thread
        // there is only one thread that may write to this value
        stage_1_thread = std::thread([this, b, bs] {
          this->stage1_is_ok_thread = error_code(simdjson::active_implementation->stage1(b, bs, this->parser_thread, true));
        });
      }
    }
    next_json = 0;
    load_next_batch = false;
  } // load_next_batch
  error_code res = simdjson::active_implementation->stage2(buf(), remaining(), parser, next_json);
  if (res == simdjson::SUCCESS_AND_HAS_MORE) {
    n_parsed_docs++;
    current_buffer_loc = parser.structural_indexes[next_json];
    load_next_batch = (current_buffer_loc == last_json_buffer_loc);
  } else if (res == simdjson::SUCCESS) {
    n_parsed_docs++;
    if (remaining() > _batch_size) {
      current_buffer_loc = parser.structural_indexes[next_json - 1];
      load_next_batch = true;
      res = simdjson::SUCCESS_AND_HAS_MORE;
    }
  }
  return res;
}

#else  // SIMDJSON_THREADS_ENABLED

// single-threaded version of json_parse
inline error_code document_stream::json_parse() noexcept {
  error = parser.ensure_capacity(_batch_size);
  if (error) { return error; }

  if (unlikely(load_next_batch)) {
    advance(current_buffer_loc);
    n_bytes_parsed += current_buffer_loc;
    _batch_size = (std::min)(_batch_size, remaining());
    _batch_size = internal::trimmed_length_safe_utf8((const char *)buf(), _batch_size);
    auto stage1_is_ok = (error_code)simdjson::active_implementation->stage1(buf(), _batch_size, parser, true);
    if (stage1_is_ok != simdjson::SUCCESS) {
      return stage1_is_ok;
    }
    uint32_t last_index = internal::find_last_json_buf_idx(buf(), _batch_size, parser);
    if (last_index == 0) {
      if (parser.n_structural_indexes == 0) {
        return EMPTY;
      }
    } else {
      parser.n_structural_indexes = last_index + 1;
    }
    load_next_batch = false;
  } // load_next_batch
  error_code res = simdjson::active_implementation->stage2(buf(), remaining(), parser, next_json);
  if (likely(res == simdjson::SUCCESS_AND_HAS_MORE)) {
    n_parsed_docs++;
    current_buffer_loc = parser.structural_indexes[next_json];
  } else if (res == simdjson::SUCCESS) {
    n_parsed_docs++;
    if (remaining() > _batch_size) {
      current_buffer_loc = parser.structural_indexes[next_json - 1];
      next_json = 1;
      load_next_batch = true;
      res = simdjson::SUCCESS_AND_HAS_MORE;
    }
  }
  return res;
}
#endif // SIMDJSON_THREADS_ENABLED

} // namespace dom
} // namespace simdjson
#endif // SIMDJSON_INLINE_DOCUMENT_STREAM_H
/* end file include/simdjson/inline/document_stream.h */
/* begin file include/simdjson/inline/error.h */
#ifndef SIMDJSON_INLINE_ERROR_H
#define SIMDJSON_INLINE_ERROR_H

#include <cstring>
#include <string>

namespace simdjson {
namespace internal {
  // We store the error code so we can validate the error message is associated with the right code
  struct error_code_info {
    error_code code;
    std::string message;
  };
  // These MUST match the codes in error_code. We check this constraint in basictests.
  extern SIMDJSON_DLLIMPORTEXPORT const error_code_info error_codes[];
} // namespace internal


inline const char *error_message(error_code error) noexcept {
  // If you're using error_code, we're trusting you got it from the enum.
  return internal::error_codes[int(error)].message.c_str();
}

inline const std::string &error_message(int error) noexcept {
  if (error < 0 || error >= error_code::NUM_ERROR_CODES) {
    return internal::error_codes[UNEXPECTED_ERROR].message;
  }
  return internal::error_codes[error].message;
}

inline std::ostream& operator<<(std::ostream& out, error_code error) noexcept {
  return out << error_message(error);
}

namespace internal {

//
// internal::simdjson_result_base<T> inline implementation
//

template<typename T>
really_inline void simdjson_result_base<T>::tie(T &value, error_code &error) && noexcept {
  // on the clang compiler that comes with current macOS (Apple clang version 11.0.0),
  // tie(width, error) = size["w"].get<uint64_t>();
  // fails with "error: no viable overloaded '='""
  value = std::forward<simdjson_result_base<T>>(*this).first;
  error = this->second;
}

template<typename T>
really_inline error_code simdjson_result_base<T>::error() const noexcept {
  return this->second;
}

#if SIMDJSON_EXCEPTIONS

template<typename T>
really_inline T& simdjson_result_base<T>::value() noexcept(false) {
  if (error()) { throw simdjson_error(error()); }
  return this->first;
}

template<typename T>
really_inline T&& simdjson_result_base<T>::take_value() && noexcept(false) {
  if (error()) { throw simdjson_error(error()); }
  return std::forward<T>(this->first);
}

template<typename T>
really_inline simdjson_result_base<T>::operator T&&() && noexcept(false) {
  return std::forward<simdjson_result_base<T>>(*this).take_value();
}

#endif // SIMDJSON_EXCEPTIONS

template<typename T>
really_inline simdjson_result_base<T>::simdjson_result_base(T &&value, error_code error) noexcept
    : std::pair<T, error_code>(std::forward<T>(value), error) {}
template<typename T>
really_inline simdjson_result_base<T>::simdjson_result_base(error_code error) noexcept
    : simdjson_result_base(T{}, error) {}
template<typename T>
really_inline simdjson_result_base<T>::simdjson_result_base(T &&value) noexcept
    : simdjson_result_base(std::forward<T>(value), SUCCESS) {}
template<typename T>
really_inline simdjson_result_base<T>::simdjson_result_base() noexcept
    : simdjson_result_base(T{}, UNINITIALIZED) {}

} // namespace internal

///
/// simdjson_result<T> inline implementation
///

template<typename T>
really_inline void simdjson_result<T>::tie(T &value, error_code &error) && noexcept {
  std::forward<internal::simdjson_result_base<T>>(*this).tie(value, error);
}

template<typename T>
really_inline error_code simdjson_result<T>::error() const noexcept {
  return internal::simdjson_result_base<T>::error();
}

#if SIMDJSON_EXCEPTIONS

template<typename T>
really_inline T& simdjson_result<T>::value() noexcept(false) {
  return internal::simdjson_result_base<T>::value();
}

template<typename T>
really_inline T&& simdjson_result<T>::take_value() && noexcept(false) {
  return std::forward<internal::simdjson_result_base<T>>(*this).take_value();
}

template<typename T>
really_inline simdjson_result<T>::operator T&&() && noexcept(false) {
  return std::forward<internal::simdjson_result_base<T>>(*this).take_value();
}

#endif // SIMDJSON_EXCEPTIONS

template<typename T>
really_inline simdjson_result<T>::simdjson_result(T &&value, error_code error) noexcept
    : internal::simdjson_result_base<T>(std::forward<T>(value), error) {}
template<typename T>
really_inline simdjson_result<T>::simdjson_result(error_code error) noexcept
    : internal::simdjson_result_base<T>(error) {}
template<typename T>
really_inline simdjson_result<T>::simdjson_result(T &&value) noexcept
    : internal::simdjson_result_base<T>(std::forward<T>(value)) {}
template<typename T>
really_inline simdjson_result<T>::simdjson_result() noexcept
    : internal::simdjson_result_base<T>() {}

} // namespace simdjson

#endif // SIMDJSON_INLINE_ERROR_H
/* end file include/simdjson/inline/error.h */
/* begin file include/simdjson/inline/padded_string.h */
#ifndef SIMDJSON_INLINE_PADDED_STRING_H
#define SIMDJSON_INLINE_PADDED_STRING_H


#include <climits>
#include <cstring>
#include <memory>
#include <string>

namespace simdjson {
namespace internal {

// low-level function to allocate memory with padding so we can read past the
// "length" bytes safely. if you must provide a pointer to some data, create it
// with this function: length is the max. size in bytes of the string caller is
// responsible to free the memory (free(...))
inline char *allocate_padded_buffer(size_t length) noexcept {
  // we could do a simple malloc
  // return (char *) malloc(length + SIMDJSON_PADDING);
  // However, we might as well align to cache lines...
  size_t totalpaddedlength = length + SIMDJSON_PADDING;
  char *padded_buffer = aligned_malloc_char(64, totalpaddedlength);
#ifndef NDEBUG
  if (padded_buffer == nullptr) {
    return nullptr;
  }
#endif // NDEBUG
  memset(padded_buffer + length, 0, totalpaddedlength - length);
  return padded_buffer;
} // allocate_padded_buffer()

} // namespace internal


inline padded_string::padded_string() noexcept {}
inline padded_string::padded_string(size_t length) noexcept
    : viable_size(length), data_ptr(internal::allocate_padded_buffer(length)) {
  if (data_ptr != nullptr)
    data_ptr[length] = '\0'; // easier when you need a c_str
}
inline padded_string::padded_string(const char *data, size_t length) noexcept
    : viable_size(length), data_ptr(internal::allocate_padded_buffer(length)) {
  if ((data != nullptr) and (data_ptr != nullptr)) {
    memcpy(data_ptr, data, length);
    data_ptr[length] = '\0'; // easier when you need a c_str
  }
}
// note: do not pass std::string arguments by value
inline padded_string::padded_string(const std::string & str_ ) noexcept
    : viable_size(str_.size()), data_ptr(internal::allocate_padded_buffer(str_.size())) {
  if (data_ptr != nullptr) {
    memcpy(data_ptr, str_.data(), str_.size());
    data_ptr[str_.size()] = '\0'; // easier when you need a c_str
  }
}
// note: do pass std::string_view arguments by value
inline padded_string::padded_string(std::string_view sv_) noexcept
    : viable_size(sv_.size()), data_ptr(internal::allocate_padded_buffer(sv_.size())) {
  if (data_ptr != nullptr) {
    memcpy(data_ptr, sv_.data(), sv_.size());
    data_ptr[sv_.size()] = '\0'; // easier when you need a c_str
  }
}
inline padded_string::padded_string(padded_string &&o) noexcept
    : viable_size(o.viable_size), data_ptr(o.data_ptr) {
  o.data_ptr = nullptr; // we take ownership
}

inline padded_string &padded_string::operator=(padded_string &&o) noexcept {
  aligned_free_char(data_ptr);
  data_ptr = o.data_ptr;
  viable_size = o.viable_size;
  o.data_ptr = nullptr; // we take ownership
  o.viable_size = 0;
  return *this;
}

inline void padded_string::swap(padded_string &o) noexcept {
  size_t tmp_viable_size = viable_size;
  char *tmp_data_ptr = data_ptr;
  viable_size = o.viable_size;
  data_ptr = o.data_ptr;
  o.data_ptr = tmp_data_ptr;
  o.viable_size = tmp_viable_size;
}

inline padded_string::~padded_string() noexcept {
  aligned_free_char(data_ptr);
}

inline size_t padded_string::size() const noexcept { return viable_size; }

inline size_t padded_string::length() const noexcept { return viable_size; }

inline const char *padded_string::data() const noexcept { return data_ptr; }

inline char *padded_string::data() noexcept { return data_ptr; }

inline padded_string::operator std::string_view() const { return std::string_view(data(), length()); }

inline simdjson_result<padded_string> padded_string::load(const std::string &filename) noexcept {
  // Open the file
  SIMDJSON_PUSH_DISABLE_WARNINGS
  SIMDJSON_DISABLE_DEPRECATED_WARNING // Disable CRT_SECURE warning on MSVC: manually verified this is safe
  std::FILE *fp = std::fopen(filename.c_str(), "rb");
  SIMDJSON_POP_DISABLE_WARNINGS

  if (fp == nullptr) {
    return IO_ERROR;
  }

  // Get the file size
  if(std::fseek(fp, 0, SEEK_END) < 0) {
    std::fclose(fp);
    return IO_ERROR;
  }
  long llen = std::ftell(fp);
  if((llen < 0) || (llen == LONG_MAX)) {
    std::fclose(fp);
    return IO_ERROR;
  }

  // Allocate the padded_string
  size_t len = (size_t) llen;
  padded_string s(len);
  if (s.data() == nullptr) {
    std::fclose(fp);
    return MEMALLOC;
  }

  // Read the padded_string
  std::rewind(fp);
  size_t bytes_read = std::fread(s.data(), 1, len, fp);
  if (std::fclose(fp) != 0 || bytes_read != len) {
    return IO_ERROR;
  }

  return s;
}

} // namespace simdjson

#endif // SIMDJSON_INLINE_PADDED_STRING_H
/* end file include/simdjson/inline/padded_string.h */
/* begin file include/simdjson/inline/parsedjson_iterator.h */
#ifndef SIMDJSON_INLINE_PARSEDJSON_ITERATOR_H
#define SIMDJSON_INLINE_PARSEDJSON_ITERATOR_H


namespace simdjson {

// VS2017 reports deprecated warnings when you define a deprecated class's methods.
SIMDJSON_PUSH_DISABLE_WARNINGS
SIMDJSON_DISABLE_DEPRECATED_WARNING

// Because of template weirdness, the actual class definition is inline in the document class

WARN_UNUSED bool dom::parser::Iterator::is_ok() const {
  return location < tape_length;
}

// useful for debugging purposes
size_t dom::parser::Iterator::get_tape_location() const {
  return location;
}

// useful for debugging purposes
size_t dom::parser::Iterator::get_tape_length() const {
  return tape_length;
}

// returns the current depth (start at 1 with 0 reserved for the fictitious root
// node)
size_t dom::parser::Iterator::get_depth() const {
  return depth;
}

// A scope is a series of nodes at the same depth, typically it is either an
// object ({) or an array ([). The root node has type 'r'.
uint8_t dom::parser::Iterator::get_scope_type() const {
  return depth_index[depth].scope_type;
}

bool dom::parser::Iterator::move_forward() {
  if (location + 1 >= tape_length) {
    return false; // we are at the end!
  }

  if ((current_type == '[') || (current_type == '{')) {
    // We are entering a new scope
    depth++;
    assert(depth < max_depth);
    depth_index[depth].start_of_scope = location;
    depth_index[depth].scope_type = current_type;
  } else if ((current_type == ']') || (current_type == '}')) {
    // Leaving a scope.
    depth--;
  } else if (is_number()) {
    // these types use 2 locations on the tape, not just one.
    location += 1;
  }

  location += 1;
  current_val = doc.tape[location];
  current_type = uint8_t(current_val >> 56);
  return true;
}

void dom::parser::Iterator::move_to_value() {
  // assume that we are on a key, so move by 1.
  location += 1;
  current_val = doc.tape[location];
  current_type = uint8_t(current_val >> 56);
}

bool dom::parser::Iterator::move_to_key(const char *key) {
    if (down()) {
      do {
        const bool right_key = (strcmp(get_string(), key) == 0);
        move_to_value();
        if (right_key) {
          return true;
        }
      } while (next());
      up();
    }
    return false;
}

bool dom::parser::Iterator::move_to_key_insensitive(
    const char *key) {
    if (down()) {
      do {
        const bool right_key = (simdjson_strcasecmp(get_string(), key) == 0);
        move_to_value();
        if (right_key) {
          return true;
        }
      } while (next());
      up();
    }
    return false;
}

bool dom::parser::Iterator::move_to_key(const char *key,
                                                       uint32_t length) {
  if (down()) {
    do {
      bool right_key = ((get_string_length() == length) &&
                        (memcmp(get_string(), key, length) == 0));
      move_to_value();
      if (right_key) {
        return true;
      }
    } while (next());
    up();
  }
  return false;
}

bool dom::parser::Iterator::move_to_index(uint32_t index) {
  if (down()) {
    uint32_t i = 0;
    for (; i < index; i++) {
      if (!next()) {
        break;
      }
    }
    if (i == index) {
      return true;
    }
    up();
  }
  return false;
}

bool dom::parser::Iterator::prev() {
  size_t target_location = location;
  to_start_scope();
  size_t npos = location;
  if (target_location == npos) {
    return false; // we were already at the start
  }
  size_t oldnpos;
  // we have that npos < target_location here
  do {
    oldnpos = npos;
    if ((current_type == '[') || (current_type == '{')) {
      // we need to jump
      npos = uint32_t(current_val);
    } else {
      npos = npos + ((current_type == 'd' || current_type == 'l') ? 2 : 1);
    }
  } while (npos < target_location);
  location = oldnpos;
  current_val = doc.tape[location];
  current_type = uint8_t(current_val >> 56);
  return true;
}

bool dom::parser::Iterator::up() {
  if (depth == 1) {
    return false; // don't allow moving back to root
  }
  to_start_scope();
  // next we just move to the previous value
  depth--;
  location -= 1;
  current_val = doc.tape[location];
  current_type = uint8_t(current_val >> 56);
  return true;
}

bool dom::parser::Iterator::down() {
  if (location + 1 >= tape_length) {
    return false;
  }
  if ((current_type == '[') || (current_type == '{')) {
    size_t npos = uint32_t(current_val);
    if (npos == location + 2) {
      return false; // we have an empty scope
    }
    depth++;
    assert(depth < max_depth);
    location = location + 1;
    depth_index[depth].start_of_scope = location;
    depth_index[depth].scope_type = current_type;
    current_val = doc.tape[location];
    current_type = uint8_t(current_val >> 56);
    return true;
  }
  return false;
}

void dom::parser::Iterator::to_start_scope() {
  location = depth_index[depth].start_of_scope;
  current_val = doc.tape[location];
  current_type = uint8_t(current_val >> 56);
}

bool dom::parser::Iterator::next() {
  size_t npos;
  if ((current_type == '[') || (current_type == '{')) {
    // we need to jump
    npos = uint32_t(current_val);
  } else {
    npos = location + (is_number() ? 2 : 1);
  }
  uint64_t next_val = doc.tape[npos];
  uint8_t next_type = uint8_t(next_val >> 56);
  if ((next_type == ']') || (next_type == '}')) {
    return false; // we reached the end of the scope
  }
  location = npos;
  current_val = next_val;
  current_type = next_type;
  return true;
}
dom::parser::Iterator::Iterator(const dom::parser &pj) noexcept(false)
    : doc(pj.doc)
{
#if SIMDJSON_EXCEPTIONS
  if (!pj.valid) { throw simdjson_error(pj.error); }
#else
  if (!pj.valid) { return; } //  abort() usage is forbidden in the library
#endif

  max_depth = pj.max_depth();
  depth_index = new scopeindex_t[max_depth + 1];
  depth_index[0].start_of_scope = location;
  current_val = doc.tape[location++];
  current_type = uint8_t(current_val >> 56);
  depth_index[0].scope_type = current_type;
  tape_length = size_t(current_val & internal::JSON_VALUE_MASK);
  if (location < tape_length) {
    // If we make it here, then depth_capacity must >=2, but the compiler
    // may not know this.
    current_val = doc.tape[location];
    current_type = uint8_t(current_val >> 56);
    depth++;
    assert(depth < max_depth);
    depth_index[depth].start_of_scope = location;
    depth_index[depth].scope_type = current_type;
  }
}
dom::parser::Iterator::Iterator(
    const dom::parser::Iterator &o) noexcept
    : doc(o.doc),
    max_depth(o.depth),
    depth(o.depth),
    location(o.location),
    tape_length(o.tape_length),
    current_type(o.current_type),
    current_val(o.current_val)
{
  depth_index = new scopeindex_t[max_depth+1];
  memcpy(depth_index, o.depth_index, (depth + 1) * sizeof(depth_index[0]));
}

dom::parser::Iterator::~Iterator() noexcept {
  if (depth_index) { delete[] depth_index; }
}

bool dom::parser::Iterator::print(std::ostream &os, bool escape_strings) const {
  if (!is_ok()) {
    return false;
  }
  switch (current_type) {
  case '"': // we have a string
    os << '"';
    if (escape_strings) {
      os << internal::escape_json_string(std::string_view(get_string(), get_string_length()));
    } else {
      // was: os << get_string();, but given that we can include null chars, we
      // have to do something crazier:
      std::copy(get_string(), get_string() + get_string_length(), std::ostream_iterator<char>(os));
    }
    os << '"';
    break;
  case 'l': // we have a long int
    os << get_integer();
    break;
  case 'u':
    os << get_unsigned_integer();
    break;
  case 'd':
    os << get_double();
    break;
  case 'n': // we have a null
    os << "null";
    break;
  case 't': // we have a true
    os << "true";
    break;
  case 'f': // we have a false
    os << "false";
    break;
  case '{': // we have an object
  case '}': // we end an object
  case '[': // we start an array
  case ']': // we end an array
    os << char(current_type);
    break;
  default:
    return false;
  }
  return true;
}

bool dom::parser::Iterator::move_to(const char *pointer,
                                                   uint32_t length) {
  char *new_pointer = nullptr;
  if (pointer[0] == '#') {
    // Converting fragment representation to string representation
    new_pointer = new char[length];
    uint32_t new_length = 0;
    for (uint32_t i = 1; i < length; i++) {
      if (pointer[i] == '%' && pointer[i + 1] == 'x') {
#if __cpp_exceptions
        try {
#endif
          int fragment =
              std::stoi(std::string(&pointer[i + 2], 2), nullptr, 16);
          if (fragment == '\\' || fragment == '"' || (fragment <= 0x1F)) {
            // escaping the character
            new_pointer[new_length] = '\\';
            new_length++;
          }
          new_pointer[new_length] = char(fragment);
          i += 3;
#if __cpp_exceptions
        } catch (std::invalid_argument &) {
          delete[] new_pointer;
          return false; // the fragment is invalid
        }
#endif
      } else {
        new_pointer[new_length] = pointer[i];
      }
      new_length++;
    }
    length = new_length;
    pointer = new_pointer;
  }

  // saving the current state
  size_t depth_s = depth;
  size_t location_s = location;
  uint8_t current_type_s = current_type;
  uint64_t current_val_s = current_val;

  rewind(); // The json pointer is used from the root of the document.

  bool found = relative_move_to(pointer, length);
  delete[] new_pointer;

  if (!found) {
    // since the pointer has found nothing, we get back to the original
    // position.
    depth = depth_s;
    location = location_s;
    current_type = current_type_s;
    current_val = current_val_s;
  }

  return found;
}

bool dom::parser::Iterator::relative_move_to(const char *pointer,
                                                            uint32_t length) {
  if (length == 0) {
    // returns the whole document
    return true;
  }

  if (pointer[0] != '/') {
    // '/' must be the first character
    return false;
  }

  // finding the key in an object or the index in an array
  std::string key_or_index;
  uint32_t offset = 1;

  // checking for the "-" case
  if (is_array() && pointer[1] == '-') {
    if (length != 2) {
      // the pointer must be exactly "/-"
      // there can't be anything more after '-' as an index
      return false;
    }
    key_or_index = '-';
    offset = length; // will skip the loop coming right after
  }

  // We either transform the first reference token to a valid json key
  // or we make sure it is a valid index in an array.
  for (; offset < length; offset++) {
    if (pointer[offset] == '/') {
      // beginning of the next key or index
      break;
    }
    if (is_array() && (pointer[offset] < '0' || pointer[offset] > '9')) {
      // the index of an array must be an integer
      // we also make sure std::stoi won't discard whitespaces later
      return false;
    }
    if (pointer[offset] == '~') {
      // "~1" represents "/"
      if (pointer[offset + 1] == '1') {
        key_or_index += '/';
        offset++;
        continue;
      }
      // "~0" represents "~"
      if (pointer[offset + 1] == '0') {
        key_or_index += '~';
        offset++;
        continue;
      }
    }
    if (pointer[offset] == '\\') {
      if (pointer[offset + 1] == '\\' || pointer[offset + 1] == '"' ||
          (pointer[offset + 1] <= 0x1F)) {
        key_or_index += pointer[offset + 1];
        offset++;
        continue;
      }
      return false; // invalid escaped character
    }
    if (pointer[offset] == '\"') {
      // unescaped quote character. this is an invalid case.
      // lets do nothing and assume most pointers will be valid.
      // it won't find any corresponding json key anyway.
      // return false;
    }
    key_or_index += pointer[offset];
  }

  bool found = false;
  if (is_object()) {
    if (move_to_key(key_or_index.c_str(), uint32_t(key_or_index.length()))) {
      found = relative_move_to(pointer + offset, length - offset);
    }
  } else if (is_array()) {
    if (key_or_index == "-") { // handling "-" case first
      if (down()) {
        while (next())
          ; // moving to the end of the array
        // moving to the nonexistent value right after...
        size_t npos;
        if ((current_type == '[') || (current_type == '{')) {
          // we need to jump
          npos = uint32_t(current_val);
        } else {
          npos =
              location + ((current_type == 'd' || current_type == 'l') ? 2 : 1);
        }
        location = npos;
        current_val = doc.tape[npos];
        current_type = uint8_t(current_val >> 56);
        return true; // how could it fail ?
      }
    } else { // regular numeric index
      // The index can't have a leading '0'
      if (key_or_index[0] == '0' && key_or_index.length() > 1) {
        return false;
      }
      // it cannot be empty
      if (key_or_index.length() == 0) {
        return false;
      }
      // we already checked the index contains only valid digits
      uint32_t index = std::stoi(key_or_index);
      if (move_to_index(index)) {
        found = relative_move_to(pointer + offset, length - offset);
      }
    }
  }

  return found;
}

SIMDJSON_POP_DISABLE_WARNINGS

} // namespace simdjson

#endif // SIMDJSON_INLINE_PARSEDJSON_ITERATOR_H
/* end file include/simdjson/inline/parsedjson_iterator.h */

SIMDJSON_POP_DISABLE_WARNINGS

#endif // SIMDJSON_H
/* end file include/simdjson/inline/parsedjson_iterator.h */<|MERGE_RESOLUTION|>--- conflicted
+++ resolved
@@ -1,8 +1,4 @@
-<<<<<<< HEAD
-/* auto-generated on Tue 19 May 2020 17:35:03 EDT. Do not edit! */
-=======
-/* auto-generated on Tue May 19 13:32:53 PDT 2020. Do not edit! */
->>>>>>> 603b6596
+/* auto-generated on Tue 19 May 2020 17:37:09 EDT. Do not edit! */
 /* begin file include/simdjson.h */
 #ifndef SIMDJSON_H
 #define SIMDJSON_H
@@ -3399,12 +3395,7 @@
   std::unique_ptr<scope_descriptor[]> containing_scope{};
 
   /** @private Return address of each open { or [ */
-<<<<<<< HEAD
-  std::unique_ptr<char[]> ret_address{};
-#endif
-=======
   std::unique_ptr<internal::ret_address[]> ret_address{};
->>>>>>> 603b6596
 
   /** @private Use `if (parser.parse(...).error())` instead */
   bool valid{false};
