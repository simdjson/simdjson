--- conflicted
+++ resolved
@@ -1,8 +1,4 @@
-<<<<<<< HEAD
-/* auto-generated on Tue May  5 19:45:02 EDT 2020. Do not edit! */
-=======
-/* auto-generated on Mon May  4 11:46:14 PDT 2020. Do not edit! */
->>>>>>> a64d2f46
+/* auto-generated on Tue May  5 20:03:59 EDT 2020. Do not edit! */
 /* begin file include/simdjson.h */
 #ifndef SIMDJSON_H
 #define SIMDJSON_H
