<<<<<<< HEAD
/* auto-generated on Mon 20 Jul 2020 18:53:18 EDT. Do not edit! */
=======
/* auto-generated on Sun 19 Jul 2020 11:55:45 PM EDT. Do not edit! */
>>>>>>> fc8a4602
/* begin file include/simdjson.h */
#ifndef SIMDJSON_H
#define SIMDJSON_H

/**
 * @mainpage
 *
 * Check the [README.md](https://github.com/lemire/simdjson/blob/master/README.md#simdjson--parsing-gigabytes-of-json-per-second).
 */

/* begin file include/simdjson/compiler_check.h */
#ifndef SIMDJSON_COMPILER_CHECK_H
#define SIMDJSON_COMPILER_CHECK_H

#ifndef __cplusplus
#error simdjson requires a C++ compiler
#endif

#ifndef SIMDJSON_CPLUSPLUS
#if defined(_MSVC_LANG) && !defined(__clang__)
#define SIMDJSON_CPLUSPLUS (_MSC_VER == 1900 ? 201103L : _MSVC_LANG)
#else
#define SIMDJSON_CPLUSPLUS __cplusplus
#endif
#endif

// C++ 17
#if !defined(SIMDJSON_CPLUSPLUS17) && (SIMDJSON_CPLUSPLUS >= 201703L)
#define SIMDJSON_CPLUSPLUS17 1
#endif

// C++ 14
#if !defined(SIMDJSON_CPLUSPLUS14) && (SIMDJSON_CPLUSPLUS >= 201402L)
#define SIMDJSON_CPLUSPLUS14 1
#endif

// C++ 11
#if !defined(SIMDJSON_CPLUSPLUS11) && (SIMDJSON_CPLUSPLUS >= 201103L)
#define SIMDJSON_CPLUSPLUS11 1
#endif

#ifndef SIMDJSON_CPLUSPLUS11
#error simdjson requires a compiler compliant with the C++11 standard
#endif

#endif // SIMDJSON_COMPILER_CHECK_H
/* end file include/simdjson/compiler_check.h */
/* begin file include/simdjson/common_defs.h */
#ifndef SIMDJSON_COMMON_DEFS_H
#define SIMDJSON_COMMON_DEFS_H

#include <cassert>
/* begin file include/simdjson/portability.h */
#ifndef SIMDJSON_PORTABILITY_H
#define SIMDJSON_PORTABILITY_H

#include <cstddef>
#include <cstdint>
#include <cstdlib>
#include <cfloat>
#include <cassert>

#ifdef _MSC_VER
#define SIMDJSON_VISUAL_STUDIO 1
/**
 * We want to differentiate carefully between
 * clang under visual studio and regular visual
 * studio.
 * 
 * Under clang for Windows, we enable:
 *  * target pragmas so that part and only part of the
 *     code gets compiled for advanced instructions.
 *  * computed gotos.
 *
 */
#ifdef __clang__
// clang under visual studio
#define SIMDJSON_CLANG_VISUAL_STUDIO 1
#else
// just regular visual studio (best guess)
#define SIMDJSON_REGULAR_VISUAL_STUDIO 1
#endif // __clang__
#endif // _MSC_VER

#ifdef SIMDJSON_REGULAR_VISUAL_STUDIO
// https://en.wikipedia.org/wiki/C_alternative_tokens
// This header should have no effect, except maybe
// under Visual Studio.
#include <iso646.h>
#endif

#if defined(__x86_64__) || defined(_M_AMD64)
#define SIMDJSON_IS_X86_64 1
#elif defined(__aarch64__) || defined(_M_ARM64)
#define SIMDJSON_IS_ARM64 1
#else 
#define SIMDJSON_IS_32BITS 1

// We do not support 32-bit platforms, but it can be
// handy to identify them.
#if defined(_M_IX86) || defined(__i386__)
#define SIMDJSON_IS_X86_32BITS 1
#elif defined(__arm__) || defined(_M_ARM)
#define SIMDJSON_IS_ARM_32BITS 1
#endif

#endif // defined(__x86_64__) || defined(_M_AMD64)

#ifdef SIMDJSON_IS_32BITS
#pragma message("The simdjson library is designed \
for 64-bit processors and it seems that you are not \
compiling for a known 64-bit platform. All fast kernels \
will be disabled and performance may be poor. Please \
use a 64-bit target such as x64 or 64-bit ARM.")
#endif // SIMDJSON_IS_32BITS

// this is almost standard?
#undef STRINGIFY_IMPLEMENTATION_
#undef STRINGIFY
#define STRINGIFY_IMPLEMENTATION_(a) #a
#define STRINGIFY(a) STRINGIFY_IMPLEMENTATION_(a)

#ifndef SIMDJSON_IMPLEMENTATION_FALLBACK
#define SIMDJSON_IMPLEMENTATION_FALLBACK 1
#endif

#if SIMDJSON_IS_ARM64
#ifndef SIMDJSON_IMPLEMENTATION_ARM64
#define SIMDJSON_IMPLEMENTATION_ARM64 1
#endif
#define SIMDJSON_IMPLEMENTATION_HASWELL 0
#define SIMDJSON_IMPLEMENTATION_WESTMERE 0
#endif // SIMDJSON_IS_ARM64

// Our fast kernels require 64-bit systems.
//
// On 32-bit x86, we lack 64-bit popcnt, lzcnt, blsr instructions. 
// Furthermore, the number of SIMD registers is reduced. 
//
// On 32-bit ARM, we would have smaller registers.
//
// The simdjson users should still have the fallback kernel. It is 
// slower, but it should run everywhere.
#if SIMDJSON_IS_X86_64
#ifndef SIMDJSON_IMPLEMENTATION_HASWELL
#define SIMDJSON_IMPLEMENTATION_HASWELL 1
#endif
#ifndef SIMDJSON_IMPLEMENTATION_WESTMERE
#define SIMDJSON_IMPLEMENTATION_WESTMERE 1
#endif
#define SIMDJSON_IMPLEMENTATION_ARM64 0
#endif // SIMDJSON_IS_X86_64

// We are going to use runtime dispatch.
#ifdef SIMDJSON_IS_X86_64
#ifdef __clang__
// clang does not have GCC push pop
// warning: clang attribute push can't be used within a namespace in clang up
// til 8.0 so TARGET_REGION and UNTARGET_REGION must be *outside* of a
// namespace.
#define TARGET_REGION(T)                                                       \
  _Pragma(STRINGIFY(                                                           \
      clang attribute push(__attribute__((target(T))), apply_to = function)))
#define UNTARGET_REGION _Pragma("clang attribute pop")
#elif defined(__GNUC__)
// GCC is easier
#define TARGET_REGION(T)                                                       \
  _Pragma("GCC push_options") _Pragma(STRINGIFY(GCC target(T)))
#define UNTARGET_REGION _Pragma("GCC pop_options")
#endif // clang then gcc

#endif // x86

// Default target region macros don't do anything.
#ifndef TARGET_REGION
#define TARGET_REGION(T)
#define UNTARGET_REGION
#endif

// under GCC and CLANG, we use these two macros
#define TARGET_HASWELL TARGET_REGION("avx2,bmi,pclmul,lzcnt")
#define TARGET_WESTMERE TARGET_REGION("sse4.2,pclmul")
#define TARGET_ARM64

// Is threading enabled?
#if defined(BOOST_HAS_THREADS) || defined(_REENTRANT) || defined(_MT)
#ifndef SIMDJSON_THREADS_ENABLED
#define SIMDJSON_THREADS_ENABLED
#endif
#endif

// workaround for large stack sizes under -O0.
// https://github.com/simdjson/simdjson/issues/691
#ifdef __APPLE__
#ifndef __OPTIMIZE__
// Apple systems have small stack sizes in secondary threads.
// Lack of compiler optimization may generate high stack usage.
// Users may want to disable threads for safety, but only when
// in debug mode which we detect by the fact that the __OPTIMIZE__
// macro is not defined.
#undef SIMDJSON_THREADS_ENABLED
#endif
#endif


#if SIMDJSON_DO_NOT_USE_THREADS_NO_MATTER_WHAT
// No matter what happened, we undefine SIMDJSON_THREADS_ENABLED and so disable threads.
#undef SIMDJSON_THREADS_ENABLED
#endif


#if defined(__clang__)
#define NO_SANITIZE_UNDEFINED __attribute__((no_sanitize("undefined")))
#elif defined(__GNUC__)
#define NO_SANITIZE_UNDEFINED __attribute__((no_sanitize_undefined))
#else
#define NO_SANITIZE_UNDEFINED
#endif

#ifdef SIMDJSON_VISUAL_STUDIO
// This is one case where we do not distinguish between
// regular visual studio and clang under visual studio.
// clang under Windows has _stricmp (like visual studio) but not strcasecmp (as clang normally has)
#define simdjson_strcasecmp _stricmp
#define simdjson_strncasecmp _strnicmp
#else
// The strcasecmp, strncasecmp, and strcasestr functions do not work with multibyte strings (e.g. UTF-8).
// So they are only useful for ASCII in our context.
// https://www.gnu.org/software/libunistring/manual/libunistring.html#char-_002a-strings
#define simdjson_strcasecmp strcasecmp
#define simdjson_strncasecmp strncasecmp
#endif

namespace simdjson {
/** @private portable version of  posix_memalign */
static inline void *aligned_malloc(size_t alignment, size_t size) {
  void *p;
#ifdef SIMDJSON_VISUAL_STUDIO
  p = _aligned_malloc(size, alignment);
#elif defined(__MINGW32__) || defined(__MINGW64__)
  p = __mingw_aligned_malloc(size, alignment);
#else
  // somehow, if this is used before including "x86intrin.h", it creates an
  // implicit defined warning.
  if (posix_memalign(&p, alignment, size) != 0) {
    return nullptr;
  }
#endif
  return p;
}

/** @private */
static inline char *aligned_malloc_char(size_t alignment, size_t size) {
  return (char *)aligned_malloc(alignment, size);
}

/** @private */
static inline void aligned_free(void *mem_block) {
  if (mem_block == nullptr) {
    return;
  }
#ifdef SIMDJSON_VISUAL_STUDIO
  _aligned_free(mem_block);
#elif defined(__MINGW32__) || defined(__MINGW64__)
  __mingw_aligned_free(mem_block);
#else
  free(mem_block);
#endif
}

/** @private */
static inline void aligned_free_char(char *mem_block) {
  aligned_free((void *)mem_block);
}

#ifdef NDEBUG

#ifdef SIMDJSON_VISUAL_STUDIO
#define SIMDJSON_UNREACHABLE() __assume(0)
#define SIMDJSON_ASSUME(COND) __assume(COND)
#else
#define SIMDJSON_UNREACHABLE() __builtin_unreachable();
#define SIMDJSON_ASSUME(COND) do { if (!(COND)) __builtin_unreachable(); } while (0)
#endif

#else // NDEBUG

#define SIMDJSON_UNREACHABLE() assert(0);
#define SIMDJSON_ASSUME(COND) assert(COND)

#endif

} // namespace simdjson
#endif // SIMDJSON_PORTABILITY_H
/* end file include/simdjson/portability.h */

namespace simdjson {

#ifndef SIMDJSON_EXCEPTIONS
#if __cpp_exceptions
#define SIMDJSON_EXCEPTIONS 1
#else
#define SIMDJSON_EXCEPTIONS 0
#endif
#endif

/** The maximum document size supported by simdjson. */
constexpr size_t SIMDJSON_MAXSIZE_BYTES = 0xFFFFFFFF;

/**
 * The amount of padding needed in a buffer to parse JSON.
 *
 * the input buf should be readable up to buf + SIMDJSON_PADDING
 * this is a stopgap; there should be a better description of the
 * main loop and its behavior that abstracts over this
 * See https://github.com/lemire/simdjson/issues/174
 */
constexpr size_t SIMDJSON_PADDING = 32;

/**
 * By default, simdjson supports this many nested objects and arrays.
 *
 * This is the default for parser::max_depth().
 */
constexpr size_t DEFAULT_MAX_DEPTH = 1024;

} // namespace simdjson

#if defined(__GNUC__)
  // Marks a block with a name so that MCA analysis can see it.
  #define BEGIN_DEBUG_BLOCK(name) __asm volatile("# LLVM-MCA-BEGIN " #name);
  #define END_DEBUG_BLOCK(name) __asm volatile("# LLVM-MCA-END " #name);
  #define DEBUG_BLOCK(name, block) BEGIN_DEBUG_BLOCK(name); block; END_DEBUG_BLOCK(name);
#else
  #define BEGIN_DEBUG_BLOCK(name)
  #define END_DEBUG_BLOCK(name)
  #define DEBUG_BLOCK(name, block)
#endif

#if !defined(SIMDJSON_REGULAR_VISUAL_STUDIO) && !defined(SIMDJSON_NO_COMPUTED_GOTO)
  // We assume here that *only* regular visual studio
  // does not support computed gotos.
  // Implemented using Labels as Values which works in GCC and CLANG (and maybe
  // also in Intel's compiler), but won't work in MSVC.
  // Compute gotos are good for performance, enable them if you can.
  #define SIMDJSON_USE_COMPUTED_GOTO
#endif

// Align to N-byte boundary
#define ROUNDUP_N(a, n) (((a) + ((n)-1)) & ~((n)-1))
#define ROUNDDOWN_N(a, n) ((a) & ~((n)-1))

#define ISALIGNED_N(ptr, n) (((uintptr_t)(ptr) & ((n)-1)) == 0)

#if defined(SIMDJSON_REGULAR_VISUAL_STUDIO)

  #define really_inline __forceinline
  #define never_inline __declspec(noinline)

  #define UNUSED
  #define WARN_UNUSED

  #ifndef likely
  #define likely(x) x
  #endif
  #ifndef unlikely
  #define unlikely(x) x
  #endif

  #define SIMDJSON_PUSH_DISABLE_WARNINGS __pragma(warning( push ))
  #define SIMDJSON_PUSH_DISABLE_ALL_WARNINGS __pragma(warning( push, 0 ))
  #define SIMDJSON_DISABLE_VS_WARNING(WARNING_NUMBER) __pragma(warning( disable : WARNING_NUMBER ))
  // Get rid of Intellisense-only warnings (Code Analysis)
  // Though __has_include is C++17, it is supported in Visual Studio 2017 or better (_MSC_VER>=1910).
  #if defined(_MSC_VER) && (_MSC_VER>=1910) 
  #if __has_include(<CppCoreCheck\Warnings.h>)
  #include <CppCoreCheck\Warnings.h>
  #define SIMDJSON_DISABLE_UNDESIRED_WARNINGS SIMDJSON_DISABLE_VS_WARNING(ALL_CPPCORECHECK_WARNINGS)
  #endif
  #endif

  #ifndef SIMDJSON_DISABLE_UNDESIRED_WARNINGS
  #define SIMDJSON_DISABLE_UNDESIRED_WARNINGS
  #endif

  #define SIMDJSON_DISABLE_DEPRECATED_WARNING SIMDJSON_DISABLE_VS_WARNING(4996)
  #define SIMDJSON_POP_DISABLE_WARNINGS __pragma(warning( pop ))

#else // SIMDJSON_REGULAR_VISUAL_STUDIO

  #define really_inline inline __attribute__((always_inline))
  #define never_inline inline __attribute__((noinline))

  #define UNUSED __attribute__((unused))
  #define WARN_UNUSED __attribute__((warn_unused_result))

  #ifndef likely
  #define likely(x) __builtin_expect(!!(x), 1)
  #endif
  #ifndef unlikely
  #define unlikely(x) __builtin_expect(!!(x), 0)
  #endif

  #define SIMDJSON_PUSH_DISABLE_WARNINGS _Pragma("GCC diagnostic push")
  // gcc doesn't seem to disable all warnings with all and extra, add warnings here as necessary
  #define SIMDJSON_PUSH_DISABLE_ALL_WARNINGS SIMDJSON_PUSH_DISABLE_WARNINGS \
    SIMDJSON_DISABLE_GCC_WARNING(-Weffc++) \
    SIMDJSON_DISABLE_GCC_WARNING(-Wall) \
    SIMDJSON_DISABLE_GCC_WARNING(-Wconversion) \
    SIMDJSON_DISABLE_GCC_WARNING(-Wextra) \
    SIMDJSON_DISABLE_GCC_WARNING(-Wattributes) \
    SIMDJSON_DISABLE_GCC_WARNING(-Wimplicit-fallthrough) \
    SIMDJSON_DISABLE_GCC_WARNING(-Wnon-virtual-dtor) \
    SIMDJSON_DISABLE_GCC_WARNING(-Wreturn-type) \
    SIMDJSON_DISABLE_GCC_WARNING(-Wshadow) \
    SIMDJSON_DISABLE_GCC_WARNING(-Wunused-parameter) \
    SIMDJSON_DISABLE_GCC_WARNING(-Wunused-variable)
  #define SIMDJSON_PRAGMA(P) _Pragma(#P)
  #define SIMDJSON_DISABLE_GCC_WARNING(WARNING) SIMDJSON_PRAGMA(GCC diagnostic ignored #WARNING)
  #if defined(SIMDJSON_CLANG_VISUAL_STUDIO)
  #define SIMDJSON_DISABLE_UNDESIRED_WARNINGS SIMDJSON_DISABLE_GCC_WARNING(-Wmicrosoft-include)
  #else
  #define SIMDJSON_DISABLE_UNDESIRED_WARNINGS
  #endif
  #define SIMDJSON_DISABLE_DEPRECATED_WARNING SIMDJSON_DISABLE_GCC_WARNING(-Wdeprecated-declarations)
  #define SIMDJSON_POP_DISABLE_WARNINGS _Pragma("GCC diagnostic pop")



#endif // MSC_VER

#if defined(SIMDJSON_VISUAL_STUDIO)
    /**
     * It does not matter here whether you are using
     * the regular visual studio or clang under visual
     * studio.
     */
    #if SIMDJSON_USING_LIBRARY
    #define SIMDJSON_DLLIMPORTEXPORT __declspec(dllimport)
    #else
    #define SIMDJSON_DLLIMPORTEXPORT __declspec(dllexport)
    #endif
#else
    #define SIMDJSON_DLLIMPORTEXPORT
#endif

// C++17 requires string_view.
#if SIMDJSON_CPLUSPLUS17
#define SIMDJSON_HAS_STRING_VIEW
#endif

// This macro (__cpp_lib_string_view) has to be defined
// for C++17 and better, but if it is otherwise defined,
// we are going to assume that string_view is available
// even if we do not have C++17 support.
#ifdef __cpp_lib_string_view
#define SIMDJSON_HAS_STRING_VIEW
#endif

// Some systems have string_view even if we do not have C++17 support,
// and even if __cpp_lib_string_view is undefined, it is the case
// with Apple clang version 11.
// We must handle it. *This is important.*
#ifndef SIMDJSON_HAS_STRING_VIEW
#if defined __has_include
// do not combine the next #if with the previous one (unsafe)
#if __has_include (<string_view>)
// now it is safe to trigger the include
#include <string_view> // though the file is there, it does not follow that we got the implementation
#if defined(_LIBCPP_STRING_VIEW)
// Ah! So we under libc++ which under its Library Fundamentals Technical Specification, which preceeded C++17,
// included string_view.
// This means that we have string_view *even though* we may not have C++17.
#define SIMDJSON_HAS_STRING_VIEW
#endif // _LIBCPP_STRING_VIEW
#endif // __has_include (<string_view>)
#endif // defined __has_include
#endif // def SIMDJSON_HAS_STRING_VIEW
// end of complicated but important routine to try to detect string_view.

//
// Backfill std::string_view using nonstd::string_view on systems where
// we expect that string_view is missing. Important: if we get this wrong,
// we will end up with two string_view definitions and potential trouble.
// That is why we work so hard above to avoid it.
//
#ifndef SIMDJSON_HAS_STRING_VIEW
SIMDJSON_PUSH_DISABLE_ALL_WARNINGS
/* begin file include/simdjson/nonstd/string_view.hpp */
// Copyright 2017-2019 by Martin Moene
//
// string-view lite, a C++17-like string_view for C++98 and later.
// For more information see https://github.com/martinmoene/string-view-lite
//
// Distributed under the Boost Software License, Version 1.0.
// (See accompanying file LICENSE.txt or copy at http://www.boost.org/LICENSE_1_0.txt)

#pragma once

#ifndef NONSTD_SV_LITE_H_INCLUDED
#define NONSTD_SV_LITE_H_INCLUDED

#define string_view_lite_MAJOR  1
#define string_view_lite_MINOR  4
#define string_view_lite_PATCH  0

#define string_view_lite_VERSION  nssv_STRINGIFY(string_view_lite_MAJOR) "." nssv_STRINGIFY(string_view_lite_MINOR) "." nssv_STRINGIFY(string_view_lite_PATCH)

#define nssv_STRINGIFY(  x )  nssv_STRINGIFY_( x )
#define nssv_STRINGIFY_( x )  #x

// string-view lite configuration:

#define nssv_STRING_VIEW_DEFAULT  0
#define nssv_STRING_VIEW_NONSTD   1
#define nssv_STRING_VIEW_STD      2

#if !defined( nssv_CONFIG_SELECT_STRING_VIEW )
# define nssv_CONFIG_SELECT_STRING_VIEW  ( nssv_HAVE_STD_STRING_VIEW ? nssv_STRING_VIEW_STD : nssv_STRING_VIEW_NONSTD )
#endif

#if defined( nssv_CONFIG_SELECT_STD_STRING_VIEW ) || defined( nssv_CONFIG_SELECT_NONSTD_STRING_VIEW )
# error nssv_CONFIG_SELECT_STD_STRING_VIEW and nssv_CONFIG_SELECT_NONSTD_STRING_VIEW are deprecated and removed, please use nssv_CONFIG_SELECT_STRING_VIEW=nssv_STRING_VIEW_...
#endif

#ifndef  nssv_CONFIG_STD_SV_OPERATOR
# define nssv_CONFIG_STD_SV_OPERATOR  0
#endif

#ifndef  nssv_CONFIG_USR_SV_OPERATOR
# define nssv_CONFIG_USR_SV_OPERATOR  1
#endif

#ifdef   nssv_CONFIG_CONVERSION_STD_STRING
# define nssv_CONFIG_CONVERSION_STD_STRING_CLASS_METHODS   nssv_CONFIG_CONVERSION_STD_STRING
# define nssv_CONFIG_CONVERSION_STD_STRING_FREE_FUNCTIONS  nssv_CONFIG_CONVERSION_STD_STRING
#endif

#ifndef  nssv_CONFIG_CONVERSION_STD_STRING_CLASS_METHODS
# define nssv_CONFIG_CONVERSION_STD_STRING_CLASS_METHODS  1
#endif

#ifndef  nssv_CONFIG_CONVERSION_STD_STRING_FREE_FUNCTIONS
# define nssv_CONFIG_CONVERSION_STD_STRING_FREE_FUNCTIONS  1
#endif

// Control presence of exception handling (try and auto discover):

#ifndef nssv_CONFIG_NO_EXCEPTIONS
# if defined(__cpp_exceptions) || defined(__EXCEPTIONS) || defined(_CPPUNWIND)
#  define nssv_CONFIG_NO_EXCEPTIONS  0
# else
#  define nssv_CONFIG_NO_EXCEPTIONS  1
# endif
#endif

// C++ language version detection (C++20 is speculative):
// Note: VC14.0/1900 (VS2015) lacks too much from C++14.

#ifndef   nssv_CPLUSPLUS
# if defined(_MSVC_LANG ) && !defined(__clang__)
#  define nssv_CPLUSPLUS  (_MSC_VER == 1900 ? 201103L : _MSVC_LANG )
# else
#  define nssv_CPLUSPLUS  __cplusplus
# endif
#endif

#define nssv_CPP98_OR_GREATER  ( nssv_CPLUSPLUS >= 199711L )
#define nssv_CPP11_OR_GREATER  ( nssv_CPLUSPLUS >= 201103L )
#define nssv_CPP11_OR_GREATER_ ( nssv_CPLUSPLUS >= 201103L )
#define nssv_CPP14_OR_GREATER  ( nssv_CPLUSPLUS >= 201402L )
#define nssv_CPP17_OR_GREATER  ( nssv_CPLUSPLUS >= 201703L )
#define nssv_CPP20_OR_GREATER  ( nssv_CPLUSPLUS >= 202000L )

// use C++17 std::string_view if available and requested:

#if nssv_CPP17_OR_GREATER && defined(__has_include )
# if __has_include( <string_view> )
#  define nssv_HAVE_STD_STRING_VIEW  1
# else
#  define nssv_HAVE_STD_STRING_VIEW  0
# endif
#else
# define  nssv_HAVE_STD_STRING_VIEW  0
#endif

#define  nssv_USES_STD_STRING_VIEW  ( (nssv_CONFIG_SELECT_STRING_VIEW == nssv_STRING_VIEW_STD) || ((nssv_CONFIG_SELECT_STRING_VIEW == nssv_STRING_VIEW_DEFAULT) && nssv_HAVE_STD_STRING_VIEW) )

#define nssv_HAVE_STARTS_WITH ( nssv_CPP20_OR_GREATER || !nssv_USES_STD_STRING_VIEW )
#define nssv_HAVE_ENDS_WITH     nssv_HAVE_STARTS_WITH

//
// Use C++17 std::string_view:
//

#if nssv_USES_STD_STRING_VIEW

#include <string_view>

// Extensions for std::string:

#if nssv_CONFIG_CONVERSION_STD_STRING_FREE_FUNCTIONS

namespace nonstd {

template< class CharT, class Traits, class Allocator = std::allocator<CharT> >
std::basic_string<CharT, Traits, Allocator>
to_string( std::basic_string_view<CharT, Traits> v, Allocator const & a = Allocator() )
{
    return std::basic_string<CharT,Traits, Allocator>( v.begin(), v.end(), a );
}

template< class CharT, class Traits, class Allocator >
std::basic_string_view<CharT, Traits>
to_string_view( std::basic_string<CharT, Traits, Allocator> const & s )
{
    return std::basic_string_view<CharT, Traits>( s.data(), s.size() );
}

// Literal operators sv and _sv:

#if nssv_CONFIG_STD_SV_OPERATOR

using namespace std::literals::string_view_literals;

#endif

#if nssv_CONFIG_USR_SV_OPERATOR

inline namespace literals {
inline namespace string_view_literals {


constexpr std::string_view operator "" _sv( const char* str, size_t len ) noexcept  // (1)
{
    return std::string_view{ str, len };
}

constexpr std::u16string_view operator "" _sv( const char16_t* str, size_t len ) noexcept  // (2)
{
    return std::u16string_view{ str, len };
}

constexpr std::u32string_view operator "" _sv( const char32_t* str, size_t len ) noexcept  // (3)
{
    return std::u32string_view{ str, len };
}

constexpr std::wstring_view operator "" _sv( const wchar_t* str, size_t len ) noexcept  // (4)
{
    return std::wstring_view{ str, len };
}

}} // namespace literals::string_view_literals

#endif // nssv_CONFIG_USR_SV_OPERATOR

} // namespace nonstd

#endif // nssv_CONFIG_CONVERSION_STD_STRING_FREE_FUNCTIONS

namespace nonstd {

using std::string_view;
using std::wstring_view;
using std::u16string_view;
using std::u32string_view;
using std::basic_string_view;

// literal "sv" and "_sv", see above

using std::operator==;
using std::operator!=;
using std::operator<;
using std::operator<=;
using std::operator>;
using std::operator>=;

using std::operator<<;

} // namespace nonstd

#else // nssv_HAVE_STD_STRING_VIEW

//
// Before C++17: use string_view lite:
//

// Compiler versions:
//
// MSVC++  6.0  _MSC_VER == 1200  nssv_COMPILER_MSVC_VERSION ==  60  (Visual Studio 6.0)
// MSVC++  7.0  _MSC_VER == 1300  nssv_COMPILER_MSVC_VERSION ==  70  (Visual Studio .NET 2002)
// MSVC++  7.1  _MSC_VER == 1310  nssv_COMPILER_MSVC_VERSION ==  71  (Visual Studio .NET 2003)
// MSVC++  8.0  _MSC_VER == 1400  nssv_COMPILER_MSVC_VERSION ==  80  (Visual Studio 2005)
// MSVC++  9.0  _MSC_VER == 1500  nssv_COMPILER_MSVC_VERSION ==  90  (Visual Studio 2008)
// MSVC++ 10.0  _MSC_VER == 1600  nssv_COMPILER_MSVC_VERSION == 100  (Visual Studio 2010)
// MSVC++ 11.0  _MSC_VER == 1700  nssv_COMPILER_MSVC_VERSION == 110  (Visual Studio 2012)
// MSVC++ 12.0  _MSC_VER == 1800  nssv_COMPILER_MSVC_VERSION == 120  (Visual Studio 2013)
// MSVC++ 14.0  _MSC_VER == 1900  nssv_COMPILER_MSVC_VERSION == 140  (Visual Studio 2015)
// MSVC++ 14.1  _MSC_VER >= 1910  nssv_COMPILER_MSVC_VERSION == 141  (Visual Studio 2017)
// MSVC++ 14.2  _MSC_VER >= 1920  nssv_COMPILER_MSVC_VERSION == 142  (Visual Studio 2019)

#if defined(_MSC_VER ) && !defined(__clang__)
# define nssv_COMPILER_MSVC_VER      (_MSC_VER )
# define nssv_COMPILER_MSVC_VERSION  (_MSC_VER / 10 - 10 * ( 5 + (_MSC_VER < 1900 ) ) )
#else
# define nssv_COMPILER_MSVC_VER      0
# define nssv_COMPILER_MSVC_VERSION  0
#endif

#define nssv_COMPILER_VERSION( major, minor, patch )  ( 10 * ( 10 * (major) + (minor) ) + (patch) )

#if defined(__clang__)
# define nssv_COMPILER_CLANG_VERSION  nssv_COMPILER_VERSION(__clang_major__, __clang_minor__, __clang_patchlevel__)
#else
# define nssv_COMPILER_CLANG_VERSION    0
#endif

#if defined(__GNUC__) && !defined(__clang__)
# define nssv_COMPILER_GNUC_VERSION  nssv_COMPILER_VERSION(__GNUC__, __GNUC_MINOR__, __GNUC_PATCHLEVEL__)
#else
# define nssv_COMPILER_GNUC_VERSION    0
#endif

// half-open range [lo..hi):
#define nssv_BETWEEN( v, lo, hi ) ( (lo) <= (v) && (v) < (hi) )

// Presence of language and library features:

#ifdef _HAS_CPP0X
# define nssv_HAS_CPP0X  _HAS_CPP0X
#else
# define nssv_HAS_CPP0X  0
#endif

// Unless defined otherwise below, consider VC14 as C++11 for variant-lite:

#if nssv_COMPILER_MSVC_VER >= 1900
# undef  nssv_CPP11_OR_GREATER
# define nssv_CPP11_OR_GREATER  1
#endif

#define nssv_CPP11_90   (nssv_CPP11_OR_GREATER_ || nssv_COMPILER_MSVC_VER >= 1500)
#define nssv_CPP11_100  (nssv_CPP11_OR_GREATER_ || nssv_COMPILER_MSVC_VER >= 1600)
#define nssv_CPP11_110  (nssv_CPP11_OR_GREATER_ || nssv_COMPILER_MSVC_VER >= 1700)
#define nssv_CPP11_120  (nssv_CPP11_OR_GREATER_ || nssv_COMPILER_MSVC_VER >= 1800)
#define nssv_CPP11_140  (nssv_CPP11_OR_GREATER_ || nssv_COMPILER_MSVC_VER >= 1900)
#define nssv_CPP11_141  (nssv_CPP11_OR_GREATER_ || nssv_COMPILER_MSVC_VER >= 1910)

#define nssv_CPP14_000  (nssv_CPP14_OR_GREATER)
#define nssv_CPP17_000  (nssv_CPP17_OR_GREATER)

// Presence of C++11 language features:

#define nssv_HAVE_CONSTEXPR_11          nssv_CPP11_140
#define nssv_HAVE_EXPLICIT_CONVERSION   nssv_CPP11_140
#define nssv_HAVE_INLINE_NAMESPACE      nssv_CPP11_140
#define nssv_HAVE_NOEXCEPT              nssv_CPP11_140
#define nssv_HAVE_NULLPTR               nssv_CPP11_100
#define nssv_HAVE_REF_QUALIFIER         nssv_CPP11_140
#define nssv_HAVE_UNICODE_LITERALS      nssv_CPP11_140
#define nssv_HAVE_USER_DEFINED_LITERALS nssv_CPP11_140
#define nssv_HAVE_WCHAR16_T             nssv_CPP11_100
#define nssv_HAVE_WCHAR32_T             nssv_CPP11_100

#if ! ( ( nssv_CPP11_OR_GREATER && nssv_COMPILER_CLANG_VERSION ) || nssv_BETWEEN( nssv_COMPILER_CLANG_VERSION, 300, 400 ) )
# define nssv_HAVE_STD_DEFINED_LITERALS  nssv_CPP11_140
#else
# define nssv_HAVE_STD_DEFINED_LITERALS  0
#endif

// Presence of C++14 language features:

#define nssv_HAVE_CONSTEXPR_14          nssv_CPP14_000

// Presence of C++17 language features:

#define nssv_HAVE_NODISCARD             nssv_CPP17_000

// Presence of C++ library features:

#define nssv_HAVE_STD_HASH              nssv_CPP11_120

// C++ feature usage:

#if nssv_HAVE_CONSTEXPR_11
# define nssv_constexpr  constexpr
#else
# define nssv_constexpr  /*constexpr*/
#endif

#if  nssv_HAVE_CONSTEXPR_14
# define nssv_constexpr14  constexpr
#else
# define nssv_constexpr14  /*constexpr*/
#endif

#if nssv_HAVE_EXPLICIT_CONVERSION
# define nssv_explicit  explicit
#else
# define nssv_explicit  /*explicit*/
#endif

#if nssv_HAVE_INLINE_NAMESPACE
# define nssv_inline_ns  inline
#else
# define nssv_inline_ns  /*inline*/
#endif

#if nssv_HAVE_NOEXCEPT
# define nssv_noexcept  noexcept
#else
# define nssv_noexcept  /*noexcept*/
#endif

//#if nssv_HAVE_REF_QUALIFIER
//# define nssv_ref_qual  &
//# define nssv_refref_qual  &&
//#else
//# define nssv_ref_qual  /*&*/
//# define nssv_refref_qual  /*&&*/
//#endif

#if nssv_HAVE_NULLPTR
# define nssv_nullptr  nullptr
#else
# define nssv_nullptr  NULL
#endif

#if nssv_HAVE_NODISCARD
# define nssv_nodiscard  [[nodiscard]]
#else
# define nssv_nodiscard  /*[[nodiscard]]*/
#endif

// Additional includes:

#include <algorithm>
#include <cassert>
#include <iterator>
#include <limits>
#include <ostream>
#include <string>   // std::char_traits<>

#if ! nssv_CONFIG_NO_EXCEPTIONS
# include <stdexcept>
#endif

#if nssv_CPP11_OR_GREATER
# include <type_traits>
#endif

// Clang, GNUC, MSVC warning suppression macros:

#if defined(__clang__)
# pragma clang diagnostic ignored "-Wreserved-user-defined-literal"
# pragma clang diagnostic push
# pragma clang diagnostic ignored "-Wuser-defined-literals"
#elif defined(__GNUC__)
# pragma  GCC  diagnostic push
# pragma  GCC  diagnostic ignored "-Wliteral-suffix"
#endif // __clang__

#if nssv_COMPILER_MSVC_VERSION >= 140
# define nssv_SUPPRESS_MSGSL_WARNING(expr)        [[gsl::suppress(expr)]]
# define nssv_SUPPRESS_MSVC_WARNING(code, descr)  __pragma(warning(suppress: code) )
# define nssv_DISABLE_MSVC_WARNINGS(codes)        __pragma(warning(push))  __pragma(warning(disable: codes))
#else
# define nssv_SUPPRESS_MSGSL_WARNING(expr)
# define nssv_SUPPRESS_MSVC_WARNING(code, descr)
# define nssv_DISABLE_MSVC_WARNINGS(codes)
#endif

#if defined(__clang__)
# define nssv_RESTORE_WARNINGS()  _Pragma("clang diagnostic pop")
#elif defined(__GNUC__)
# define nssv_RESTORE_WARNINGS()  _Pragma("GCC diagnostic pop")
#elif nssv_COMPILER_MSVC_VERSION >= 140
# define nssv_RESTORE_WARNINGS()  __pragma(warning(pop ))
#else
# define nssv_RESTORE_WARNINGS()
#endif

// Suppress the following MSVC (GSL) warnings:
// - C4455, non-gsl   : 'operator ""sv': literal suffix identifiers that do not
//                      start with an underscore are reserved
// - C26472, gsl::t.1 : don't use a static_cast for arithmetic conversions;
//                      use brace initialization, gsl::narrow_cast or gsl::narow
// - C26481: gsl::b.1 : don't use pointer arithmetic. Use span instead

nssv_DISABLE_MSVC_WARNINGS( 4455 26481 26472 )
//nssv_DISABLE_CLANG_WARNINGS( "-Wuser-defined-literals" )
//nssv_DISABLE_GNUC_WARNINGS( -Wliteral-suffix )

namespace nonstd { namespace sv_lite {

#if nssv_CPP11_OR_GREATER

namespace detail {

#if nssv_CPP14_OR_GREATER

template< typename CharT >
inline constexpr std::size_t length( CharT * s, std::size_t result = 0 )
{
    CharT * v = s;
    std::size_t r = result;
    while ( *v != '\0' ) {
       ++v;
       ++r;
    }
    return r;
}

#else // nssv_CPP14_OR_GREATER

// Expect tail call optimization to make length() non-recursive:

template< typename CharT >
inline constexpr std::size_t length( CharT * s, std::size_t result = 0 )
{
    return *s == '\0' ? result : length( s + 1, result + 1 );
}

#endif // nssv_CPP14_OR_GREATER

} // namespace detail

#endif // nssv_CPP11_OR_GREATER

template
<
    class CharT,
    class Traits = std::char_traits<CharT>
>
class basic_string_view;

//
// basic_string_view:
//

template
<
    class CharT,
    class Traits /* = std::char_traits<CharT> */
>
class basic_string_view
{
public:
    // Member types:

    typedef Traits traits_type;
    typedef CharT  value_type;

    typedef CharT       * pointer;
    typedef CharT const * const_pointer;
    typedef CharT       & reference;
    typedef CharT const & const_reference;

    typedef const_pointer iterator;
    typedef const_pointer const_iterator;
    typedef std::reverse_iterator< const_iterator > reverse_iterator;
    typedef	std::reverse_iterator< const_iterator > const_reverse_iterator;

    typedef std::size_t     size_type;
    typedef std::ptrdiff_t  difference_type;

    // 24.4.2.1 Construction and assignment:

    nssv_constexpr basic_string_view() nssv_noexcept
        : data_( nssv_nullptr )
        , size_( 0 )
    {}

#if nssv_CPP11_OR_GREATER
    nssv_constexpr basic_string_view( basic_string_view const & other ) nssv_noexcept = default;
#else
    nssv_constexpr basic_string_view( basic_string_view const & other ) nssv_noexcept
        : data_( other.data_)
        , size_( other.size_)
    {}
#endif

    nssv_constexpr basic_string_view( CharT const * s, size_type count ) nssv_noexcept // non-standard noexcept
        : data_( s )
        , size_( count )
    {}

    nssv_constexpr basic_string_view( CharT const * s) nssv_noexcept // non-standard noexcept
        : data_( s )
#if nssv_CPP17_OR_GREATER
        , size_( Traits::length(s) )
#elif nssv_CPP11_OR_GREATER
        , size_( detail::length(s) )
#else
        , size_( Traits::length(s) )
#endif
    {}

    // Assignment:

#if nssv_CPP11_OR_GREATER
    nssv_constexpr14 basic_string_view & operator=( basic_string_view const & other ) nssv_noexcept = default;
#else
    nssv_constexpr14 basic_string_view & operator=( basic_string_view const & other ) nssv_noexcept
    {
        data_ = other.data_;
        size_ = other.size_;
        return *this;
    }
#endif

    // 24.4.2.2 Iterator support:

    nssv_constexpr const_iterator begin()  const nssv_noexcept { return data_;         }
    nssv_constexpr const_iterator end()    const nssv_noexcept { return data_ + size_; }

    nssv_constexpr const_iterator cbegin() const nssv_noexcept { return begin(); }
    nssv_constexpr const_iterator cend()   const nssv_noexcept { return end();   }

    nssv_constexpr const_reverse_iterator rbegin()  const nssv_noexcept { return const_reverse_iterator( end() );   }
    nssv_constexpr const_reverse_iterator rend()    const nssv_noexcept { return const_reverse_iterator( begin() ); }

    nssv_constexpr const_reverse_iterator crbegin() const nssv_noexcept { return rbegin(); }
    nssv_constexpr const_reverse_iterator crend()   const nssv_noexcept { return rend();   }

    // 24.4.2.3 Capacity:

    nssv_constexpr size_type size()     const nssv_noexcept { return size_; }
    nssv_constexpr size_type length()   const nssv_noexcept { return size_; }
    nssv_constexpr size_type max_size() const nssv_noexcept { return (std::numeric_limits< size_type >::max)(); }

    // since C++20
    nssv_nodiscard nssv_constexpr bool empty() const nssv_noexcept
    {
        return 0 == size_;
    }

    // 24.4.2.4 Element access:

    nssv_constexpr const_reference operator[]( size_type pos ) const
    {
        return data_at( pos );
    }

    nssv_constexpr14 const_reference at( size_type pos ) const
    {
#if nssv_CONFIG_NO_EXCEPTIONS
        assert( pos < size() );
#else
        if ( pos >= size() )
        {
            throw std::out_of_range("nonstd::string_view::at()");
        }
#endif
        return data_at( pos );
    }

    nssv_constexpr const_reference front() const { return data_at( 0 );          }
    nssv_constexpr const_reference back()  const { return data_at( size() - 1 ); }

    nssv_constexpr const_pointer   data()  const nssv_noexcept { return data_; }

    // 24.4.2.5 Modifiers:

    nssv_constexpr14 void remove_prefix( size_type n )
    {
        assert( n <= size() );
        data_ += n;
        size_ -= n;
    }

    nssv_constexpr14 void remove_suffix( size_type n )
    {
        assert( n <= size() );
        size_ -= n;
    }

    nssv_constexpr14 void swap( basic_string_view & other ) nssv_noexcept
    {
        using std::swap;
        swap( data_, other.data_ );
        swap( size_, other.size_ );
    }

    // 24.4.2.6 String operations:

    size_type copy( CharT * dest, size_type n, size_type pos = 0 ) const
    {
#if nssv_CONFIG_NO_EXCEPTIONS
        assert( pos <= size() );
#else
        if ( pos > size() )
        {
            throw std::out_of_range("nonstd::string_view::copy()");
        }
#endif
        const size_type rlen = (std::min)( n, size() - pos );

        (void) Traits::copy( dest, data() + pos, rlen );

        return rlen;
    }

    nssv_constexpr14 basic_string_view substr( size_type pos = 0, size_type n = npos ) const
    {
#if nssv_CONFIG_NO_EXCEPTIONS
        assert( pos <= size() );
#else
        if ( pos > size() )
        {
            throw std::out_of_range("nonstd::string_view::substr()");
        }
#endif
        return basic_string_view( data() + pos, (std::min)( n, size() - pos ) );
    }

    // compare(), 6x:

    nssv_constexpr14 int compare( basic_string_view other ) const nssv_noexcept // (1)
    {
        if ( const int result = Traits::compare( data(), other.data(), (std::min)( size(), other.size() ) ) )
        {
            return result;
        }

        return size() == other.size() ? 0 : size() < other.size() ? -1 : 1;
    }

    nssv_constexpr int compare( size_type pos1, size_type n1, basic_string_view other ) const // (2)
    {
        return substr( pos1, n1 ).compare( other );
    }

    nssv_constexpr int compare( size_type pos1, size_type n1, basic_string_view other, size_type pos2, size_type n2 ) const // (3)
    {
        return substr( pos1, n1 ).compare( other.substr( pos2, n2 ) );
    }

    nssv_constexpr int compare( CharT const * s ) const // (4)
    {
        return compare( basic_string_view( s ) );
    }

    nssv_constexpr int compare( size_type pos1, size_type n1, CharT const * s ) const // (5)
    {
        return substr( pos1, n1 ).compare( basic_string_view( s ) );
    }

    nssv_constexpr int compare( size_type pos1, size_type n1, CharT const * s, size_type n2 ) const // (6)
    {
        return substr( pos1, n1 ).compare( basic_string_view( s, n2 ) );
    }

    // 24.4.2.7 Searching:

    // starts_with(), 3x, since C++20:

    nssv_constexpr bool starts_with( basic_string_view v ) const nssv_noexcept  // (1)
    {
        return size() >= v.size() && compare( 0, v.size(), v ) == 0;
    }

    nssv_constexpr bool starts_with( CharT c ) const nssv_noexcept  // (2)
    {
        return starts_with( basic_string_view( &c, 1 ) );
    }

    nssv_constexpr bool starts_with( CharT const * s ) const  // (3)
    {
        return starts_with( basic_string_view( s ) );
    }

    // ends_with(), 3x, since C++20:

    nssv_constexpr bool ends_with( basic_string_view v ) const nssv_noexcept  // (1)
    {
        return size() >= v.size() && compare( size() - v.size(), npos, v ) == 0;
    }

    nssv_constexpr bool ends_with( CharT c ) const nssv_noexcept  // (2)
    {
        return ends_with( basic_string_view( &c, 1 ) );
    }

    nssv_constexpr bool ends_with( CharT const * s ) const  // (3)
    {
        return ends_with( basic_string_view( s ) );
    }

    // find(), 4x:

    nssv_constexpr14 size_type find( basic_string_view v, size_type pos = 0 ) const nssv_noexcept  // (1)
    {
        return assert( v.size() == 0 || v.data() != nssv_nullptr )
            , pos >= size()
            ? npos
            : to_pos( std::search( cbegin() + pos, cend(), v.cbegin(), v.cend(), Traits::eq ) );
    }

    nssv_constexpr14 size_type find( CharT c, size_type pos = 0 ) const nssv_noexcept  // (2)
    {
        return find( basic_string_view( &c, 1 ), pos );
    }

    nssv_constexpr14 size_type find( CharT const * s, size_type pos, size_type n ) const  // (3)
    {
        return find( basic_string_view( s, n ), pos );
    }

    nssv_constexpr14 size_type find( CharT const * s, size_type pos = 0 ) const  // (4)
    {
        return find( basic_string_view( s ), pos );
    }

    // rfind(), 4x:

    nssv_constexpr14 size_type rfind( basic_string_view v, size_type pos = npos ) const nssv_noexcept  // (1)
    {
        if ( size() < v.size() )
        {
            return npos;
        }

        if ( v.empty() )
        {
            return (std::min)( size(), pos );
        }

        const_iterator last   = cbegin() + (std::min)( size() - v.size(), pos ) + v.size();
        const_iterator result = std::find_end( cbegin(), last, v.cbegin(), v.cend(), Traits::eq );

        return result != last ? size_type( result - cbegin() ) : npos;
    }

    nssv_constexpr14 size_type rfind( CharT c, size_type pos = npos ) const nssv_noexcept  // (2)
    {
        return rfind( basic_string_view( &c, 1 ), pos );
    }

    nssv_constexpr14 size_type rfind( CharT const * s, size_type pos, size_type n ) const  // (3)
    {
        return rfind( basic_string_view( s, n ), pos );
    }

    nssv_constexpr14 size_type rfind( CharT const * s, size_type pos = npos ) const  // (4)
    {
        return rfind( basic_string_view( s ), pos );
    }

    // find_first_of(), 4x:

    nssv_constexpr size_type find_first_of( basic_string_view v, size_type pos = 0 ) const nssv_noexcept  // (1)
    {
        return pos >= size()
            ? npos
            : to_pos( std::find_first_of( cbegin() + pos, cend(), v.cbegin(), v.cend(), Traits::eq ) );
    }

    nssv_constexpr size_type find_first_of( CharT c, size_type pos = 0 ) const nssv_noexcept  // (2)
    {
        return find_first_of( basic_string_view( &c, 1 ), pos );
    }

    nssv_constexpr size_type find_first_of( CharT const * s, size_type pos, size_type n ) const  // (3)
    {
        return find_first_of( basic_string_view( s, n ), pos );
    }

    nssv_constexpr size_type find_first_of(  CharT const * s, size_type pos = 0 ) const  // (4)
    {
        return find_first_of( basic_string_view( s ), pos );
    }

    // find_last_of(), 4x:

    nssv_constexpr size_type find_last_of( basic_string_view v, size_type pos = npos ) const nssv_noexcept  // (1)
    {
        return empty()
            ? npos
            : pos >= size()
            ? find_last_of( v, size() - 1 )
            : to_pos( std::find_first_of( const_reverse_iterator( cbegin() + pos + 1 ), crend(), v.cbegin(), v.cend(), Traits::eq ) );
    }

    nssv_constexpr size_type find_last_of( CharT c, size_type pos = npos ) const nssv_noexcept  // (2)
    {
        return find_last_of( basic_string_view( &c, 1 ), pos );
    }

    nssv_constexpr size_type find_last_of( CharT const * s, size_type pos, size_type count ) const  // (3)
    {
        return find_last_of( basic_string_view( s, count ), pos );
    }

    nssv_constexpr size_type find_last_of( CharT const * s, size_type pos = npos ) const  // (4)
    {
        return find_last_of( basic_string_view( s ), pos );
    }

    // find_first_not_of(), 4x:

    nssv_constexpr size_type find_first_not_of( basic_string_view v, size_type pos = 0 ) const nssv_noexcept  // (1)
    {
        return pos >= size()
            ? npos
            : to_pos( std::find_if( cbegin() + pos, cend(), not_in_view( v ) ) );
    }

    nssv_constexpr size_type find_first_not_of( CharT c, size_type pos = 0 ) const nssv_noexcept  // (2)
    {
        return find_first_not_of( basic_string_view( &c, 1 ), pos );
    }

    nssv_constexpr size_type find_first_not_of( CharT const * s, size_type pos, size_type count ) const  // (3)
    {
        return find_first_not_of( basic_string_view( s, count ), pos );
    }

    nssv_constexpr size_type find_first_not_of( CharT const * s, size_type pos = 0 ) const  // (4)
    {
        return find_first_not_of( basic_string_view( s ), pos );
    }

    // find_last_not_of(), 4x:

    nssv_constexpr size_type find_last_not_of( basic_string_view v, size_type pos = npos ) const nssv_noexcept  // (1)
    {
        return empty()
            ? npos
            : pos >= size()
            ? find_last_not_of( v, size() - 1 )
            : to_pos( std::find_if( const_reverse_iterator( cbegin() + pos + 1 ), crend(), not_in_view( v ) ) );
    }

    nssv_constexpr size_type find_last_not_of( CharT c, size_type pos = npos ) const nssv_noexcept  // (2)
    {
        return find_last_not_of( basic_string_view( &c, 1 ), pos );
    }

    nssv_constexpr size_type find_last_not_of( CharT const * s, size_type pos, size_type count ) const  // (3)
    {
        return find_last_not_of( basic_string_view( s, count ), pos );
    }

    nssv_constexpr size_type find_last_not_of( CharT const * s, size_type pos = npos ) const  // (4)
    {
        return find_last_not_of( basic_string_view( s ), pos );
    }

    // Constants:

#if nssv_CPP17_OR_GREATER
    static nssv_constexpr size_type npos = size_type(-1);
#elif nssv_CPP11_OR_GREATER
    enum : size_type { npos = size_type(-1) };
#else
    enum { npos = size_type(-1) };
#endif

private:
    struct not_in_view
    {
        const basic_string_view v;

        nssv_constexpr explicit not_in_view( basic_string_view v ) : v( v ) {}

        nssv_constexpr bool operator()( CharT c ) const
        {
            return npos == v.find_first_of( c );
        }
    };

    nssv_constexpr size_type to_pos( const_iterator it ) const
    {
        return it == cend() ? npos : size_type( it - cbegin() );
    }

    nssv_constexpr size_type to_pos( const_reverse_iterator it ) const
    {
        return it == crend() ? npos : size_type( crend() - it - 1 );
    }

    nssv_constexpr const_reference data_at( size_type pos ) const
    {
#if nssv_BETWEEN( nssv_COMPILER_GNUC_VERSION, 1, 500 )
        return data_[pos];
#else
        return assert( pos < size() ), data_[pos];
#endif
    }

private:
    const_pointer data_;
    size_type     size_;

public:
#if nssv_CONFIG_CONVERSION_STD_STRING_CLASS_METHODS

    template< class Allocator >
    basic_string_view( std::basic_string<CharT, Traits, Allocator> const & s ) nssv_noexcept
        : data_( s.data() )
        , size_( s.size() )
    {}

#if nssv_HAVE_EXPLICIT_CONVERSION

    template< class Allocator >
    explicit operator std::basic_string<CharT, Traits, Allocator>() const
    {
        return to_string( Allocator() );
    }

#endif // nssv_HAVE_EXPLICIT_CONVERSION

#if nssv_CPP11_OR_GREATER

    template< class Allocator = std::allocator<CharT> >
    std::basic_string<CharT, Traits, Allocator>
    to_string( Allocator const & a = Allocator() ) const
    {
        return std::basic_string<CharT, Traits, Allocator>( begin(), end(), a );
    }

#else

    std::basic_string<CharT, Traits>
    to_string() const
    {
        return std::basic_string<CharT, Traits>( begin(), end() );
    }

    template< class Allocator >
    std::basic_string<CharT, Traits, Allocator>
    to_string( Allocator const & a ) const
    {
        return std::basic_string<CharT, Traits, Allocator>( begin(), end(), a );
    }

#endif // nssv_CPP11_OR_GREATER

#endif // nssv_CONFIG_CONVERSION_STD_STRING_CLASS_METHODS
};

//
// Non-member functions:
//

// 24.4.3 Non-member comparison functions:
// lexicographically compare two string views (function template):

template< class CharT, class Traits >
nssv_constexpr bool operator== (
    basic_string_view <CharT, Traits> lhs,
    basic_string_view <CharT, Traits> rhs ) nssv_noexcept
{ return lhs.compare( rhs ) == 0 ; }

template< class CharT, class Traits >
nssv_constexpr bool operator!= (
    basic_string_view <CharT, Traits> lhs,
    basic_string_view <CharT, Traits> rhs ) nssv_noexcept
{ return lhs.compare( rhs ) != 0 ; }

template< class CharT, class Traits >
nssv_constexpr bool operator< (
    basic_string_view <CharT, Traits> lhs,
    basic_string_view <CharT, Traits> rhs ) nssv_noexcept
{ return lhs.compare( rhs ) < 0 ; }

template< class CharT, class Traits >
nssv_constexpr bool operator<= (
    basic_string_view <CharT, Traits> lhs,
    basic_string_view <CharT, Traits> rhs ) nssv_noexcept
{ return lhs.compare( rhs ) <= 0 ; }

template< class CharT, class Traits >
nssv_constexpr bool operator> (
    basic_string_view <CharT, Traits> lhs,
    basic_string_view <CharT, Traits> rhs ) nssv_noexcept
{ return lhs.compare( rhs ) > 0 ; }

template< class CharT, class Traits >
nssv_constexpr bool operator>= (
    basic_string_view <CharT, Traits> lhs,
    basic_string_view <CharT, Traits> rhs ) nssv_noexcept
{ return lhs.compare( rhs ) >= 0 ; }

// Let S be basic_string_view<CharT, Traits>, and sv be an instance of S.
// Implementations shall provide sufficient additional overloads marked
// constexpr and noexcept so that an object t with an implicit conversion
// to S can be compared according to Table 67.

#if ! nssv_CPP11_OR_GREATER || nssv_BETWEEN( nssv_COMPILER_MSVC_VERSION, 100, 141 )

// accomodate for older compilers:

// ==

template< class CharT, class Traits>
nssv_constexpr bool operator==(
    basic_string_view<CharT, Traits> lhs,
    char const * rhs ) nssv_noexcept
{ return lhs.compare( rhs ) == 0; }

template< class CharT, class Traits>
nssv_constexpr bool operator==(
    char const * lhs,
    basic_string_view<CharT, Traits> rhs ) nssv_noexcept
{ return rhs.compare( lhs ) == 0; }

template< class CharT, class Traits>
nssv_constexpr bool operator==(
    basic_string_view<CharT, Traits> lhs,
    std::basic_string<CharT, Traits> rhs ) nssv_noexcept
{ return lhs.size() == rhs.size() && lhs.compare( rhs ) == 0; }

template< class CharT, class Traits>
nssv_constexpr bool operator==(
    std::basic_string<CharT, Traits> rhs,
    basic_string_view<CharT, Traits> lhs ) nssv_noexcept
{ return lhs.size() == rhs.size() && lhs.compare( rhs ) == 0; }

// !=

template< class CharT, class Traits>
nssv_constexpr bool operator!=(
    basic_string_view<CharT, Traits> lhs,
    char const * rhs ) nssv_noexcept
{ return lhs.compare( rhs ) != 0; }

template< class CharT, class Traits>
nssv_constexpr bool operator!=(
    char const * lhs,
    basic_string_view<CharT, Traits> rhs ) nssv_noexcept
{ return rhs.compare( lhs ) != 0; }

template< class CharT, class Traits>
nssv_constexpr bool operator!=(
    basic_string_view<CharT, Traits> lhs,
    std::basic_string<CharT, Traits> rhs ) nssv_noexcept
{ return lhs.size() != rhs.size() && lhs.compare( rhs ) != 0; }

template< class CharT, class Traits>
nssv_constexpr bool operator!=(
    std::basic_string<CharT, Traits> rhs,
    basic_string_view<CharT, Traits> lhs ) nssv_noexcept
{ return lhs.size() != rhs.size() || rhs.compare( lhs ) != 0; }

// <

template< class CharT, class Traits>
nssv_constexpr bool operator<(
    basic_string_view<CharT, Traits> lhs,
    char const * rhs ) nssv_noexcept
{ return lhs.compare( rhs ) < 0; }

template< class CharT, class Traits>
nssv_constexpr bool operator<(
    char const * lhs,
    basic_string_view<CharT, Traits> rhs ) nssv_noexcept
{ return rhs.compare( lhs ) > 0; }

template< class CharT, class Traits>
nssv_constexpr bool operator<(
    basic_string_view<CharT, Traits> lhs,
    std::basic_string<CharT, Traits> rhs ) nssv_noexcept
{ return lhs.compare( rhs ) < 0; }

template< class CharT, class Traits>
nssv_constexpr bool operator<(
    std::basic_string<CharT, Traits> rhs,
    basic_string_view<CharT, Traits> lhs ) nssv_noexcept
{ return rhs.compare( lhs ) > 0; }

// <=

template< class CharT, class Traits>
nssv_constexpr bool operator<=(
    basic_string_view<CharT, Traits> lhs,
    char const * rhs ) nssv_noexcept
{ return lhs.compare( rhs ) <= 0; }

template< class CharT, class Traits>
nssv_constexpr bool operator<=(
    char const * lhs,
    basic_string_view<CharT, Traits> rhs ) nssv_noexcept
{ return rhs.compare( lhs ) >= 0; }

template< class CharT, class Traits>
nssv_constexpr bool operator<=(
    basic_string_view<CharT, Traits> lhs,
    std::basic_string<CharT, Traits> rhs ) nssv_noexcept
{ return lhs.compare( rhs ) <= 0; }

template< class CharT, class Traits>
nssv_constexpr bool operator<=(
    std::basic_string<CharT, Traits> rhs,
    basic_string_view<CharT, Traits> lhs ) nssv_noexcept
{ return rhs.compare( lhs ) >= 0; }

// >

template< class CharT, class Traits>
nssv_constexpr bool operator>(
    basic_string_view<CharT, Traits> lhs,
    char const * rhs ) nssv_noexcept
{ return lhs.compare( rhs ) > 0; }

template< class CharT, class Traits>
nssv_constexpr bool operator>(
    char const * lhs,
    basic_string_view<CharT, Traits> rhs ) nssv_noexcept
{ return rhs.compare( lhs ) < 0; }

template< class CharT, class Traits>
nssv_constexpr bool operator>(
    basic_string_view<CharT, Traits> lhs,
    std::basic_string<CharT, Traits> rhs ) nssv_noexcept
{ return lhs.compare( rhs ) > 0; }

template< class CharT, class Traits>
nssv_constexpr bool operator>(
    std::basic_string<CharT, Traits> rhs,
    basic_string_view<CharT, Traits> lhs ) nssv_noexcept
{ return rhs.compare( lhs ) < 0; }

// >=

template< class CharT, class Traits>
nssv_constexpr bool operator>=(
    basic_string_view<CharT, Traits> lhs,
    char const * rhs ) nssv_noexcept
{ return lhs.compare( rhs ) >= 0; }

template< class CharT, class Traits>
nssv_constexpr bool operator>=(
    char const * lhs,
    basic_string_view<CharT, Traits> rhs ) nssv_noexcept
{ return rhs.compare( lhs ) <= 0; }

template< class CharT, class Traits>
nssv_constexpr bool operator>=(
    basic_string_view<CharT, Traits> lhs,
    std::basic_string<CharT, Traits> rhs ) nssv_noexcept
{ return lhs.compare( rhs ) >= 0; }

template< class CharT, class Traits>
nssv_constexpr bool operator>=(
    std::basic_string<CharT, Traits> rhs,
    basic_string_view<CharT, Traits> lhs ) nssv_noexcept
{ return rhs.compare( lhs ) <= 0; }

#else // newer compilers:

#define nssv_BASIC_STRING_VIEW_I(T,U)  typename std::decay< basic_string_view<T,U> >::type

#if nssv_BETWEEN( nssv_COMPILER_MSVC_VERSION, 140, 150 )
# define nssv_MSVC_ORDER(x)  , int=x
#else
# define nssv_MSVC_ORDER(x)  /*, int=x*/
#endif

// ==

template< class CharT, class Traits  nssv_MSVC_ORDER(1) >
nssv_constexpr bool operator==(
         basic_string_view  <CharT, Traits> lhs,
    nssv_BASIC_STRING_VIEW_I(CharT, Traits) rhs ) nssv_noexcept
{ return lhs.compare( rhs ) == 0; }

template< class CharT, class Traits  nssv_MSVC_ORDER(2) >
nssv_constexpr bool operator==(
    nssv_BASIC_STRING_VIEW_I(CharT, Traits) lhs,
         basic_string_view  <CharT, Traits> rhs ) nssv_noexcept
{ return lhs.size() == rhs.size() && lhs.compare( rhs ) == 0; }

// !=

template< class CharT, class Traits  nssv_MSVC_ORDER(1) >
nssv_constexpr bool operator!= (
         basic_string_view  < CharT, Traits > lhs,
    nssv_BASIC_STRING_VIEW_I( CharT, Traits ) rhs ) nssv_noexcept
{ return lhs.size() != rhs.size() || lhs.compare( rhs ) != 0 ; }

template< class CharT, class Traits  nssv_MSVC_ORDER(2) >
nssv_constexpr bool operator!= (
    nssv_BASIC_STRING_VIEW_I( CharT, Traits ) lhs,
         basic_string_view  < CharT, Traits > rhs ) nssv_noexcept
{ return lhs.compare( rhs ) != 0 ; }

// <

template< class CharT, class Traits  nssv_MSVC_ORDER(1) >
nssv_constexpr bool operator< (
         basic_string_view  < CharT, Traits > lhs,
    nssv_BASIC_STRING_VIEW_I( CharT, Traits ) rhs ) nssv_noexcept
{ return lhs.compare( rhs ) < 0 ; }

template< class CharT, class Traits  nssv_MSVC_ORDER(2) >
nssv_constexpr bool operator< (
    nssv_BASIC_STRING_VIEW_I( CharT, Traits ) lhs,
         basic_string_view  < CharT, Traits > rhs ) nssv_noexcept
{ return lhs.compare( rhs ) < 0 ; }

// <=

template< class CharT, class Traits  nssv_MSVC_ORDER(1) >
nssv_constexpr bool operator<= (
         basic_string_view  < CharT, Traits > lhs,
    nssv_BASIC_STRING_VIEW_I( CharT, Traits ) rhs ) nssv_noexcept
{ return lhs.compare( rhs ) <= 0 ; }

template< class CharT, class Traits  nssv_MSVC_ORDER(2) >
nssv_constexpr bool operator<= (
    nssv_BASIC_STRING_VIEW_I( CharT, Traits ) lhs,
         basic_string_view  < CharT, Traits > rhs ) nssv_noexcept
{ return lhs.compare( rhs ) <= 0 ; }

// >

template< class CharT, class Traits  nssv_MSVC_ORDER(1) >
nssv_constexpr bool operator> (
         basic_string_view  < CharT, Traits > lhs,
    nssv_BASIC_STRING_VIEW_I( CharT, Traits ) rhs ) nssv_noexcept
{ return lhs.compare( rhs ) > 0 ; }

template< class CharT, class Traits  nssv_MSVC_ORDER(2) >
nssv_constexpr bool operator> (
    nssv_BASIC_STRING_VIEW_I( CharT, Traits ) lhs,
         basic_string_view  < CharT, Traits > rhs ) nssv_noexcept
{ return lhs.compare( rhs ) > 0 ; }

// >=

template< class CharT, class Traits  nssv_MSVC_ORDER(1) >
nssv_constexpr bool operator>= (
         basic_string_view  < CharT, Traits > lhs,
    nssv_BASIC_STRING_VIEW_I( CharT, Traits ) rhs ) nssv_noexcept
{ return lhs.compare( rhs ) >= 0 ; }

template< class CharT, class Traits  nssv_MSVC_ORDER(2) >
nssv_constexpr bool operator>= (
    nssv_BASIC_STRING_VIEW_I( CharT, Traits ) lhs,
         basic_string_view  < CharT, Traits > rhs ) nssv_noexcept
{ return lhs.compare( rhs ) >= 0 ; }

#undef nssv_MSVC_ORDER
#undef nssv_BASIC_STRING_VIEW_I

#endif // compiler-dependent approach to comparisons

// 24.4.4 Inserters and extractors:

namespace detail {

template< class Stream >
void write_padding( Stream & os, std::streamsize n )
{
    for ( std::streamsize i = 0; i < n; ++i )
        os.rdbuf()->sputc( os.fill() );
}

template< class Stream, class View >
Stream & write_to_stream( Stream & os, View const & sv )
{
    typename Stream::sentry sentry( os );

    if ( !os )
        return os;

    const std::streamsize length = static_cast<std::streamsize>( sv.length() );

    // Whether, and how, to pad:
    const bool      pad = ( length < os.width() );
    const bool left_pad = pad && ( os.flags() & std::ios_base::adjustfield ) == std::ios_base::right;

    if ( left_pad )
        write_padding( os, os.width() - length );

    // Write span characters:
    os.rdbuf()->sputn( sv.begin(), length );

    if ( pad && !left_pad )
        write_padding( os, os.width() - length );

    // Reset output stream width:
    os.width( 0 );

    return os;
}

} // namespace detail

template< class CharT, class Traits >
std::basic_ostream<CharT, Traits> &
operator<<(
    std::basic_ostream<CharT, Traits>& os,
    basic_string_view <CharT, Traits> sv )
{
    return detail::write_to_stream( os, sv );
}

// Several typedefs for common character types are provided:

typedef basic_string_view<char>      string_view;
typedef basic_string_view<wchar_t>   wstring_view;
#if nssv_HAVE_WCHAR16_T
typedef basic_string_view<char16_t>  u16string_view;
typedef basic_string_view<char32_t>  u32string_view;
#endif

}} // namespace nonstd::sv_lite

//
// 24.4.6 Suffix for basic_string_view literals:
//

#if nssv_HAVE_USER_DEFINED_LITERALS

namespace nonstd {
nssv_inline_ns namespace literals {
nssv_inline_ns namespace string_view_literals {

#if nssv_CONFIG_STD_SV_OPERATOR && nssv_HAVE_STD_DEFINED_LITERALS

nssv_constexpr nonstd::sv_lite::string_view operator "" sv( const char* str, size_t len ) nssv_noexcept  // (1)
{
    return nonstd::sv_lite::string_view{ str, len };
}

nssv_constexpr nonstd::sv_lite::u16string_view operator "" sv( const char16_t* str, size_t len ) nssv_noexcept  // (2)
{
    return nonstd::sv_lite::u16string_view{ str, len };
}

nssv_constexpr nonstd::sv_lite::u32string_view operator "" sv( const char32_t* str, size_t len ) nssv_noexcept  // (3)
{
    return nonstd::sv_lite::u32string_view{ str, len };
}

nssv_constexpr nonstd::sv_lite::wstring_view operator "" sv( const wchar_t* str, size_t len ) nssv_noexcept  // (4)
{
    return nonstd::sv_lite::wstring_view{ str, len };
}

#endif // nssv_CONFIG_STD_SV_OPERATOR && nssv_HAVE_STD_DEFINED_LITERALS

#if nssv_CONFIG_USR_SV_OPERATOR

nssv_constexpr nonstd::sv_lite::string_view operator "" _sv( const char* str, size_t len ) nssv_noexcept  // (1)
{
    return nonstd::sv_lite::string_view{ str, len };
}

nssv_constexpr nonstd::sv_lite::u16string_view operator "" _sv( const char16_t* str, size_t len ) nssv_noexcept  // (2)
{
    return nonstd::sv_lite::u16string_view{ str, len };
}

nssv_constexpr nonstd::sv_lite::u32string_view operator "" _sv( const char32_t* str, size_t len ) nssv_noexcept  // (3)
{
    return nonstd::sv_lite::u32string_view{ str, len };
}

nssv_constexpr nonstd::sv_lite::wstring_view operator "" _sv( const wchar_t* str, size_t len ) nssv_noexcept  // (4)
{
    return nonstd::sv_lite::wstring_view{ str, len };
}

#endif // nssv_CONFIG_USR_SV_OPERATOR

}}} // namespace nonstd::literals::string_view_literals

#endif

//
// Extensions for std::string:
//

#if nssv_CONFIG_CONVERSION_STD_STRING_FREE_FUNCTIONS

namespace nonstd {
namespace sv_lite {

// Exclude MSVC 14 (19.00): it yields ambiguous to_string():

#if nssv_CPP11_OR_GREATER && nssv_COMPILER_MSVC_VERSION != 140

template< class CharT, class Traits, class Allocator = std::allocator<CharT> >
std::basic_string<CharT, Traits, Allocator>
to_string( basic_string_view<CharT, Traits> v, Allocator const & a = Allocator() )
{
    return std::basic_string<CharT,Traits, Allocator>( v.begin(), v.end(), a );
}

#else

template< class CharT, class Traits >
std::basic_string<CharT, Traits>
to_string( basic_string_view<CharT, Traits> v )
{
    return std::basic_string<CharT, Traits>( v.begin(), v.end() );
}

template< class CharT, class Traits, class Allocator >
std::basic_string<CharT, Traits, Allocator>
to_string( basic_string_view<CharT, Traits> v, Allocator const & a )
{
    return std::basic_string<CharT, Traits, Allocator>( v.begin(), v.end(), a );
}

#endif // nssv_CPP11_OR_GREATER

template< class CharT, class Traits, class Allocator >
basic_string_view<CharT, Traits>
to_string_view( std::basic_string<CharT, Traits, Allocator> const & s )
{
    return basic_string_view<CharT, Traits>( s.data(), s.size() );
}

}} // namespace nonstd::sv_lite

#endif // nssv_CONFIG_CONVERSION_STD_STRING_FREE_FUNCTIONS

//
// make types and algorithms available in namespace nonstd:
//

namespace nonstd {

using sv_lite::basic_string_view;
using sv_lite::string_view;
using sv_lite::wstring_view;

#if nssv_HAVE_WCHAR16_T
using sv_lite::u16string_view;
#endif
#if nssv_HAVE_WCHAR32_T
using sv_lite::u32string_view;
#endif

// literal "sv"

using sv_lite::operator==;
using sv_lite::operator!=;
using sv_lite::operator<;
using sv_lite::operator<=;
using sv_lite::operator>;
using sv_lite::operator>=;

using sv_lite::operator<<;

#if nssv_CONFIG_CONVERSION_STD_STRING_FREE_FUNCTIONS
using sv_lite::to_string;
using sv_lite::to_string_view;
#endif

} // namespace nonstd

// 24.4.5 Hash support (C++11):

// Note: The hash value of a string view object is equal to the hash value of
// the corresponding string object.

#if nssv_HAVE_STD_HASH

#include <functional>

namespace std {

template<>
struct hash< nonstd::string_view >
{
public:
    std::size_t operator()( nonstd::string_view v ) const nssv_noexcept
    {
        return std::hash<std::string>()( std::string( v.data(), v.size() ) );
    }
};

template<>
struct hash< nonstd::wstring_view >
{
public:
    std::size_t operator()( nonstd::wstring_view v ) const nssv_noexcept
    {
        return std::hash<std::wstring>()( std::wstring( v.data(), v.size() ) );
    }
};

template<>
struct hash< nonstd::u16string_view >
{
public:
    std::size_t operator()( nonstd::u16string_view v ) const nssv_noexcept
    {
        return std::hash<std::u16string>()( std::u16string( v.data(), v.size() ) );
    }
};

template<>
struct hash< nonstd::u32string_view >
{
public:
    std::size_t operator()( nonstd::u32string_view v ) const nssv_noexcept
    {
        return std::hash<std::u32string>()( std::u32string( v.data(), v.size() ) );
    }
};

} // namespace std

#endif // nssv_HAVE_STD_HASH

nssv_RESTORE_WARNINGS()

#endif // nssv_HAVE_STD_STRING_VIEW
#endif // NONSTD_SV_LITE_H_INCLUDED
/* end file include/simdjson/nonstd/string_view.hpp */
SIMDJSON_POP_DISABLE_WARNINGS

namespace std {
  using string_view = nonstd::string_view;
}
#endif // SIMDJSON_HAS_STRING_VIEW
#undef SIMDJSON_HAS_STRING_VIEW // We are not going to need this macro anymore.

#endif // SIMDJSON_COMMON_DEFS_H
/* end file include/simdjson/nonstd/string_view.hpp */

SIMDJSON_PUSH_DISABLE_WARNINGS
SIMDJSON_DISABLE_UNDESIRED_WARNINGS

// Public API
/* begin file include/simdjson/simdjson_version.h */
// /include/simdjson/simdjson_version.h automatically generated by release.py,
// do not change by hand
#ifndef SIMDJSON_SIMDJSON_VERSION_H
#define SIMDJSON_SIMDJSON_VERSION_H

/** The version of simdjson being used (major.minor.revision) */
#define SIMDJSON_VERSION 0.4.6

namespace simdjson {
enum {
  /**
   * The major version (MAJOR.minor.revision) of simdjson being used.
   */
  SIMDJSON_VERSION_MAJOR = 0,
  /**
   * The minor version (major.MINOR.revision) of simdjson being used.
   */
  SIMDJSON_VERSION_MINOR = 4,
  /**
   * The revision (major.minor.REVISION) of simdjson being used.
   */
  SIMDJSON_VERSION_REVISION = 6
};
} // namespace simdjson

#endif // SIMDJSON_SIMDJSON_VERSION_H
/* end file include/simdjson/simdjson_version.h */
/* begin file include/simdjson/error.h */
#ifndef SIMDJSON_ERROR_H
#define SIMDJSON_ERROR_H

#include <string>

namespace simdjson {

/**
 * All possible errors returned by simdjson.
 */
enum error_code {
  SUCCESS = 0,              ///< No error
  CAPACITY,                 ///< This parser can't support a document that big
  MEMALLOC,                 ///< Error allocating memory, most likely out of memory
  TAPE_ERROR,               ///< Something went wrong while writing to the tape (stage 2), this is a generic error
  DEPTH_ERROR,              ///< Your document exceeds the user-specified depth limitation
  STRING_ERROR,             ///< Problem while parsing a string
  T_ATOM_ERROR,             ///< Problem while parsing an atom starting with the letter 't'
  F_ATOM_ERROR,             ///< Problem while parsing an atom starting with the letter 'f'
  N_ATOM_ERROR,             ///< Problem while parsing an atom starting with the letter 'n'
  NUMBER_ERROR,             ///< Problem while parsing a number
  UTF8_ERROR,               ///< the input is not valid UTF-8
  UNINITIALIZED,            ///< unknown error, or uninitialized document
  EMPTY,                    ///< no structural element found
  UNESCAPED_CHARS,          ///< found unescaped characters in a string.
  UNCLOSED_STRING,          ///< missing quote at the end
  UNSUPPORTED_ARCHITECTURE, ///< unsupported architecture
  INCORRECT_TYPE,           ///< JSON element has a different type than user expected
  NUMBER_OUT_OF_RANGE,      ///< JSON number does not fit in 64 bits
  INDEX_OUT_OF_BOUNDS,      ///< JSON array index too large
  NO_SUCH_FIELD,            ///< JSON field not found in object
  IO_ERROR,                 ///< Error reading a file
  INVALID_JSON_POINTER,     ///< Invalid JSON pointer reference
  INVALID_URI_FRAGMENT,     ///< Invalid URI fragment
  UNEXPECTED_ERROR,         ///< indicative of a bug in simdjson
  /** @private Number of error codes */
  NUM_ERROR_CODES
};

/**
 * Get the error message for the given error code.
 *
 *   dom::parser parser;
 *   dom::element doc;
 *   auto error = parser.parse("foo").get(doc);
 *   if (error) { printf("Error: %s\n", error_message(error)); }
 *
 * @return The error message.
 */
inline const char *error_message(error_code error) noexcept;

/**
 * Write the error message to the output stream
 */
inline std::ostream& operator<<(std::ostream& out, error_code error) noexcept;

/**
 * Exception thrown when an exception-supporting simdjson method is called
 */
struct simdjson_error : public std::exception {
  /**
   * Create an exception from a simdjson error code.
   * @param error The error code
   */
  simdjson_error(error_code error) noexcept : _error{error} { }
  /** The error message */
  const char *what() const noexcept { return error_message(error()); }
  /** The error code */
  error_code error() const noexcept { return _error; }
private:
  /** The error code that was used */
  error_code _error;
};

namespace internal {

/**
 * The result of a simdjson operation that could fail.
 *
 * Gives the option of reading error codes, or throwing an exception by casting to the desired result.
 *
 * This is a base class for implementations that want to add functions to the result type for
 * chaining.
 *
 * Override like:
 *
 *   struct simdjson_result<T> : public internal::simdjson_result_base<T> {
 *     simdjson_result() noexcept : internal::simdjson_result_base<T>() {}
 *     simdjson_result(error_code error) noexcept : internal::simdjson_result_base<T>(error) {}
 *     simdjson_result(T &&value) noexcept : internal::simdjson_result_base<T>(std::forward(value)) {}
 *     simdjson_result(T &&value, error_code error) noexcept : internal::simdjson_result_base<T>(value, error) {}
 *     // Your extra methods here
 *   }
 *
 * Then any method returning simdjson_result<T> will be chainable with your methods.
 */
template<typename T>
struct simdjson_result_base : public std::pair<T, error_code> {

  /**
   * Create a new empty result with error = UNINITIALIZED.
   */
  really_inline simdjson_result_base() noexcept;

  /**
   * Create a new error result.
   */
  really_inline simdjson_result_base(error_code error) noexcept;

  /**
   * Create a new successful result.
   */
  really_inline simdjson_result_base(T &&value) noexcept;

  /**
   * Create a new result with both things (use if you don't want to branch when creating the result).
   */
  really_inline simdjson_result_base(T &&value, error_code error) noexcept;

  /**
   * Move the value and the error to the provided variables.
   *
   * @param value The variable to assign the value to. May not be set if there is an error.
   * @param error The variable to assign the error to. Set to SUCCESS if there is no error.
   */
  really_inline void tie(T &value, error_code &error) && noexcept;

  /**
   * Move the value to the provided variable.
   *
   * @param value The variable to assign the value to. May not be set if there is an error.
   */
  really_inline error_code get(T &value) && noexcept;

  /**
   * The error.
   */
  really_inline error_code error() const noexcept;

#if SIMDJSON_EXCEPTIONS

  /**
   * Get the result value.
   *
   * @throw simdjson_error if there was an error.
   */
  really_inline T& value() noexcept(false);

  /**
   * Take the result value (move it).
   *
   * @throw simdjson_error if there was an error.
   */
  really_inline T&& take_value() && noexcept(false);

  /**
   * Cast to the value (will throw on error).
   *
   * @throw simdjson_error if there was an error.
   */
  really_inline operator T&&() && noexcept(false);

#endif // SIMDJSON_EXCEPTIONS
}; // struct simdjson_result_base

} // namespace internal

/**
 * The result of a simdjson operation that could fail.
 *
 * Gives the option of reading error codes, or throwing an exception by casting to the desired result.
 */
template<typename T>
struct simdjson_result : public internal::simdjson_result_base<T> {
  /**
   * @private Create a new empty result with error = UNINITIALIZED.
   */
  really_inline simdjson_result() noexcept;
  /**
   * @private Create a new error result.
   */
  really_inline simdjson_result(T &&value) noexcept;
  /**
   * @private Create a new successful result.
   */
  really_inline simdjson_result(error_code error_code) noexcept;
  /**
   * @private Create a new result with both things (use if you don't want to branch when creating the result).
   */
  really_inline simdjson_result(T &&value, error_code error) noexcept;

  /**
   * Move the value and the error to the provided variables.
   *
   * @param value The variable to assign the value to. May not be set if there is an error.
   * @param error The variable to assign the error to. Set to SUCCESS if there is no error.
   */
  really_inline void tie(T &value, error_code &error) && noexcept;

  /**
   * Move the value to the provided variable.
   *
   * @param value The variable to assign the value to. May not be set if there is an error.
   */
  WARN_UNUSED really_inline error_code get(T &value) && noexcept;

  /**
   * The error.
   */
  really_inline error_code error() const noexcept;

#if SIMDJSON_EXCEPTIONS

  /**
   * Get the result value.
   *
   * @throw simdjson_error if there was an error.
   */
  really_inline T& value() noexcept(false);

  /**
   * Take the result value (move it).
   *
   * @throw simdjson_error if there was an error.
   */
  really_inline T&& take_value() && noexcept(false);

  /**
   * Cast to the value (will throw on error).
   *
   * @throw simdjson_error if there was an error.
   */
  really_inline operator T&&() && noexcept(false);

#endif // SIMDJSON_EXCEPTIONS
}; // struct simdjson_result

/**
 * @deprecated This is an alias and will be removed, use error_code instead
 */
using ErrorValues [[deprecated("This is an alias and will be removed, use error_code instead")]] = error_code;

/**
 * @deprecated Error codes should be stored and returned as `error_code`, use `error_message()` instead.
 */
[[deprecated("Error codes should be stored and returned as `error_code`, use `error_message()` instead.")]]
inline const std::string &error_message(int error) noexcept;

} // namespace simdjson

#endif // SIMDJSON_ERROR_H
/* end file include/simdjson/error.h */
/* begin file include/simdjson/padded_string.h */
#ifndef SIMDJSON_PADDED_STRING_H
#define SIMDJSON_PADDED_STRING_H


#include <cstring>
#include <memory>
#include <string>
#include <ostream>

namespace simdjson {

/**
 * String with extra allocation for ease of use with parser::parse()
 *
 * This is a move-only class, it cannot be copied.
 */
struct padded_string final {

  /**
   * Create a new, empty padded string.
   */
  explicit inline padded_string() noexcept;
  /**
   * Create a new padded string buffer.
   *
   * @param length the size of the string.
   */
  explicit inline padded_string(size_t length) noexcept;
  /**
   * Create a new padded string by copying the given input.
   *
   * @param data the buffer to copy
   * @param length the number of bytes to copy
   */
  explicit inline padded_string(const char *data, size_t length) noexcept;
  /**
   * Create a new padded string by copying the given input.
   *
   * @param str_ the string to copy
   */
  inline padded_string(const std::string & str_ ) noexcept;
  /**
   * Create a new padded string by copying the given input.
   *
   * @param sv_ the string to copy
   */
  inline padded_string(std::string_view sv_) noexcept;
  /**
   * Move one padded string into another.
   *
   * The original padded string will be reduced to zero capacity.
   *
   * @param o the string to move.
   */
  inline padded_string(padded_string &&o) noexcept;
  /**
   * Move one padded string into another.
   *
   * The original padded string will be reduced to zero capacity.
   *
   * @param o the string to move.
   */
  inline padded_string &operator=(padded_string &&o) noexcept;
  inline void swap(padded_string &o) noexcept;
  ~padded_string() noexcept;

  /**
   * The length of the string.
   *
   * Does not include padding.
   */
  size_t size() const noexcept;

  /**
   * The length of the string.
   *
   * Does not include padding.
   */
  size_t length() const noexcept;

  /**
   * The string data.
   **/
  const char *data() const noexcept;

  /**
   * The string data.
   **/
  char *data() noexcept;

  /**
   * Create a std::string_view with the same content.
   */
  operator std::string_view() const;

  /**
   * Load this padded string from a file.
   *
   * @param path the path to the file.
   **/
  inline static simdjson_result<padded_string> load(const std::string &path) noexcept;

private:
  padded_string &operator=(const padded_string &o) = delete;
  padded_string(const padded_string &o) = delete;

  size_t viable_size{0};
  char *data_ptr{nullptr};

}; // padded_string

/**
 * Send padded_string instance to an output stream.
 *
 * @param out The output stream.
 * @param s The padded_string instance.
 * @throw if there is an error with the underlying output stream. simdjson itself will not throw.
 */
inline std::ostream& operator<<(std::ostream& out, const padded_string& s) { return out << s.data(); }

#if SIMDJSON_EXCEPTIONS
/**
 * Send padded_string instance to an output stream.
 *
 * @param out The output stream.
 * @param s The padded_string instance.
  * @throw simdjson_error if the result being printed has an error. If there is an error with the
 *        underlying output stream, that error will be propagated (simdjson_error will not be
 *        thrown).
 */
inline std::ostream& operator<<(std::ostream& out, simdjson_result<padded_string> &s) noexcept(false) { return out << s.value(); }
#endif

} // namespace simdjson

// This is deliberately outside of simdjson so that people get it without having to use the namespace
inline simdjson::padded_string operator "" _padded(const char *str, size_t len) {
  return simdjson::padded_string(str, len);
}

namespace simdjson {
namespace internal {

// low-level function to allocate memory with padding so we can read past the
// "length" bytes safely. if you must provide a pointer to some data, create it
// with this function: length is the max. size in bytes of the string caller is
// responsible to free the memory (free(...))
inline char *allocate_padded_buffer(size_t length) noexcept;

} // namespace internal
} // namespace simdjson

#endif // SIMDJSON_PADDED_STRING_H
/* end file include/simdjson/padded_string.h */
/* begin file include/simdjson/implementation.h */
#ifndef SIMDJSON_IMPLEMENTATION_H
#define SIMDJSON_IMPLEMENTATION_H

/* begin file include/simdjson/internal/dom_parser_implementation.h */
#ifndef SIMDJSON_INTERNAL_DOM_PARSER_IMPLEMENTATION_H
#define SIMDJSON_INTERNAL_DOM_PARSER_IMPLEMENTATION_H

#include <memory>

namespace simdjson {

namespace dom {
class document;
} // namespace dom

namespace internal {

/**
 * An implementation of simdjson's DOM parser for a particular CPU architecture.
 *
 * This class is expected to be accessed only by pointer, and never move in memory (though the
 * pointer can move).
 */
class dom_parser_implementation {
public:

  /**
   * @private For internal implementation use
   *
   * Run a full JSON parse on a single document (stage1 + stage2).
   * 
   * Guaranteed only to be called when capacity > document length.
   *
   * Overridden by each implementation.
   *
   * @param buf The json document to parse. *MUST* be allocated up to len + SIMDJSON_PADDING bytes.
   * @param len The length of the json document.
   * @return The error code, or SUCCESS if there was no error.
   */
  WARN_UNUSED virtual error_code parse(const uint8_t *buf, size_t len, dom::document &doc) noexcept = 0;

  /**
   * @private For internal implementation use
   *
   * Stage 1 of the document parser.
   * 
   * Guaranteed only to be called when capacity > document length.
   *
   * Overridden by each implementation.
   *
   * @param buf The json document to parse.
   * @param len The length of the json document.
   * @param streaming Whether this is being called by parser::parse_many.
   * @return The error code, or SUCCESS if there was no error.
   */
  WARN_UNUSED virtual error_code stage1(const uint8_t *buf, size_t len, bool streaming) noexcept = 0;

  /**
   * @private For internal implementation use
   *
   * Stage 2 of the document parser.
   * 
   * Called after stage1().
   *
   * Overridden by each implementation.
   *
   * @param doc The document to output to.
   * @return The error code, or SUCCESS if there was no error.
   */
  WARN_UNUSED virtual error_code stage2(dom::document &doc) noexcept = 0;

  /**
   * @private For internal implementation use
   *
   * Stage 2 of the document parser for parser::parse_many.
   *
   * Guaranteed only to be called after stage1().
   * Overridden by each implementation.
   *
   * @param doc The document to output to.
   * @return The error code, SUCCESS if there was no error, or EMPTY if all documents have been parsed.
   */
  WARN_UNUSED virtual error_code stage2_next(dom::document &doc) noexcept = 0;

  /**
   * Change the capacity of this parser.
   * 
   * Generally used for reallocation.
   *
   * @param capacity The new capacity.
   * @param max_depth The new max_depth.
   * @return The error code, or SUCCESS if there was no error.
   */
  virtual error_code set_capacity(size_t capacity) noexcept = 0;

  /**
   * Change the max depth of this parser.
   *
   * Generally used for reallocation.
   *
   * @param capacity The new capacity.
   * @param max_depth The new max_depth.
   * @return The error code, or SUCCESS if there was no error.
   */
  virtual error_code set_max_depth(size_t max_depth) noexcept = 0;

  /**
   * Deallocate this parser.
   */
  virtual ~dom_parser_implementation() = default;

  /** Number of structural indices passed from stage 1 to stage 2 */
  uint32_t n_structural_indexes{0};
  /** Structural indices passed from stage 1 to stage 2 */
  std::unique_ptr<uint32_t[]> structural_indexes{};
  /** Next structural index to parse */
  uint32_t next_structural_index{0};

  /**
   * The largest document this parser can support without reallocating.
   *
   * @return Current capacity, in bytes.
   */
  really_inline size_t capacity() const noexcept;

  /**
   * The maximum level of nested object and arrays supported by this parser.
   *
   * @return Maximum depth, in bytes.
   */
  really_inline size_t max_depth() const noexcept;

  /**
   * Ensure this parser has enough memory to process JSON documents up to `capacity` bytes in length
   * and `max_depth` depth.
   *
   * @param capacity The new capacity.
   * @param max_depth The new max_depth. Defaults to DEFAULT_MAX_DEPTH.
   * @return The error, if there is one.
   */
  WARN_UNUSED inline error_code allocate(size_t capacity, size_t max_depth) noexcept;

protected:
  /**
   * The maximum document length this parser supports.
   *
   * Buffers are large enough to handle any document up to this length.
   */
  size_t _capacity{0};

  /**
   * The maximum depth (number of nested objects and arrays) supported by this parser.
   *
   * Defaults to DEFAULT_MAX_DEPTH.
   */
  size_t _max_depth{0};
}; // class dom_parser_implementation

really_inline size_t dom_parser_implementation::capacity() const noexcept {
  return _capacity;
}

really_inline size_t dom_parser_implementation::max_depth() const noexcept {
  return _max_depth;
}

WARN_UNUSED
inline error_code dom_parser_implementation::allocate(size_t capacity, size_t max_depth) noexcept {
  if (this->max_depth() != max_depth) {
    error_code err = set_max_depth(max_depth);
    if (err) { return err; }
  }
  if (_capacity != capacity) {
    error_code err = set_capacity(capacity);
    if (err) { return err; }
  }
  return SUCCESS;
}

} // namespace internal
} // namespace simdjson

#endif // SIMDJSON_INTERNAL_DOM_PARSER_IMPLEMENTATION_H
/* end file include/simdjson/internal/dom_parser_implementation.h */
#include <string>
#include <atomic>
#include <vector>

namespace simdjson {

/**
 * Validate the UTF-8 string.
 *
 * @param buf the string to validate.
 * @param len the length of the string in bytes.
 * @return true if the string is valid UTF-8.
 */
WARN_UNUSED bool validate_utf8(const char * buf, size_t len) noexcept;


/**
 * Validate the UTF-8 string.
 *
 * @param sv the string_view to validate.
 * @return true if the string is valid UTF-8.
 */
really_inline WARN_UNUSED bool validate_utf8(const std::string_view sv) noexcept {
  return validate_utf8(sv.data(), sv.size());
}

/**
 * Validate the UTF-8 string.
 *
 * @param p the string to validate.
 * @return true if the string is valid UTF-8.
 */
really_inline WARN_UNUSED bool validate_utf8(const std::string& s) noexcept {
  return validate_utf8(s.data(), s.size());
}

namespace dom {
  class document;
} // namespace dom

/**
 * An implementation of simdjson for a particular CPU architecture.
 *
 * Also used to maintain the currently active implementation. The active implementation is
 * automatically initialized on first use to the most advanced implementation supported by the host.
 */
class implementation {
public:

  /**
   * The name of this implementation.
   *
   *     const implementation *impl = simdjson::active_implementation;
   *     cout << "simdjson is optimized for " << impl->name() << "(" << impl->description() << ")" << endl;
   *
   * @return the name of the implementation, e.g. "haswell", "westmere", "arm64"
   */
  virtual const std::string &name() const { return _name; }

  /**
   * The description of this implementation.
   *
   *     const implementation *impl = simdjson::active_implementation;
   *     cout << "simdjson is optimized for " << impl->name() << "(" << impl->description() << ")" << endl;
   *
   * @return the name of the implementation, e.g. "haswell", "westmere", "arm64"
   */
  virtual const std::string &description() const { return _description; }

  /**
   * @private For internal implementation use
   *
   * The instruction sets this implementation is compiled against.
   *
   * @return a mask of all required `instruction_set` values
   */
  virtual uint32_t required_instruction_sets() const { return _required_instruction_sets; };

  /**
   * @private For internal implementation use
   *
   *     const implementation *impl = simdjson::active_implementation;
   *     cout << "simdjson is optimized for " << impl->name() << "(" << impl->description() << ")" << endl;
   *
   * @param capacity The largest document that will be passed to the parser.
   * @param max_depth The maximum JSON object/array nesting this parser is expected to handle.
   * @param dst The place to put the resulting parser implementation.
   * @return the name of the implementation, e.g. "haswell", "westmere", "arm64"
   */
  virtual error_code create_dom_parser_implementation(
    size_t capacity,
    size_t max_depth,
    std::unique_ptr<internal::dom_parser_implementation> &dst
  ) const noexcept = 0;

  /**
   * @private For internal implementation use
   *
   * Minify the input string assuming that it represents a JSON string, does not parse or validate.
   *
   * Overridden by each implementation.
   *
   * @param buf the json document to minify.
   * @param len the length of the json document.
   * @param dst the buffer to write the minified document to. *MUST* be allocated up to len + SIMDJSON_PADDING bytes.
   * @param dst_len the number of bytes written. Output only.
   * @return the error code, or SUCCESS if there was no error.
   */
  WARN_UNUSED virtual error_code minify(const uint8_t *buf, size_t len, uint8_t *dst, size_t &dst_len) const noexcept = 0;
  
  
  /**   
   * Validate the UTF-8 string.
   *
   * Overridden by each implementation.
   *
   * @param buf the string to validate.
   * @param len the length of the string in bytes.
   * @return true if and only if the string is valid UTF-8.
   */
  WARN_UNUSED virtual bool validate_utf8(const char *buf, size_t len) const noexcept = 0;

protected:
  /** @private Construct an implementation with the given name and description. For subclasses. */
  really_inline implementation(
    std::string_view name,
    std::string_view description,
    uint32_t required_instruction_sets
  ) :
    _name(name),
    _description(description),
    _required_instruction_sets(required_instruction_sets)
  {
  }
  virtual ~implementation()=default;

private:
  /**
   * The name of this implementation.
   */
  const std::string _name;

  /**
   * The description of this implementation.
   */
  const std::string _description;

  /**
   * Instruction sets required for this implementation.
   */
  const uint32_t _required_instruction_sets;
};

/** @private */
namespace internal {

/**
 * The list of available implementations compiled into simdjson.
 */
class available_implementation_list {
public:
  /** Get the list of available implementations compiled into simdjson */
  really_inline available_implementation_list() {}
  /** Number of implementations */
  size_t size() const noexcept;
  /** STL const begin() iterator */
  const implementation * const *begin() const noexcept;
  /** STL const end() iterator */
  const implementation * const *end() const noexcept;

  /**
   * Get the implementation with the given name.
   *
   * Case sensitive.
   *
   *     const implementation *impl = simdjson::available_implementations["westmere"];
   *     if (!impl) { exit(1); }
   *     simdjson::active_implementation = impl;
   *
   * @param name the implementation to find, e.g. "westmere", "haswell", "arm64"
   * @return the implementation, or nullptr if the parse failed.
   */
  const implementation * operator[](const std::string_view &name) const noexcept {
    for (const implementation * impl : *this) {
      if (impl->name() == name) { return impl; }
    }
    return nullptr;
  }

  /**
   * Detect the most advanced implementation supported by the current host.
   *
   * This is used to initialize the implementation on startup.
   *
   *     const implementation *impl = simdjson::available_implementation::detect_best_supported();
   *     simdjson::active_implementation = impl;
   *
   * @return the most advanced supported implementation for the current host, or an
   *         implementation that returns UNSUPPORTED_ARCHITECTURE if there is no supported
   *         implementation. Will never return nullptr.
   */
  const implementation *detect_best_supported() const noexcept;
};

template<typename T>
class atomic_ptr {
public:
  atomic_ptr(T *_ptr) : ptr{_ptr} {}

  operator const T*() const { return ptr.load(); }
  const T& operator*() const { return *ptr; }
  const T* operator->() const { return ptr.load(); }

  operator T*() { return ptr.load(); }
  T& operator*() { return *ptr; }
  T* operator->() { return ptr.load(); }
  atomic_ptr& operator=(T *_ptr) { ptr = _ptr; return *this; }

private:
  std::atomic<T*> ptr;
};

} // namespace internal

/**
 * The list of available implementations compiled into simdjson.
 */
extern SIMDJSON_DLLIMPORTEXPORT const internal::available_implementation_list available_implementations;

/**
  * The active implementation.
  *
  * Automatically initialized on first use to the most advanced implementation supported by this hardware.
  */
extern SIMDJSON_DLLIMPORTEXPORT internal::atomic_ptr<const implementation> active_implementation;

} // namespace simdjson

#endif // SIMDJSON_IMPLEMENTATION_H
/* end file include/simdjson/internal/dom_parser_implementation.h */
/* begin file include/simdjson/dom/array.h */
#ifndef SIMDJSON_DOM_ARRAY_H
#define SIMDJSON_DOM_ARRAY_H

/* begin file include/simdjson/internal/tape_ref.h */
#ifndef SIMDJSON_INTERNAL_TAPE_REF_H
#define SIMDJSON_INTERNAL_TAPE_REF_H

/* begin file include/simdjson/internal/tape_type.h */
#ifndef SIMDJSON_INTERNAL_TAPE_TYPE_H
#define SIMDJSON_INTERNAL_TAPE_TYPE_H

namespace simdjson {
namespace internal {

/**
 * The possible types in the tape.
 */
enum class tape_type {
  ROOT = 'r',
  START_ARRAY = '[',
  START_OBJECT = '{',
  END_ARRAY = ']',
  END_OBJECT = '}',
  STRING = '"',
  INT64 = 'l',
  UINT64 = 'u',
  DOUBLE = 'd',
  TRUE_VALUE = 't',
  FALSE_VALUE = 'f',
  NULL_VALUE = 'n'
}; // enum class tape_type

} // namespace internal
} // namespace simdjson

#endif // SIMDJSON_INTERNAL_TAPE_TYPE_H
/* end file include/simdjson/internal/tape_type.h */

namespace simdjson {

namespace dom {
  class document;
}

namespace internal {

constexpr const uint64_t JSON_VALUE_MASK = 0x00FFFFFFFFFFFFFF;
constexpr const uint32_t JSON_COUNT_MASK = 0xFFFFFF;

/**
 * A reference to an element on the tape. Internal only.
 */
class tape_ref {
public:
  really_inline tape_ref() noexcept;
  really_inline tape_ref(const dom::document *doc, size_t json_index) noexcept;
  inline size_t after_element() const noexcept;
  really_inline tape_type tape_ref_type() const noexcept;
  really_inline uint64_t tape_value() const noexcept;
  really_inline bool is_double() const noexcept;
  really_inline bool is_int64() const noexcept;
  really_inline bool is_uint64() const noexcept;
  really_inline bool is_false() const noexcept;
  really_inline bool is_true() const noexcept;
  really_inline bool is_null_on_tape() const noexcept;// different name to avoid clash with is_null.
  really_inline uint32_t matching_brace_index() const noexcept;
  really_inline uint32_t scope_count() const noexcept;
  template<typename T>
  really_inline T next_tape_value() const noexcept;
  really_inline uint32_t get_string_length() const noexcept;
  really_inline const char * get_c_str() const noexcept;
  inline std::string_view get_string_view() const noexcept;

  /** The document this element references. */
  const dom::document *doc;

  /** The index of this element on `doc.tape[]` */
  size_t json_index;
};

} // namespace internal
} // namespace simdjson

#endif // SIMDJSON_INTERNAL_TAPE_REF_H
/* end file include/simdjson/internal/tape_type.h */
/* begin file include/simdjson/minify.h */
#ifndef SIMDJSON_MINIFY_H
#define SIMDJSON_MINIFY_H

#include <string>
#include <ostream>
#include <sstream>

namespace simdjson {



/**
 *
 * Minify the input string assuming that it represents a JSON string, does not parse or validate.
 * This function is much faster than parsing a JSON string and then writing a minified version of it.
 * However, it does not validate the input.
 *
 *
 * @param buf the json document to minify.
 * @param len the length of the json document.
 * @param dst the buffer to write the minified document to. *MUST* be allocated up to len + SIMDJSON_PADDING bytes.
 * @param dst_len the number of bytes written. Output only.
 * @return the error code, or SUCCESS if there was no error.
 */
WARN_UNUSED error_code minify(const char *buf, size_t len, char *dst, size_t &dst_len) noexcept;

/**
 * Minifies a JSON element or document, printing the smallest possible valid JSON.
 *
 *   dom::parser parser;
 *   element doc = parser.parse("   [ 1 , 2 , 3 ] "_padded);
 *   cout << minify(doc) << endl; // prints [1,2,3]
 *
 */
template<typename T>
class minifier {
public:
  /**
   * Create a new minifier.
   *
   * @param _value The document or element to minify.
   */
  inline minifier(const T &_value) noexcept : value{_value} {}

  /**
   * Minify JSON to a string.
   */
  inline operator std::string() const noexcept { std::stringstream s; s << *this; return s.str(); }

  /**
   * Minify JSON to an output stream.
   */
  inline std::ostream& print(std::ostream& out);
private:
  const T &value;
};

template<typename T>
inline minifier<T> minify(const T &value) noexcept { return minifier<T>(value); }

/**
 * Minify JSON to an output stream.
 *
 * @param out The output stream.
 * @param formatter The minifier.
 * @throw if there is an error with the underlying output stream. simdjson itself will not throw.
 */
template<typename T>
inline std::ostream& operator<<(std::ostream& out, minifier<T> formatter) { return formatter.print(out); }

} // namespace simdjson

#endif // SIMDJSON_MINIFY_H
/* end file include/simdjson/minify.h */
#include <ostream>

namespace simdjson {
namespace dom {

class document;
class element;

/**
 * JSON array.
 */
class array {
public:
  /** Create a new, invalid array */
  really_inline array() noexcept;

  class iterator {
  public:
    using value_type = element;
    using difference_type = std::ptrdiff_t;

    /**
     * Get the actual value
     */
    inline value_type operator*() const noexcept;
    /**
     * Get the next value.
     *
     * Part of the std::iterator interface.
     *
     */
    inline iterator& operator++() noexcept;
    /**
     * Get the next value.
     *
     * Part of the  std::iterator interface.
     */
    inline iterator operator++(int) noexcept;
    /**
     * Check if these values come from the same place in the JSON.
     *
     * Part of the std::iterator interface.
     */
    inline bool operator!=(const iterator& other) const noexcept;
    inline bool operator==(const iterator& other) const noexcept;

    inline bool operator<(const iterator& other) const noexcept;
    inline bool operator<=(const iterator& other) const noexcept;
    inline bool operator>=(const iterator& other) const noexcept;
    inline bool operator>(const iterator& other) const noexcept;

    iterator() noexcept = default;
    iterator(const iterator&) noexcept = default;
    iterator& operator=(const iterator&) noexcept = default;
  private:
    really_inline iterator(const internal::tape_ref &tape) noexcept;
    internal::tape_ref tape;
    friend class array;
  };

  /**
   * Return the first array element.
   *
   * Part of the std::iterable interface.
   */
  inline iterator begin() const noexcept;
  /**
   * One past the last array element.
   *
   * Part of the std::iterable interface.
   */
  inline iterator end() const noexcept;
  /**
   * Get the size of the array (number of immediate children).
   * It is a saturated value with a maximum of 0xFFFFFF: if the value
   * is 0xFFFFFF then the size is 0xFFFFFF or greater.
   */
  inline size_t size() const noexcept;
  /**
   * Get the value associated with the given JSON pointer.
   *
   *   dom::parser parser;
   *   array a = parser.parse(R"([ { "foo": { "a": [ 10, 20, 30 ] }} ])"_padded);
   *   a.at("0/foo/a/1") == 20
   *   a.at("0")["foo"]["a"].at(1) == 20
   *
   * @return The value associated with the given JSON pointer, or:
   *         - NO_SUCH_FIELD if a field does not exist in an object
   *         - INDEX_OUT_OF_BOUNDS if an array index is larger than an array length
   *         - INCORRECT_TYPE if a non-integer is used to access an array
   *         - INVALID_JSON_POINTER if the JSON pointer is invalid and cannot be parsed
   */
  inline simdjson_result<element> at(const std::string_view &json_pointer) const noexcept;

  /**
   * Get the value at the given index. This function has linear-time complexity and
   * is equivalent to the following:
   * 
   *    size_t i=0;
   *    for (auto element : *this) {
   *      if (i == index) { return element; }
   *      i++;
   *    }
   *    return INDEX_OUT_OF_BOUNDS;
   *
   * Avoid calling the at() function repeatedly.
   * 
   * @return The value at the given index, or:
   *         - INDEX_OUT_OF_BOUNDS if the array index is larger than an array length
   */
  inline simdjson_result<element> at(size_t index) const noexcept;

private:
  really_inline array(const internal::tape_ref &tape) noexcept;
  internal::tape_ref tape;
  friend class element;
  friend struct simdjson_result<element>;
  template<typename T>
  friend class simdjson::minifier;
};

/**
 * Print JSON to an output stream.
 *
 * By default, the value will be printed minified.
 *
 * @param out The output stream.
 * @param value The value to print.
 * @throw if there is an error with the underlying output stream. simdjson itself will not throw.
 */
inline std::ostream& operator<<(std::ostream& out, const array &value);

} // namespace dom

/** The result of a JSON conversion that may fail. */
template<>
struct simdjson_result<dom::array> : public internal::simdjson_result_base<dom::array> {
public:
  really_inline simdjson_result() noexcept; ///< @private
  really_inline simdjson_result(dom::array value) noexcept; ///< @private
  really_inline simdjson_result(error_code error) noexcept; ///< @private

  inline simdjson_result<dom::element> at(const std::string_view &json_pointer) const noexcept;
  inline simdjson_result<dom::element> at(size_t index) const noexcept;

#if SIMDJSON_EXCEPTIONS
  inline dom::array::iterator begin() const noexcept(false);
  inline dom::array::iterator end() const noexcept(false);
  inline size_t size() const noexcept(false);
#endif // SIMDJSON_EXCEPTIONS
};

#if SIMDJSON_EXCEPTIONS
/**
 * Print JSON to an output stream.
 *
 * By default, the value will be printed minified.
 *
 * @param out The output stream.
 * @param value The value to print.
 * @throw simdjson_error if the result being printed has an error. If there is an error with the
 *        underlying output stream, that error will be propagated (simdjson_error will not be
 *        thrown).
 */
inline std::ostream& operator<<(std::ostream& out, const simdjson_result<dom::array> &value) noexcept(false);
#endif

} // namespace simdjson

#if defined(__cpp_lib_ranges)
#include <ranges>

namespace std::ranges {
template<>
inline constexpr bool enable_view<simdjson::dom::array> = true;
}

static_assert(std::ranges::view<simdjson::dom::array>);
static_assert(std::ranges::sized_range<simdjson::dom::array>);
#endif

#endif // SIMDJSON_DOM_ARRAY_H
/* end file include/simdjson/minify.h */
/* begin file include/simdjson/dom/document_stream.h */
#ifndef SIMDJSON_DOCUMENT_STREAM_H
#define SIMDJSON_DOCUMENT_STREAM_H

/* begin file include/simdjson/dom/parser.h */
#ifndef SIMDJSON_DOM_PARSER_H
#define SIMDJSON_DOM_PARSER_H

/* begin file include/simdjson/dom/document.h */
#ifndef SIMDJSON_DOM_DOCUMENT_H
#define SIMDJSON_DOM_DOCUMENT_H

#include <memory>
#include <ostream>

namespace simdjson {
namespace dom {

class element;

/**
 * A parsed JSON document.
 *
 * This class cannot be copied, only moved, to avoid unintended allocations.
 */
class document {
public:
  /**
   * Create a document container with zero capacity.
   *
   * The parser will allocate capacity as needed.
   */
  document() noexcept = default;
  ~document() noexcept = default;

  /**
   * Take another document's buffers.
   *
   * @param other The document to take. Its capacity is zeroed and it is invalidated.
   */
  document(document &&other) noexcept = default;
  /** @private */
  document(const document &) = delete; // Disallow copying
  /**
   * Take another document's buffers.
   *
   * @param other The document to take. Its capacity is zeroed.
   */
  document &operator=(document &&other) noexcept = default;
  /** @private */
  document &operator=(const document &) = delete; // Disallow copying

  /**
   * Get the root element of this document as a JSON array.
   */
  element root() const noexcept;

  /**
   * @private Dump the raw tape for debugging.
   *
   * @param os the stream to output to.
   * @return false if the tape is likely wrong (e.g., you did not parse a valid JSON).
   */
  bool dump_raw_tape(std::ostream &os) const noexcept;

  /** @private Structural values. */
  std::unique_ptr<uint64_t[]> tape{};

  /** @private String values.
   *
   * Should be at least byte_capacity.
   */
  std::unique_ptr<uint8_t[]> string_buf{};

private:
  inline error_code allocate(size_t len) noexcept;
  template<typename T>
  friend class simdjson::minifier;
  friend class parser;
}; // class document

} // namespace dom
} // namespace simdjson

#endif // SIMDJSON_DOM_DOCUMENT_H
/* end file include/simdjson/dom/document.h */
#include <memory>
#include <ostream>
#include <string>

namespace simdjson {

namespace dom {

class document_stream;
class element;

/** The default batch size for parser.parse_many() and parser.load_many() */
static constexpr size_t DEFAULT_BATCH_SIZE = 1000000;

/**
  * A persistent document parser.
  *
  * The parser is designed to be reused, holding the internal buffers necessary to do parsing,
  * as well as memory for a single document. The parsed document is overwritten on each parse.
  *
  * This class cannot be copied, only moved, to avoid unintended allocations.
  *
  * @note This is not thread safe: one parser cannot produce two documents at the same time!
  */
class parser {
public:
  /**
  * Create a JSON parser.
  *
  * The new parser will have zero capacity.
  *
  * @param max_capacity The maximum document length the parser can automatically handle. The parser
  *    will allocate more capacity on an as needed basis (when it sees documents too big to handle)
  *    up to this amount. The parser still starts with zero capacity no matter what this number is:
  *    to allocate an initial capacity, call allocate() after constructing the parser.
  *    Defaults to SIMDJSON_MAXSIZE_BYTES (the largest single document simdjson can process).
  */
  really_inline explicit parser(size_t max_capacity = SIMDJSON_MAXSIZE_BYTES) noexcept;
  /**
   * Take another parser's buffers and state.
   *
   * @param other The parser to take. Its capacity is zeroed.
   */
  really_inline parser(parser &&other) noexcept;
  parser(const parser &) = delete; ///< @private Disallow copying
  /**
   * Take another parser's buffers and state.
   *
   * @param other The parser to take. Its capacity is zeroed.
   */
  really_inline parser &operator=(parser &&other) noexcept;
  parser &operator=(const parser &) = delete; ///< @private Disallow copying

  /** Deallocate the JSON parser. */
  ~parser()=default;

  /**
   * Load a JSON document from a file and return a reference to it.
   *
   *   dom::parser parser;
   *   const element doc = parser.load("jsonexamples/twitter.json");
   *
   * ### IMPORTANT: Document Lifetime
   *
   * The JSON document still lives in the parser: this is the most efficient way to parse JSON
   * documents because it reuses the same buffers, but you *must* use the document before you
   * destroy the parser or call parse() again.
   *
   * ### Parser Capacity
   *
   * If the parser's current capacity is less than the file length, it will allocate enough capacity
   * to handle it (up to max_capacity).
   *
   * @param path The path to load.
   * @return The document, or an error:
   *         - IO_ERROR if there was an error opening or reading the file.
   *         - MEMALLOC if the parser does not have enough capacity and memory allocation fails.
   *         - CAPACITY if the parser does not have enough capacity and len > max_capacity.
   *         - other json errors if parsing fails.
   */
  inline simdjson_result<element> load(const std::string &path) & noexcept;
  inline simdjson_result<element> load(const std::string &path) &&  = delete ;
  /**
   * Parse a JSON document and return a temporary reference to it.
   *
   *   dom::parser parser;
   *   element doc = parser.parse(buf, len);
   *
   * ### IMPORTANT: Document Lifetime
   *
   * The JSON document still lives in the parser: this is the most efficient way to parse JSON
   * documents because it reuses the same buffers, but you *must* use the document before you
   * destroy the parser or call parse() again.
   *
   * ### REQUIRED: Buffer Padding
   *
   * The buffer must have at least SIMDJSON_PADDING extra allocated bytes. It does not matter what
   * those bytes are initialized to, as long as they are allocated.
   *
   * If realloc_if_needed is true, it is assumed that the buffer does *not* have enough padding,
   * and it is copied into an enlarged temporary buffer before parsing.
   *
   * ### Parser Capacity
   *
   * If the parser's current capacity is less than len, it will allocate enough capacity
   * to handle it (up to max_capacity).
   *
   * @param buf The JSON to parse. Must have at least len + SIMDJSON_PADDING allocated bytes, unless
   *            realloc_if_needed is true.
   * @param len The length of the JSON.
   * @param realloc_if_needed Whether to reallocate and enlarge the JSON buffer to add padding.
   * @return The document, or an error:
   *         - MEMALLOC if realloc_if_needed is true or the parser does not have enough capacity,
   *           and memory allocation fails.
   *         - CAPACITY if the parser does not have enough capacity and len > max_capacity.
   *         - other json errors if parsing fails.
   */
  inline simdjson_result<element> parse(const uint8_t *buf, size_t len, bool realloc_if_needed = true) & noexcept;
  inline simdjson_result<element> parse(const uint8_t *buf, size_t len, bool realloc_if_needed = true) && =delete;
  /** @overload parse(const uint8_t *buf, size_t len, bool realloc_if_needed) */
  really_inline simdjson_result<element> parse(const char *buf, size_t len, bool realloc_if_needed = true) & noexcept;
  really_inline simdjson_result<element> parse(const char *buf, size_t len, bool realloc_if_needed = true) && =delete;
  /** @overload parse(const uint8_t *buf, size_t len, bool realloc_if_needed) */
  really_inline simdjson_result<element> parse(const std::string &s) & noexcept;
  really_inline simdjson_result<element> parse(const std::string &s) && =delete;
  /** @overload parse(const uint8_t *buf, size_t len, bool realloc_if_needed) */
  really_inline simdjson_result<element> parse(const padded_string &s) & noexcept;
  really_inline simdjson_result<element> parse(const padded_string &s) && =delete;

  /** @private We do not want to allow implicit conversion from C string to std::string. */
  really_inline simdjson_result<element> parse(const char *buf) noexcept = delete;

  /**
   * Load a file containing many JSON documents.
   *
   *   dom::parser parser;
   *   for (const element doc : parser.load_many(path)) {
   *     cout << std::string(doc["title"]) << endl;
   *   }
   *
   * ### Format
   *
   * The file must contain a series of one or more JSON documents, concatenated into a single
   * buffer, separated by whitespace. It effectively parses until it has a fully valid document,
   * then starts parsing the next document at that point. (It does this with more parallelism and
   * lookahead than you might think, though.)
   *
   * documents that consist of an object or array may omit the whitespace between them, concatenating
   * with no separator. documents that consist of a single primitive (i.e. documents that are not
   * arrays or objects) MUST be separated with whitespace.
   * 
   * The documents must not exceed batch_size bytes (by default 1MB) or they will fail to parse.
   * Setting batch_size to excessively large or excesively small values may impact negatively the
   * performance.
   *
   * ### Error Handling
   *
   * All errors are returned during iteration: if there is a global error such as memory allocation,
   * it will be yielded as the first result. Iteration always stops after the first error.
   *
   * As with all other simdjson methods, non-exception error handling is readily available through
   * the same interface, requiring you to check the error before using the document:
   *
   *   dom::parser parser;
   *   dom::document_stream docs;
   *   auto error = parser.load_many(path).get(docs);
   *   if (error) { cerr << error << endl; exit(1); }
   *   for (auto doc : docs) {
   *     std::string_view title;
   *     if ((error = doc["title"].get(title)) { cerr << error << endl; exit(1); }
   *     cout << title << endl;
   *   }
   *
   * ### Threads
   *
   * When compiled with SIMDJSON_THREADS_ENABLED, this method will use a single thread under the
   * hood to do some lookahead.
   *
   * ### Parser Capacity
   *
   * If the parser's current capacity is less than batch_size, it will allocate enough capacity
   * to handle it (up to max_capacity).
   *
   * @param path File name pointing at the concatenated JSON to parse. 
   * @param batch_size The batch size to use. MUST be larger than the largest document. The sweet
   *                   spot is cache-related: small enough to fit in cache, yet big enough to
   *                   parse as many documents as possible in one tight loop.
   *                   Defaults to 10MB, which has been a reasonable sweet spot in our tests.
   * @return The stream, or an error. An empty input will yield 0 documents rather than an EMPTY error. Errors:
   *         - IO_ERROR if there was an error opening or reading the file.
   *         - MEMALLOC if the parser does not have enough capacity and memory allocation fails.
   *         - CAPACITY if the parser does not have enough capacity and batch_size > max_capacity.
   *         - other json errors if parsing fails.
   */
  inline simdjson_result<document_stream> load_many(const std::string &path, size_t batch_size = DEFAULT_BATCH_SIZE) noexcept;

  /**
   * Parse a buffer containing many JSON documents.
   *
   *   dom::parser parser;
   *   for (element doc : parser.parse_many(buf, len)) {
   *     cout << std::string(doc["title"]) << endl;
   *   }
   *
   * ### Format
   *
   * The buffer must contain a series of one or more JSON documents, concatenated into a single
   * buffer, separated by whitespace. It effectively parses until it has a fully valid document,
   * then starts parsing the next document at that point. (It does this with more parallelism and
   * lookahead than you might think, though.)
   *
   * documents that consist of an object or array may omit the whitespace between them, concatenating
   * with no separator. documents that consist of a single primitive (i.e. documents that are not
   * arrays or objects) MUST be separated with whitespace.
   * 
   * The documents must not exceed batch_size bytes (by default 1MB) or they will fail to parse.
   * Setting batch_size to excessively large or excesively small values may impact negatively the
   * performance.
   *
   * ### Error Handling
   *
   * All errors are returned during iteration: if there is a global error such as memory allocation,
   * it will be yielded as the first result. Iteration always stops after the first error.
   *
   * As with all other simdjson methods, non-exception error handling is readily available through
   * the same interface, requiring you to check the error before using the document:
   *
   *   dom::parser parser;
   *   dom::document_stream docs;
   *   auto error = parser.load_many(path).get(docs);
   *   if (error) { cerr << error << endl; exit(1); }
   *   for (auto doc : docs) {
   *     std::string_view title;
   *     if ((error = doc["title"].get(title)) { cerr << error << endl; exit(1); }
   *     cout << title << endl;
   *   }
   *
   * ### REQUIRED: Buffer Padding
   *
   * The buffer must have at least SIMDJSON_PADDING extra allocated bytes. It does not matter what
   * those bytes are initialized to, as long as they are allocated.
   *
   * ### Threads
   *
   * When compiled with SIMDJSON_THREADS_ENABLED, this method will use a single thread under the
   * hood to do some lookahead.
   *
   * ### Parser Capacity
   *
   * If the parser's current capacity is less than batch_size, it will allocate enough capacity
   * to handle it (up to max_capacity).
   *
   * @param buf The concatenated JSON to parse. Must have at least len + SIMDJSON_PADDING allocated bytes.
   * @param len The length of the concatenated JSON.
   * @param batch_size The batch size to use. MUST be larger than the largest document. The sweet
   *                   spot is cache-related: small enough to fit in cache, yet big enough to
   *                   parse as many documents as possible in one tight loop.
   *                   Defaults to 10MB, which has been a reasonable sweet spot in our tests.
   * @return The stream, or an error. An empty input will yield 0 documents rather than an EMPTY error. Errors:
   *         - MEMALLOC if the parser does not have enough capacity and memory allocation fails
   *         - CAPACITY if the parser does not have enough capacity and batch_size > max_capacity.
   *         - other json errors if parsing fails.
   */
  inline simdjson_result<document_stream> parse_many(const uint8_t *buf, size_t len, size_t batch_size = DEFAULT_BATCH_SIZE) noexcept;
  /** @overload parse_many(const uint8_t *buf, size_t len, size_t batch_size) */
  inline simdjson_result<document_stream> parse_many(const char *buf, size_t len, size_t batch_size = DEFAULT_BATCH_SIZE) noexcept;
  /** @overload parse_many(const uint8_t *buf, size_t len, size_t batch_size) */
  inline simdjson_result<document_stream> parse_many(const std::string &s, size_t batch_size = DEFAULT_BATCH_SIZE) noexcept;
  /** @overload parse_many(const uint8_t *buf, size_t len, size_t batch_size) */
  inline simdjson_result<document_stream> parse_many(const padded_string &s, size_t batch_size = DEFAULT_BATCH_SIZE) noexcept;

  /** @private We do not want to allow implicit conversion from C string to std::string. */
  simdjson_result<document_stream> parse_many(const char *buf, size_t batch_size = DEFAULT_BATCH_SIZE) noexcept = delete;

  /**
   * Ensure this parser has enough memory to process JSON documents up to `capacity` bytes in length
   * and `max_depth` depth.
   *
   * @param capacity The new capacity.
   * @param max_depth The new max_depth. Defaults to DEFAULT_MAX_DEPTH.
   * @return The error, if there is one.
   */
  WARN_UNUSED inline error_code allocate(size_t capacity, size_t max_depth = DEFAULT_MAX_DEPTH) noexcept;

  /**
   * @private deprecated because it returns bool instead of error_code, which is our standard for
   * failures. Use allocate() instead.
   *
   * Ensure this parser has enough memory to process JSON documents up to `capacity` bytes in length
   * and `max_depth` depth.
   *
   * @param capacity The new capacity.
   * @param max_depth The new max_depth. Defaults to DEFAULT_MAX_DEPTH.
   * @return true if successful, false if allocation failed.
   */
  [[deprecated("Use allocate() instead.")]]
  WARN_UNUSED inline bool allocate_capacity(size_t capacity, size_t max_depth = DEFAULT_MAX_DEPTH) noexcept;

  /**
   * The largest document this parser can support without reallocating.
   *
   * @return Current capacity, in bytes.
   */
  really_inline size_t capacity() const noexcept;

  /**
   * The largest document this parser can automatically support.
   *
   * The parser may reallocate internal buffers as needed up to this amount.
   *
   * @return Maximum capacity, in bytes.
   */
  really_inline size_t max_capacity() const noexcept;

  /**
   * The maximum level of nested object and arrays supported by this parser.
   *
   * @return Maximum depth, in bytes.
   */
  really_inline size_t max_depth() const noexcept;

  /**
   * Set max_capacity. This is the largest document this parser can automatically support.
   *
   * The parser may reallocate internal buffers as needed up to this amount as documents are passed
   * to it.
   *
   * This call will not allocate or deallocate, even if capacity is currently above max_capacity.
   *
   * @param max_capacity The new maximum capacity, in bytes.
   */
  really_inline void set_max_capacity(size_t max_capacity) noexcept;

  /** @private Use the new DOM API instead */
  class Iterator;
  /** @private Use simdjson_error instead */
  using InvalidJSON [[deprecated("Use simdjson_error instead")]] = simdjson_error;

  /** @private [for benchmarking access] The implementation to use */
  std::unique_ptr<internal::dom_parser_implementation> implementation{};

  /** @private Use `if (parser.parse(...).error())` instead */
  bool valid{false};
  /** @private Use `parser.parse(...).error()` instead */
  error_code error{UNINITIALIZED};

  /** @private Use `parser.parse(...).value()` instead */
  document doc{};

  /** @private returns true if the document parsed was valid */
  [[deprecated("Use the result of parser.parse() instead")]]
  inline bool is_valid() const noexcept;

  /**
   * @private return an error code corresponding to the last parsing attempt, see
   * simdjson.h will return UNITIALIZED if no parsing was attempted
   */
  [[deprecated("Use the result of parser.parse() instead")]]
  inline int get_error_code() const noexcept;

  /** @private return the string equivalent of "get_error_code" */
  [[deprecated("Use error_message() on the result of parser.parse() instead, or cout << error")]]
  inline std::string get_error_message() const noexcept;

  /** @private */
  [[deprecated("Use cout << on the result of parser.parse() instead")]]
  inline bool print_json(std::ostream &os) const noexcept;

  /** @private Private and deprecated: use `parser.parse(...).doc.dump_raw_tape()` instead */
  inline bool dump_raw_tape(std::ostream &os) const noexcept;

private:
  /**
   * The maximum document length this parser will automatically support.
   *
   * The parser will not be automatically allocated above this amount.
   */
  size_t _max_capacity;

  /**
   * The loaded buffer (reused each time load() is called)
   */
  #if defined(_MSC_VER) && _MSC_VER < 1910
  // older versions of Visual Studio lack proper support for unique_ptr.
  std::unique_ptr<char[]> loaded_bytes;
  #else
  std::unique_ptr<char[], decltype(&aligned_free_char)> loaded_bytes;
  #endif

  /** Capacity of loaded_bytes buffer. */
  size_t _loaded_bytes_capacity{0};

  // all nodes are stored on the doc.tape using a 64-bit word.
  //
  // strings, double and ints are stored as
  //  a 64-bit word with a pointer to the actual value
  //
  //
  //
  // for objects or arrays, store [ or {  at the beginning and } and ] at the
  // end. For the openings ([ or {), we annotate them with a reference to the
  // location on the doc.tape of the end, and for then closings (} and ]), we
  // annotate them with a reference to the location of the opening
  //
  //

  /**
   * Ensure we have enough capacity to handle at least desired_capacity bytes,
   * and auto-allocate if not.
   */
  inline error_code ensure_capacity(size_t desired_capacity) noexcept;

  /** Read the file into loaded_bytes */
  inline simdjson_result<size_t> read_file(const std::string &path) noexcept;

  friend class parser::Iterator;
  friend class document_stream;
}; // class parser

} // namespace dom
} // namespace simdjson

#endif // SIMDJSON_DOM_PARSER_H
/* end file include/simdjson/dom/document.h */
#ifdef SIMDJSON_THREADS_ENABLED
#include <thread>
#include <mutex>
#include <condition_variable>
#endif

namespace simdjson {
namespace dom {


#ifdef SIMDJSON_THREADS_ENABLED
/** @private Custom worker class **/
struct stage1_worker {
  stage1_worker() noexcept = default;
  stage1_worker(const stage1_worker&) = delete;
  stage1_worker(stage1_worker&&) = delete;
  stage1_worker operator=(const stage1_worker&) = delete;
  ~stage1_worker();
  /** 
   * We only start the thread when it is needed, not at object construction, this may throw.
   * You should only call this once. 
   **/
  void start_thread();
  /** 
   * Start a stage 1 job. You should first call 'run', then 'finish'. 
   * You must call start_thread once before.
   */
  void run(document_stream * ds, dom::parser * stage1, size_t next_batch_start);
  /** Wait for the run to finish (blocking). You should first call 'run', then 'finish'. **/
  void finish();

private:

  /** 
   * Normally, we would never stop the thread. But we do in the destructor.
   * This function is only safe assuming that you are not waiting for results. You 
   * should have called run, then finish, and be done. 
   **/
  void stop_thread();

  std::thread thread{};
  /** These three variables define the work done by the thread. **/
  dom::parser * stage1_thread_parser{};
  size_t _next_batch_start{};
  document_stream * owner{};
  /** 
   * We have two state variables. This could be streamlined to one variable in the future but 
   * we use two for clarity.
   */
  bool has_work{false};
  bool can_work{true};

  /**
   * We lock using a mutex.
   */
  std::mutex locking_mutex{};
  std::condition_variable cond_var{};
};
#endif

/**
 * A forward-only stream of documents.
 *
 * Produced by parser::parse_many.
 *
 */
class document_stream {
public:
  /**
   * Construct an uninitialized document_stream.
   *
   *  ```c++
   *  document_stream docs;
   *  error = parser.parse_many(json).get(docs);
   *  ```
   */
  really_inline document_stream() noexcept;
  /** Move one document_stream to another. */
  really_inline document_stream(document_stream &&other) noexcept = default;
  /** Move one document_stream to another. */
  really_inline document_stream &operator=(document_stream &&other) noexcept = default;

  really_inline ~document_stream() noexcept;

  /**
   * An iterator through a forward-only stream of documents.
   */
  class iterator {
  public:
    /**
     * Get the current document (or error).
     */
    really_inline simdjson_result<element> operator*() noexcept;
    /**
     * Advance to the next document.
     */
    inline iterator& operator++() noexcept;
    /**
     * Check if we're at the end yet.
     * @param other the end iterator to compare to.
     */
    really_inline bool operator!=(const iterator &other) const noexcept;
    /**
     * @private
     * 
     * Gives the current index in the input document in bytes.
     *
     *   document_stream stream = parser.parse_many(json,window);
     *   for(auto i = stream.begin(); i != stream.end(); ++i) {
     *      auto doc = *i;
     *      size_t index = i.current_index();
     *   }
     * 
     * This function (current_index()) is experimental and the usage
     * may change in future versions of simdjson: we find the API somewhat
     * awkward and we would like to offer something friendlier.  
     */
     really_inline size_t current_index() noexcept;
  private:
    really_inline iterator(document_stream &s, bool finished) noexcept;
    /** The document_stream we're iterating through. */
    document_stream& stream;
    /** Whether we're finished or not. */
    bool finished;
    friend class document_stream;
  };

  /**
   * Start iterating the documents in the stream.
   */
  really_inline iterator begin() noexcept;
  /**
   * The end of the stream, for iterator comparison purposes.
   */
  really_inline iterator end() noexcept;

private:

  document_stream &operator=(const document_stream &) = delete; // Disallow copying
  document_stream(const document_stream &other) = delete; // Disallow copying

  /**
   * Construct a document_stream. Does not allocate or parse anything until the iterator is
   * used.
   */
  really_inline document_stream(
    dom::parser &parser,
    const uint8_t *buf,
    size_t len,
    size_t batch_size
  ) noexcept;

  /**
   * Parse the first document in the buffer. Used by begin(), to handle allocation and
   * initialization.
   */
  inline void start() noexcept;

  /**
   * Parse the next document found in the buffer previously given to document_stream.
   *
   * The content should be a valid JSON document encoded as UTF-8. If there is a
   * UTF-8 BOM, the caller is responsible for omitting it, UTF-8 BOM are
   * discouraged.
   *
   * You do NOT need to pre-allocate a parser.  This function takes care of
   * pre-allocating a capacity defined by the batch_size defined when creating the
   * document_stream object.
   *
   * The function returns simdjson::EMPTY if there is no more data to be parsed.
   *
   * The function returns simdjson::SUCCESS (as integer = 0) in case of success
   * and indicates that the buffer has successfully been parsed to the end.
   * Every document it contained has been parsed without error.
   *
   * The function returns an error code from simdjson/simdjson.h in case of failure
   * such as simdjson::CAPACITY, simdjson::MEMALLOC, simdjson::DEPTH_ERROR and so forth;
   * the simdjson::error_message function converts these error codes into a string).
   *
   * You can also check validity by calling parser.is_valid(). The same parser can
   * and should be reused for the other documents in the buffer.
   */
  inline void next() noexcept;

  /**
   * Pass the next batch through stage 1 and return when finished.
   * When threads are enabled, this may wait for the stage 1 thread to finish.
   */
  inline void load_batch() noexcept;

  /** Get the next document index. */
  inline size_t next_batch_start() const noexcept;

  /** Pass the next batch through stage 1 with the given parser. */
  inline error_code run_stage1(dom::parser &p, size_t batch_start) noexcept;

  dom::parser *parser;
  const uint8_t *buf;
  size_t len;
  size_t batch_size;
  /** The error (or lack thereof) from the current document. */
  error_code error;
  size_t batch_start{0};
  size_t doc_index{};

#ifdef SIMDJSON_THREADS_ENABLED
  inline void load_from_stage1_thread() noexcept;

  /** Start a thread to run stage 1 on the next batch. */
  inline void start_stage1_thread() noexcept;

  /** Wait for the stage 1 thread to finish and capture the results. */
  inline void finish_stage1_thread() noexcept;

  /** The error returned from the stage 1 thread. */
  error_code stage1_thread_error{UNINITIALIZED};
  /** The thread used to run stage 1 against the next batch in the background. */
  friend struct stage1_worker;
  std::unique_ptr<stage1_worker> worker{new(std::nothrow) stage1_worker()};
  /**
   * The parser used to run stage 1 in the background. Will be swapped
   * with the regular parser when finished.
   */
  dom::parser stage1_thread_parser{};
#endif // SIMDJSON_THREADS_ENABLED

  friend class dom::parser;
  friend struct simdjson_result<dom::document_stream>;
  friend struct internal::simdjson_result_base<dom::document_stream>;

}; // class document_stream

} // namespace dom

template<>
struct simdjson_result<dom::document_stream> : public internal::simdjson_result_base<dom::document_stream> {
public:
  really_inline simdjson_result() noexcept; ///< @private
  really_inline simdjson_result(error_code error) noexcept; ///< @private
  really_inline simdjson_result(dom::document_stream &&value) noexcept; ///< @private

#if SIMDJSON_EXCEPTIONS
  really_inline dom::document_stream::iterator begin() noexcept(false);
  really_inline dom::document_stream::iterator end() noexcept(false);
#else // SIMDJSON_EXCEPTIONS
  [[deprecated("parse_many() and load_many() may return errors. Use document_stream stream; error = parser.parse_many().get(doc); instead.")]]
  really_inline dom::document_stream::iterator begin() noexcept;
  [[deprecated("parse_many() and load_many() may return errors. Use document_stream stream; error = parser.parse_many().get(doc); instead.")]]
  really_inline dom::document_stream::iterator end() noexcept;
#endif // SIMDJSON_EXCEPTIONS
}; // struct simdjson_result<dom::document_stream>

} // namespace simdjson

#endif // SIMDJSON_DOCUMENT_STREAM_H
/* end file include/simdjson/dom/document.h */
/* begin file include/simdjson/dom/element.h */
#ifndef SIMDJSON_DOM_ELEMENT_H
#define SIMDJSON_DOM_ELEMENT_H

#include <ostream>

namespace simdjson {
namespace dom {

class array;
class document;
class object;

/**
 * The actual concrete type of a JSON element
 * This is the type it is most easily cast to with get<>.
 */
enum class element_type {
  ARRAY = '[',     ///< dom::array
  OBJECT = '{',    ///< dom::object
  INT64 = 'l',     ///< int64_t
  UINT64 = 'u',    ///< uint64_t: any integer that fits in uint64_t but *not* int64_t
  DOUBLE = 'd',    ///< double: Any number with a "." or "e" that fits in double.
  STRING = '"',    ///< std::string_view
  BOOL = 't',      ///< bool
  NULL_VALUE = 'n' ///< null
};

/**
 * A JSON element.
 *
 * References an element in a JSON document, representing a JSON null, boolean, string, number,
 * array or object.
 */
class element {
public:
  /** Create a new, invalid element. */
  really_inline element() noexcept;

  /** The type of this element. */
  really_inline element_type type() const noexcept;

  /**
   * Cast this element to an array.
   *
   * Equivalent to get<array>().
   *
   * @returns An object that can be used to iterate the array, or:
   *          INCORRECT_TYPE if the JSON element is not an array.
   */
  inline simdjson_result<array> get_array() const noexcept;
  /**
   * Cast this element to an object.
   *
   * Equivalent to get<object>().
   *
   * @returns An object that can be used to look up or iterate the object's fields, or:
   *          INCORRECT_TYPE if the JSON element is not an object.
   */
  inline simdjson_result<object> get_object() const noexcept;
  /**
   * Cast this element to a null-terminated C string. 
   * 
   * The string is guaranteed to be valid UTF-8.
   *
   * The get_c_str() function is equivalent to get<const char *>().
   * 
   * The length of the string is given by get_string_length(). Because JSON strings
   * may contain null characters, it may be incorrect to use strlen to determine the 
   * string length.
   *
   * It is possible to get a single string_view instance which represents both the string
   * content and its length: see get_string().
   *
   * @returns A pointer to a null-terminated UTF-8 string. This string is stored in the parser and will
   *          be invalidated the next time it parses a document or when it is destroyed.
   *          Returns INCORRECT_TYPE if the JSON element is not a string.
   */
  inline simdjson_result<const char *> get_c_str() const noexcept;
  /**
   * Gives the length in bytes of the string.
   * 
   * It is possible to get a single string_view instance which represents both the string
   * content and its length: see get_string().
   *
   * @returns A string length in bytes.
   *          Returns INCORRECT_TYPE if the JSON element is not a string.
   */
  inline simdjson_result<size_t> get_string_length() const noexcept;
  /**
   * Cast this element to a string. 
   * 
   * The string is guaranteed to be valid UTF-8.
   *
   * Equivalent to get<std::string_view>().
   *
   * @returns An UTF-8 string. The string is stored in the parser and will be invalidated the next time it
   *          parses a document or when it is destroyed.
   *          Returns INCORRECT_TYPE if the JSON element is not a string.
   */
  inline simdjson_result<std::string_view> get_string() const noexcept;
  /**
   * Cast this element to a signed integer.
   *
   * Equivalent to get<int64_t>().
   *
   * @returns A signed 64-bit integer.
   *          Returns INCORRECT_TYPE if the JSON element is not an integer, or NUMBER_OUT_OF_RANGE
   *          if it is negative.
   */
  inline simdjson_result<int64_t> get_int64() const noexcept;
  /**
   * Cast this element to an unsigned integer.
   *
   * Equivalent to get<uint64_t>().
   *
   * @returns An unsigned 64-bit integer.
   *          Returns INCORRECT_TYPE if the JSON element is not an integer, or NUMBER_OUT_OF_RANGE
   *          if it is too large.
   */
  inline simdjson_result<uint64_t> get_uint64() const noexcept;
  /**
   * Cast this element to an double floating-point.
   *
   * Equivalent to get<double>().
   *
   * @returns A double value.
   *          Returns INCORRECT_TYPE if the JSON element is not a number.
   */
  inline simdjson_result<double> get_double() const noexcept;
  /**
   * Cast this element to a bool.
   *
   * Equivalent to get<bool>().
   *
   * @returns A bool value.
   *          Returns INCORRECT_TYPE if the JSON element is not a boolean.
   */
  inline simdjson_result<bool> get_bool() const noexcept;

  /**
   * Whether this element is a json array.
   *
   * Equivalent to is<array>().
   */
  inline bool is_array() const noexcept;
  /**
   * Whether this element is a json object.
   *
   * Equivalent to is<object>().
   */
  inline bool is_object() const noexcept;
  /**
   * Whether this element is a json string.
   *
   * Equivalent to is<std::string_view>() or is<const char *>().
   */
  inline bool is_string() const noexcept;
  /**
   * Whether this element is a json number that fits in a signed 64-bit integer.
   *
   * Equivalent to is<int64_t>().
   */
  inline bool is_int64() const noexcept;
  /**
   * Whether this element is a json number that fits in an unsigned 64-bit integer.
   *
   * Equivalent to is<uint64_t>().
   */
  inline bool is_uint64() const noexcept;
  /**
   * Whether this element is a json number that fits in a double.
   *
   * Equivalent to is<double>().
   */
  inline bool is_double() const noexcept;
  /**
   * Whether this element is a json number.
   *
   * Both integers and floating points will return true.
   */
  inline bool is_number() const noexcept;
  /**
   * Whether this element is a json `true` or `false`.
   *
   * Equivalent to is<bool>().
   */
  inline bool is_bool() const noexcept;
  /**
   * Whether this element is a json `null`.
   */
  inline bool is_null() const noexcept;

  /**
   * Tell whether the value can be cast to provided type (T).
   *
   * Supported types:
   * - Boolean: bool
   * - Number: double, uint64_t, int64_t
   * - String: std::string_view, const char *
   * - Array: dom::array
   * - Object: dom::object
   *
   * @tparam T bool, double, uint64_t, int64_t, std::string_view, const char *, dom::array, dom::object
   */
  template<typename T>
  really_inline bool is() const noexcept;

  /**
   * Get the value as the provided type (T).
   *
   * Supported types:
   * - Boolean: bool
   * - Number: double, uint64_t, int64_t
   * - String: std::string_view, const char *
   * - Array: dom::array
   * - Object: dom::object
   *
   * @tparam T bool, double, uint64_t, int64_t, std::string_view, const char *, dom::array, dom::object
   *
   * @returns The value cast to the given type, or:
   *          INCORRECT_TYPE if the value cannot be cast to the given type.
   */
  template<typename T>
  inline simdjson_result<T> get() const noexcept;

  /**
   * Get the value as the provided type (T).
   *
   * Supported types:
   * - Boolean: bool
   * - Number: double, uint64_t, int64_t
   * - String: std::string_view, const char *
   * - Array: dom::array
   * - Object: dom::object
   *
   * @tparam T bool, double, uint64_t, int64_t, std::string_view, const char *, dom::array, dom::object
   *
   * @param value The variable to set to the value. May not be set if there is an error.
   *
   * @returns The error that occurred, or SUCCESS if there was no error.
   */
  template<typename T>
  WARN_UNUSED really_inline error_code get(T &value) const noexcept;

  /**
   * Get the value as the provided type (T), setting error if it's not the given type.
   *
   * Supported types:
   * - Boolean: bool
   * - Number: double, uint64_t, int64_t
   * - String: std::string_view, const char *
   * - Array: dom::array
   * - Object: dom::object
   *
   * @tparam T bool, double, uint64_t, int64_t, std::string_view, const char *, dom::array, dom::object
   *
   * @param value The variable to set to the given type. value is undefined if there is an error.
   * @param error The variable to store the error. error is set to error_code::SUCCEED if there is an error.
   */
  template<typename T>
  inline void tie(T &value, error_code &error) && noexcept;

#if SIMDJSON_EXCEPTIONS
  /**
   * Read this element as a boolean.
   *
   * @return The boolean value
   * @exception simdjson_error(INCORRECT_TYPE) if the JSON element is not a boolean.
   */
  inline operator bool() const noexcept(false);

  /**
   * Read this element as a null-terminated UTF-8 string.
   * 
   * Be mindful that JSON allows strings to contain null characters.
   *
   * Does *not* convert other types to a string; requires that the JSON type of the element was
   * an actual string.
   *
   * @return The string value.
   * @exception simdjson_error(INCORRECT_TYPE) if the JSON element is not a string.
   */
  inline explicit operator const char*() const noexcept(false);

  /**
   * Read this element as a null-terminated UTF-8 string.
   *
   * Does *not* convert other types to a string; requires that the JSON type of the element was
   * an actual string.
   *
   * @return The string value.
   * @exception simdjson_error(INCORRECT_TYPE) if the JSON element is not a string.
   */
  inline operator std::string_view() const noexcept(false);

  /**
   * Read this element as an unsigned integer.
   *
   * @return The integer value.
   * @exception simdjson_error(INCORRECT_TYPE) if the JSON element is not an integer
   * @exception simdjson_error(NUMBER_OUT_OF_RANGE) if the integer doesn't fit in 64 bits or is negative
   */
  inline operator uint64_t() const noexcept(false);
  /**
   * Read this element as an signed integer.
   *
   * @return The integer value.
   * @exception simdjson_error(INCORRECT_TYPE) if the JSON element is not an integer
   * @exception simdjson_error(NUMBER_OUT_OF_RANGE) if the integer doesn't fit in 64 bits
   */
  inline operator int64_t() const noexcept(false);
  /**
   * Read this element as an double.
   *
   * @return The double value.
   * @exception simdjson_error(INCORRECT_TYPE) if the JSON element is not a number
   * @exception simdjson_error(NUMBER_OUT_OF_RANGE) if the integer doesn't fit in 64 bits or is negative
   */
  inline operator double() const noexcept(false);
  /**
   * Read this element as a JSON array.
   *
   * @return The JSON array.
   * @exception simdjson_error(INCORRECT_TYPE) if the JSON element is not an array
   */
  inline operator array() const noexcept(false);
  /**
   * Read this element as a JSON object (key/value pairs).
   *
   * @return The JSON object.
   * @exception simdjson_error(INCORRECT_TYPE) if the JSON element is not an object
   */
  inline operator object() const noexcept(false);

  /**
   * Iterate over each element in this array.
   *
   * @return The beginning of the iteration.
   * @exception simdjson_error(INCORRECT_TYPE) if the JSON element is not an array
   */
  inline dom::array::iterator begin() const noexcept(false);

  /**
   * Iterate over each element in this array.
   *
   * @return The end of the iteration.
   * @exception simdjson_error(INCORRECT_TYPE) if the JSON element is not an array
   */
  inline dom::array::iterator end() const noexcept(false);
#endif // SIMDJSON_EXCEPTIONS

  /**
   * Get the value associated with the given key.
   *
   * The key will be matched against **unescaped** JSON:
   *
   *   dom::parser parser;
   *   parser.parse(R"({ "a\n": 1 })"_padded)["a\n"].get<uint64_t>().first == 1
   *   parser.parse(R"({ "a\n": 1 })"_padded)["a\\n"].get<uint64_t>().error() == NO_SUCH_FIELD
   *
   * @return The value associated with this field, or:
   *         - NO_SUCH_FIELD if the field does not exist in the object
   *         - INCORRECT_TYPE if this is not an object
   */
  inline simdjson_result<element> operator[](const std::string_view &key) const noexcept;

  /**
   * Get the value associated with the given key.
   *
   * The key will be matched against **unescaped** JSON:
   *
   *   dom::parser parser;
   *   parser.parse(R"({ "a\n": 1 })"_padded)["a\n"].get<uint64_t>().first == 1
   *   parser.parse(R"({ "a\n": 1 })"_padded)["a\\n"].get<uint64_t>().error() == NO_SUCH_FIELD
   *
   * @return The value associated with this field, or:
   *         - NO_SUCH_FIELD if the field does not exist in the object
   *         - INCORRECT_TYPE if this is not an object
   */
  inline simdjson_result<element> operator[](const char *key) const noexcept;

  /**
   * Get the value associated with the given JSON pointer.
   *
   *   dom::parser parser;
   *   element doc = parser.parse(R"({ "foo": { "a": [ 10, 20, 30 ] }})"_padded);
   *   doc.at("/foo/a/1") == 20
   *   doc.at("/")["foo"]["a"].at(1) == 20
   *   doc.at("")["foo"]["a"].at(1) == 20
   *
   * @return The value associated with the given JSON pointer, or:
   *         - NO_SUCH_FIELD if a field does not exist in an object
   *         - INDEX_OUT_OF_BOUNDS if an array index is larger than an array length
   *         - INCORRECT_TYPE if a non-integer is used to access an array
   *         - INVALID_JSON_POINTER if the JSON pointer is invalid and cannot be parsed
   */
  inline simdjson_result<element> at(const std::string_view &json_pointer) const noexcept;

  /**
   * Get the value at the given index.
   *
   * @return The value at the given index, or:
   *         - INDEX_OUT_OF_BOUNDS if the array index is larger than an array length
   */
  inline simdjson_result<element> at(size_t index) const noexcept;

  /**
   * Get the value associated with the given key.
   *
   * The key will be matched against **unescaped** JSON:
   *
   *   dom::parser parser;
   *   parser.parse(R"({ "a\n": 1 })"_padded)["a\n"].get<uint64_t>().first == 1
   *   parser.parse(R"({ "a\n": 1 })"_padded)["a\\n"].get<uint64_t>().error() == NO_SUCH_FIELD
   *
   * @return The value associated with this field, or:
   *         - NO_SUCH_FIELD if the field does not exist in the object
   */
  inline simdjson_result<element> at_key(const std::string_view &key) const noexcept;

  /**
   * Get the value associated with the given key in a case-insensitive manner.
   *
   * Note: The key will be matched against **unescaped** JSON.
   *
   * @return The value associated with this field, or:
   *         - NO_SUCH_FIELD if the field does not exist in the object
   */
  inline simdjson_result<element> at_key_case_insensitive(const std::string_view &key) const noexcept;

  /** @private for debugging. Prints out the root element. */
  inline bool dump_raw_tape(std::ostream &out) const noexcept;

private:
  really_inline element(const internal::tape_ref &tape) noexcept;
  internal::tape_ref tape;
  friend class document;
  friend class object;
  friend class array;
  friend struct simdjson_result<element>;
  template<typename T>
  friend class simdjson::minifier;
};

/**
 * Print JSON to an output stream.
 *
 * By default, the value will be printed minified.
 *
 * @param out The output stream.
 * @param value The value to print.
 * @throw if there is an error with the underlying output stream. simdjson itself will not throw.
 */
inline std::ostream& operator<<(std::ostream& out, const element &value);

/**
 * Print element type to an output stream.
 *
 * @param out The output stream.
 * @param value The value to print.
 * @throw if there is an error with the underlying output stream. simdjson itself will not throw.
 */
inline std::ostream& operator<<(std::ostream& out, element_type type);

} // namespace dom

/** The result of a JSON navigation that may fail. */
template<>
struct simdjson_result<dom::element> : public internal::simdjson_result_base<dom::element> {
public:
  really_inline simdjson_result() noexcept; ///< @private
  really_inline simdjson_result(dom::element &&value) noexcept; ///< @private
  really_inline simdjson_result(error_code error) noexcept; ///< @private

  really_inline simdjson_result<dom::element_type> type() const noexcept;
  template<typename T>
  really_inline bool is() const noexcept;
  template<typename T>
  really_inline simdjson_result<T> get() const noexcept;
  template<typename T>
  WARN_UNUSED really_inline error_code get(T &value) const noexcept;

  really_inline simdjson_result<dom::array> get_array() const noexcept;
  really_inline simdjson_result<dom::object> get_object() const noexcept;
  really_inline simdjson_result<const char *> get_c_str() const noexcept;
  really_inline simdjson_result<size_t> get_string_length() const noexcept;
  really_inline simdjson_result<std::string_view> get_string() const noexcept;
  really_inline simdjson_result<int64_t> get_int64() const noexcept;
  really_inline simdjson_result<uint64_t> get_uint64() const noexcept;
  really_inline simdjson_result<double> get_double() const noexcept;
  really_inline simdjson_result<bool> get_bool() const noexcept;

  really_inline bool is_array() const noexcept;
  really_inline bool is_object() const noexcept;
  really_inline bool is_string() const noexcept;
  really_inline bool is_int64() const noexcept;
  really_inline bool is_uint64() const noexcept;
  really_inline bool is_double() const noexcept;
  really_inline bool is_bool() const noexcept;
  really_inline bool is_null() const noexcept;

  really_inline simdjson_result<dom::element> operator[](const std::string_view &key) const noexcept;
  really_inline simdjson_result<dom::element> operator[](const char *key) const noexcept;
  really_inline simdjson_result<dom::element> at(const std::string_view &json_pointer) const noexcept;
  really_inline simdjson_result<dom::element> at(size_t index) const noexcept;
  really_inline simdjson_result<dom::element> at_key(const std::string_view &key) const noexcept;
  really_inline simdjson_result<dom::element> at_key_case_insensitive(const std::string_view &key) const noexcept;

#if SIMDJSON_EXCEPTIONS
  really_inline operator bool() const noexcept(false);
  really_inline explicit operator const char*() const noexcept(false);
  really_inline operator std::string_view() const noexcept(false);
  really_inline operator uint64_t() const noexcept(false);
  really_inline operator int64_t() const noexcept(false);
  really_inline operator double() const noexcept(false);
  really_inline operator dom::array() const noexcept(false);
  really_inline operator dom::object() const noexcept(false);

  really_inline dom::array::iterator begin() const noexcept(false);
  really_inline dom::array::iterator end() const noexcept(false);
#endif // SIMDJSON_EXCEPTIONS
};

#if SIMDJSON_EXCEPTIONS
/**
 * Print JSON to an output stream.
 *
 * By default, the value will be printed minified.
 *
 * @param out The output stream.
 * @param value The value to print.
 * @throw simdjson_error if the result being printed has an error. If there is an error with the
 *        underlying output stream, that error will be propagated (simdjson_error will not be
 *        thrown).
 */
really_inline std::ostream& operator<<(std::ostream& out, const simdjson_result<dom::element> &value) noexcept(false);
#endif

} // namespace simdjson

#endif // SIMDJSON_DOM_DOCUMENT_H
/* end file include/simdjson/dom/element.h */
/* begin file include/simdjson/dom/object.h */
#ifndef SIMDJSON_DOM_OBJECT_H
#define SIMDJSON_DOM_OBJECT_H

#include <ostream>

namespace simdjson {
namespace dom {

class document;
class element;
class key_value_pair;

/**
 * JSON object.
 */
class object {
public:
  /** Create a new, invalid object */
  really_inline object() noexcept;

  class iterator {
  public:
    using value_type = key_value_pair;
    using difference_type = std::ptrdiff_t;

    /**
     * Get the actual key/value pair
     */
    inline const value_type operator*() const noexcept;
    /**
     * Get the next key/value pair.
     *
     * Part of the std::iterator interface.
     *
     */
    inline iterator& operator++() noexcept;
    /**
     * Get the next key/value pair.
     *
     * Part of the std::iterator interface.
     *
     */
    inline iterator operator++(int) noexcept;
    /**
     * Check if these values come from the same place in the JSON.
     *
     * Part of the std::iterator interface.
     */
    inline bool operator!=(const iterator& other) const noexcept;
    inline bool operator==(const iterator& other) const noexcept;

    inline bool operator<(const iterator& other) const noexcept;
    inline bool operator<=(const iterator& other) const noexcept;
    inline bool operator>=(const iterator& other) const noexcept;
    inline bool operator>(const iterator& other) const noexcept;
    /**
     * Get the key of this key/value pair.
     */
    inline std::string_view key() const noexcept;
    /**
     * Get the length (in bytes) of the key in this key/value pair.
     * You should expect this function to be faster than key().size().
     */
    inline uint32_t key_length() const noexcept;
    /**
     * Returns true if the key in this key/value pair is equal
     * to the provided string_view.
     */
    inline bool key_equals(const std::string_view & o) const noexcept;
    /**
     * Returns true if the key in this key/value pair is equal
     * to the provided string_view in a case-insensitive manner.
     * Case comparisons may only be handled correctly for ASCII strings.
     */
    inline bool key_equals_case_insensitive(const std::string_view & o) const noexcept;
    /**
     * Get the key of this key/value pair.
     */
    inline const char *key_c_str() const noexcept;
    /**
     * Get the value of this key/value pair.
     */
    inline element value() const noexcept;

    iterator() noexcept = default;
    iterator(const iterator&) noexcept = default;
    iterator& operator=(const iterator&) noexcept = default;
  private:
    really_inline iterator(const internal::tape_ref &tape) noexcept;

    internal::tape_ref tape;

    friend class object;
  };

  /**
   * Return the first key/value pair.
   *
   * Part of the std::iterable interface.
   */
  inline iterator begin() const noexcept;
  /**
   * One past the last key/value pair.
   *
   * Part of the std::iterable interface.
   */
  inline iterator end() const noexcept;
  /**
   * Get the size of the object (number of keys).
   * It is a saturated value with a maximum of 0xFFFFFF: if the value
   * is 0xFFFFFF then the size is 0xFFFFFF or greater.
   */
  inline size_t size() const noexcept;
  /**
   * Get the value associated with the given key.
   *
   * The key will be matched against **unescaped** JSON:
   *
   *   dom::parser parser;
   *   parser.parse(R"({ "a\n": 1 })"_padded)["a\n"].get<uint64_t>().first == 1
   *   parser.parse(R"({ "a\n": 1 })"_padded)["a\\n"].get<uint64_t>().error() == NO_SUCH_FIELD
   *
   * This function has linear-time complexity: the keys are checked one by one.
   *
   * @return The value associated with this field, or:
   *         - NO_SUCH_FIELD if the field does not exist in the object
   *         - INCORRECT_TYPE if this is not an object
   */
  inline simdjson_result<element> operator[](const std::string_view &key) const noexcept;

  /**
   * Get the value associated with the given key.
   *
   * The key will be matched against **unescaped** JSON:
   *
   *   dom::parser parser;
   *   parser.parse(R"({ "a\n": 1 })"_padded)["a\n"].get<uint64_t>().first == 1
   *   parser.parse(R"({ "a\n": 1 })"_padded)["a\\n"].get<uint64_t>().error() == NO_SUCH_FIELD
   *
   * This function has linear-time complexity: the keys are checked one by one.
   *
   * @return The value associated with this field, or:
   *         - NO_SUCH_FIELD if the field does not exist in the object
   *         - INCORRECT_TYPE if this is not an object
   */
  inline simdjson_result<element> operator[](const char *key) const noexcept;

  /**
   * Get the value associated with the given JSON pointer.
   *
   *   dom::parser parser;
   *   object obj = parser.parse(R"({ "foo": { "a": [ 10, 20, 30 ] }})"_padded);
   *   obj.at("foo/a/1") == 20
   *   obj.at("foo")["a"].at(1) == 20
   *
   * @return The value associated with the given JSON pointer, or:
   *         - NO_SUCH_FIELD if a field does not exist in an object
   *         - INDEX_OUT_OF_BOUNDS if an array index is larger than an array length
   *         - INCORRECT_TYPE if a non-integer is used to access an array
   *         - INVALID_JSON_POINTER if the JSON pointer is invalid and cannot be parsed
   */
  inline simdjson_result<element> at(const std::string_view &json_pointer) const noexcept;

  /**
   * Get the value associated with the given key.
   *
   * The key will be matched against **unescaped** JSON:
   *
   *   dom::parser parser;
   *   parser.parse(R"({ "a\n": 1 })"_padded)["a\n"].get<uint64_t>().first == 1
   *   parser.parse(R"({ "a\n": 1 })"_padded)["a\\n"].get<uint64_t>().error() == NO_SUCH_FIELD
   *
   * This function has linear-time complexity: the keys are checked one by one.
   *
   * @return The value associated with this field, or:
   *         - NO_SUCH_FIELD if the field does not exist in the object
   */
  inline simdjson_result<element> at_key(const std::string_view &key) const noexcept;

  /**
   * Get the value associated with the given key in a case-insensitive manner.
   * It is only guaranteed to work over ASCII inputs.
   *
   * Note: The key will be matched against **unescaped** JSON.
   *
   * This function has linear-time complexity: the keys are checked one by one.
   *
   * @return The value associated with this field, or:
   *         - NO_SUCH_FIELD if the field does not exist in the object
   */
  inline simdjson_result<element> at_key_case_insensitive(const std::string_view &key) const noexcept;

private:
  really_inline object(const internal::tape_ref &tape) noexcept;

  internal::tape_ref tape;

  friend class element;
  friend struct simdjson_result<element>;
  template<typename T>
  friend class simdjson::minifier;
};

/**
 * Key/value pair in an object.
 */
class key_value_pair {
public:
  /** key in the key-value pair **/
  std::string_view key;
  /** value in the key-value pair **/
  element value;

private:
  really_inline key_value_pair(const std::string_view &_key, element _value) noexcept;
  friend class object;
};

/**
 * Print JSON to an output stream.
 *
 * By default, the value will be printed minified.
 *
 * @param out The output stream.
 * @param value The value to print.
 * @throw if there is an error with the underlying output stream. simdjson itself will not throw.
 */
inline std::ostream& operator<<(std::ostream& out, const object &value);
/**
 * Print JSON to an output stream.
 *
 * By default, the value will be printed minified.
 *
 * @param out The output stream.
 * @param value The value to print.
 * @throw if there is an error with the underlying output stream. simdjson itself will not throw.
 */
inline std::ostream& operator<<(std::ostream& out, const key_value_pair &value);

} // namespace dom

/** The result of a JSON conversion that may fail. */
template<>
struct simdjson_result<dom::object> : public internal::simdjson_result_base<dom::object> {
public:
  really_inline simdjson_result() noexcept; ///< @private
  really_inline simdjson_result(dom::object value) noexcept; ///< @private
  really_inline simdjson_result(error_code error) noexcept; ///< @private

  inline simdjson_result<dom::element> operator[](const std::string_view &key) const noexcept;
  inline simdjson_result<dom::element> operator[](const char *key) const noexcept;
  inline simdjson_result<dom::element> at(const std::string_view &json_pointer) const noexcept;
  inline simdjson_result<dom::element> at_key(const std::string_view &key) const noexcept;
  inline simdjson_result<dom::element> at_key_case_insensitive(const std::string_view &key) const noexcept;

#if SIMDJSON_EXCEPTIONS
  inline dom::object::iterator begin() const noexcept(false);
  inline dom::object::iterator end() const noexcept(false);
  inline size_t size() const noexcept(false);
#endif // SIMDJSON_EXCEPTIONS
};

#if SIMDJSON_EXCEPTIONS
/**
 * Print JSON to an output stream.
 *
 * By default, the value will be printed minified.
 *
 * @param out The output stream.
 * @param value The value to print.
 * @throw simdjson_error if the result being printed has an error. If there is an error with the
 *        underlying output stream, that error will be propagated (simdjson_error will not be
 *        thrown).
 */
inline std::ostream& operator<<(std::ostream& out, const simdjson_result<dom::object> &value) noexcept(false);
#endif // SIMDJSON_EXCEPTIONS

} // namespace simdjson

#if defined(__cpp_lib_ranges)
#include <ranges>

namespace std::ranges {
template<>
inline constexpr bool enable_view<simdjson::dom::object> = true;
}

static_assert(std::ranges::view<simdjson::dom::object>);
static_assert(std::ranges::sized_range<simdjson::dom::object>);
#endif

#endif // SIMDJSON_DOM_OBJECT_H
/* end file include/simdjson/dom/object.h */

// Deprecated API
/* begin file include/simdjson/dom/jsonparser.h */
// TODO Remove this -- deprecated API and files

#ifndef SIMDJSON_DOM_JSONPARSER_H
#define SIMDJSON_DOM_JSONPARSER_H

/* begin file include/simdjson/dom/parsedjson.h */
// TODO Remove this -- deprecated API and files

#ifndef SIMDJSON_DOM_PARSEDJSON_H
#define SIMDJSON_DOM_PARSEDJSON_H


namespace simdjson {

/**
 * @deprecated Use `dom::parser` instead.
 */
using ParsedJson [[deprecated("Use dom::parser instead")]] = dom::parser;

} // namespace simdjson

#endif // SIMDJSON_DOM_PARSEDJSON_H
/* end file include/simdjson/dom/parsedjson.h */
/* begin file include/simdjson/jsonioutil.h */
#ifndef SIMDJSON_JSONIOUTIL_H
#define SIMDJSON_JSONIOUTIL_H


namespace simdjson {

#if SIMDJSON_EXCEPTIONS

[[deprecated("Use padded_string::load() instead")]]
inline padded_string get_corpus(const char *path) {
  return padded_string::load(path);
}

#endif // SIMDJSON_EXCEPTIONS

} // namespace simdjson

#endif // SIMDJSON_JSONIOUTIL_H
/* end file include/simdjson/jsonioutil.h */

namespace simdjson {

//
// C API (json_parse and build_parsed_json) declarations
//

[[deprecated("Use parser.parse() instead")]]
inline int json_parse(const uint8_t *buf, size_t len, dom::parser &parser, bool realloc_if_needed = true) noexcept {
  error_code code = parser.parse(buf, len, realloc_if_needed).error();
  // The deprecated json_parse API is a signal that the user plans to *use* the error code / valid
  // bits in the parser instead of heeding the result code. The normal parser unsets those in
  // anticipation of making the error code ephemeral.
  // Here we put the code back into the parser, until we've removed this method.
  parser.valid = code == SUCCESS;
  parser.error = code;
  return code;
}
[[deprecated("Use parser.parse() instead")]]
inline int json_parse(const char *buf, size_t len, dom::parser &parser, bool realloc_if_needed = true) noexcept {
  error_code code = parser.parse(buf, len, realloc_if_needed).error();
  // The deprecated json_parse API is a signal that the user plans to *use* the error code / valid
  // bits in the parser instead of heeding the result code. The normal parser unsets those in
  // anticipation of making the error code ephemeral.
  // Here we put the code back into the parser, until we've removed this method.
  parser.valid = code == SUCCESS;
  parser.error = code;
  return code;
}
[[deprecated("Use parser.parse() instead")]]
inline int json_parse(const std::string &s, dom::parser &parser, bool realloc_if_needed = true) noexcept {
  error_code code = parser.parse(s.data(), s.length(), realloc_if_needed).error();
  // The deprecated json_parse API is a signal that the user plans to *use* the error code / valid
  // bits in the parser instead of heeding the result code. The normal parser unsets those in
  // anticipation of making the error code ephemeral.
  // Here we put the code back into the parser, until we've removed this method.
  parser.valid = code == SUCCESS;
  parser.error = code;
  return code;
}
[[deprecated("Use parser.parse() instead")]]
inline int json_parse(const padded_string &s, dom::parser &parser) noexcept {
  error_code code = parser.parse(s).error();
  // The deprecated json_parse API is a signal that the user plans to *use* the error code / valid
  // bits in the parser instead of heeding the result code. The normal parser unsets those in
  // anticipation of making the error code ephemeral.
  // Here we put the code back into the parser, until we've removed this method.
  parser.valid = code == SUCCESS;
  parser.error = code;
  return code;
}

[[deprecated("Use parser.parse() instead")]]
WARN_UNUSED inline dom::parser build_parsed_json(const uint8_t *buf, size_t len, bool realloc_if_needed = true) noexcept {
  dom::parser parser;
  error_code code = parser.parse(buf, len, realloc_if_needed).error();
  // The deprecated json_parse API is a signal that the user plans to *use* the error code / valid
  // bits in the parser instead of heeding the result code. The normal parser unsets those in
  // anticipation of making the error code ephemeral.
  // Here we put the code back into the parser, until we've removed this method.
  parser.valid = code == SUCCESS;
  parser.error = code;
  return parser;
}
[[deprecated("Use parser.parse() instead")]]
WARN_UNUSED inline dom::parser build_parsed_json(const char *buf, size_t len, bool realloc_if_needed = true) noexcept {
  dom::parser parser;
  error_code code = parser.parse(buf, len, realloc_if_needed).error();
  // The deprecated json_parse API is a signal that the user plans to *use* the error code / valid
  // bits in the parser instead of heeding the result code. The normal parser unsets those in
  // anticipation of making the error code ephemeral.
  // Here we put the code back into the parser, until we've removed this method.
  parser.valid = code == SUCCESS;
  parser.error = code;
  return parser;
}
[[deprecated("Use parser.parse() instead")]]
WARN_UNUSED inline dom::parser build_parsed_json(const std::string &s, bool realloc_if_needed = true) noexcept {
  dom::parser parser;
  error_code code = parser.parse(s.data(), s.length(), realloc_if_needed).error();
  // The deprecated json_parse API is a signal that the user plans to *use* the error code / valid
  // bits in the parser instead of heeding the result code. The normal parser unsets those in
  // anticipation of making the error code ephemeral.
  // Here we put the code back into the parser, until we've removed this method.
  parser.valid = code == SUCCESS;
  parser.error = code;
  return parser;
}
[[deprecated("Use parser.parse() instead")]]
WARN_UNUSED inline dom::parser build_parsed_json(const padded_string &s) noexcept {
  dom::parser parser;
  error_code code = parser.parse(s).error();
  // The deprecated json_parse API is a signal that the user plans to *use* the error code / valid
  // bits in the parser instead of heeding the result code. The normal parser unsets those in
  // anticipation of making the error code ephemeral.
  // Here we put the code back into the parser, until we've removed this method.
  parser.valid = code == SUCCESS;
  parser.error = code;
  return parser;
}

/** @private We do not want to allow implicit conversion from C string to std::string. */
int json_parse(const char *buf, dom::parser &parser) noexcept = delete;
/** @private We do not want to allow implicit conversion from C string to std::string. */
dom::parser build_parsed_json(const char *buf) noexcept = delete;

} // namespace simdjson

#endif // SIMDJSON_DOM_JSONPARSER_H
/* end file include/simdjson/jsonioutil.h */
/* begin file include/simdjson/dom/parsedjson_iterator.h */
// TODO Remove this -- deprecated API and files

#ifndef SIMDJSON_DOM_PARSEDJSON_ITERATOR_H
#define SIMDJSON_DOM_PARSEDJSON_ITERATOR_H

#include <cstring>
#include <string>
#include <iostream>
#include <iterator>
#include <limits>
#include <stdexcept>

/* begin file include/simdjson/internal/jsonformatutils.h */
#ifndef SIMDJSON_INTERNAL_JSONFORMATUTILS_H
#define SIMDJSON_INTERNAL_JSONFORMATUTILS_H

#include <iomanip>
#include <iostream>
#include <sstream>

namespace simdjson {
namespace internal {

class escape_json_string;

inline std::ostream& operator<<(std::ostream& out, const escape_json_string &str);

class escape_json_string {
public:
  escape_json_string(std::string_view _str) noexcept : str{_str} {}
  operator std::string() const noexcept { std::stringstream s; s << *this; return s.str(); }
private:
  std::string_view str;
  friend std::ostream& operator<<(std::ostream& out, const escape_json_string &unescaped);
};

inline std::ostream& operator<<(std::ostream& out, const escape_json_string &unescaped) {
  for (size_t i=0; i<unescaped.str.length(); i++) {
    switch (unescaped.str[i]) {
    case '\b':
      out << "\\b";
      break;
    case '\f':
      out << "\\f";
      break;
    case '\n':
      out << "\\n";
      break;
    case '\r':
      out << "\\r";
      break;
    case '\"':
      out << "\\\"";
      break;
    case '\t':
      out << "\\t";
      break;
    case '\\':
      out << "\\\\";
      break;
    default:
      if ((unsigned char)unescaped.str[i] <= 0x1F) {
        // TODO can this be done once at the beginning, or will it mess up << char?
        std::ios::fmtflags f(out.flags());
        out << "\\u" << std::hex << std::setw(4) << std::setfill('0') << int(unescaped.str[i]);
        out.flags(f);
      } else {
        out << unescaped.str[i];
      }
    }
  }
  return out;
}

} // namespace internal
} // namespace simdjson

#endif // SIMDJSON_INTERNAL_JSONFORMATUTILS_H
/* end file include/simdjson/internal/jsonformatutils.h */

namespace simdjson {

/** @private **/
class [[deprecated("Use the new DOM navigation API instead (see doc/basics.md)")]] dom::parser::Iterator {
public:
  inline Iterator(const dom::parser &parser) noexcept(false);
  inline Iterator(const Iterator &o) noexcept;
  inline ~Iterator() noexcept;

  inline Iterator& operator=(const Iterator&) = delete;

  inline bool is_ok() const;

  // useful for debugging purposes
  inline size_t get_tape_location() const;

  // useful for debugging purposes
  inline size_t get_tape_length() const;

  // returns the current depth (start at 1 with 0 reserved for the fictitious
  // root node)
  inline size_t get_depth() const;

  // A scope is a series of nodes at the same depth, typically it is either an
  // object ({) or an array ([). The root node has type 'r'.
  inline uint8_t get_scope_type() const;

  // move forward in document order
  inline bool move_forward();

  // retrieve the character code of what we're looking at:
  // [{"slutfn are the possibilities
  inline uint8_t get_type() const {
      return current_type; // short functions should be inlined!
  }

  // get the int64_t value at this node; valid only if get_type is "l"
  inline int64_t get_integer() const {
      if (location + 1 >= tape_length) {
      return 0; // default value in case of error
      }
      return static_cast<int64_t>(doc.tape[location + 1]);
  }

  // get the value as uint64; valid only if  if get_type is "u"
  inline uint64_t get_unsigned_integer() const {
      if (location + 1 >= tape_length) {
      return 0; // default value in case of error
      }
      return doc.tape[location + 1];
  }

  // get the string value at this node (NULL ended); valid only if get_type is "
  // note that tabs, and line endings are escaped in the returned value (see
  // print_with_escapes) return value is valid UTF-8, it may contain NULL chars
  // within the string: get_string_length determines the true string length.
  inline const char *get_string() const {
      return reinterpret_cast<const char *>(
          doc.string_buf.get() + (current_val & internal::JSON_VALUE_MASK) + sizeof(uint32_t));
  }

  // return the length of the string in bytes
  inline uint32_t get_string_length() const {
      uint32_t answer;
      memcpy(&answer,
          reinterpret_cast<const char *>(doc.string_buf.get() +
                                          (current_val & internal::JSON_VALUE_MASK)),
          sizeof(uint32_t));
      return answer;
  }

  // get the double value at this node; valid only if
  // get_type() is "d"
  inline double get_double() const {
      if (location + 1 >= tape_length) {
      return std::numeric_limits<double>::quiet_NaN(); // default value in
                                                      // case of error
      }
      double answer;
      memcpy(&answer, &doc.tape[location + 1], sizeof(answer));
      return answer;
  }

  inline bool is_object_or_array() const { return is_object() || is_array(); }

  inline bool is_object() const { return get_type() == '{'; }

  inline bool is_array() const { return get_type() == '['; }

  inline bool is_string() const { return get_type() == '"'; }

  // Returns true if the current type of the node is an signed integer.
  // You can get its value with `get_integer()`.
  inline bool is_integer() const { return get_type() == 'l'; }

  // Returns true if the current type of the node is an unsigned integer.
  // You can get its value with `get_unsigned_integer()`.
  //
  // NOTE:
  // Only a large value, which is out of range of a 64-bit signed integer, is
  // represented internally as an unsigned node. On the other hand, a typical
  // positive integer, such as 1, 42, or 1000000, is as a signed node.
  // Be aware this function returns false for a signed node.
  inline bool is_unsigned_integer() const { return get_type() == 'u'; }
  // Returns true if the current type of the node is a double floating-point number.
  inline bool is_double() const { return get_type() == 'd'; }
  // Returns true if the current type of the node is a number (integer or floating-point).
  inline bool is_number() const {
      return is_integer() || is_unsigned_integer() || is_double();
  }
  // Returns true if the current type of the node is a bool with true value.
  inline bool is_true() const { return get_type() == 't'; }
  // Returns true if the current type of the node is a bool with false value.
  inline bool is_false() const { return get_type() == 'f'; }
  // Returns true if the current type of the node is null.
  inline bool is_null() const { return get_type() == 'n'; }
  // Returns true if the type byte represents an object of an array
  static bool is_object_or_array(uint8_t type) {
      return ((type == '[') || (type == '{'));
  }

  // when at {, go one level deep, looking for a given key
  // if successful, we are left pointing at the value,
  // if not, we are still pointing at the object ({)
  // (in case of repeated keys, this only finds the first one).
  // We seek the key using C's strcmp so if your JSON strings contain
  // NULL chars, this would trigger a false positive: if you expect that
  // to be the case, take extra precautions.
  // Furthermore, we do the comparison character-by-character
  // without taking into account Unicode equivalence.
  inline bool move_to_key(const char *key);

  // as above, but case insensitive lookup (strcmpi instead of strcmp)
  inline bool move_to_key_insensitive(const char *key);

  // when at {, go one level deep, looking for a given key
  // if successful, we are left pointing at the value,
  // if not, we are still pointing at the object ({)
  // (in case of repeated keys, this only finds the first one).
  // The string we search for can contain NULL values.
  // Furthermore, we do the comparison character-by-character
  // without taking into account Unicode equivalence.
  inline bool move_to_key(const char *key, uint32_t length);

  // when at a key location within an object, this moves to the accompanying
  // value (located next to it). This is equivalent but much faster than
  // calling "next()".
  inline void move_to_value();

  // when at [, go one level deep, and advance to the given index.
  // if successful, we are left pointing at the value,
  // if not, we are still pointing at the array ([)
  inline bool move_to_index(uint32_t index);

  // Moves the iterator to the value corresponding to the json pointer.
  // Always search from the root of the document.
  // if successful, we are left pointing at the value,
  // if not, we are still pointing the same value we were pointing before the
  // call. The json pointer follows the rfc6901 standard's syntax:
  // https://tools.ietf.org/html/rfc6901 However, the standard says "If a
  // referenced member name is not unique in an object, the member that is
  // referenced is undefined, and evaluation fails". Here we just return the
  // first corresponding value. The length parameter is the length of the
  // jsonpointer string ('pointer').
  inline bool move_to(const char *pointer, uint32_t length);

  // Moves the iterator to the value corresponding to the json pointer.
  // Always search from the root of the document.
  // if successful, we are left pointing at the value,
  // if not, we are still pointing the same value we were pointing before the
  // call. The json pointer implementation follows the rfc6901 standard's
  // syntax: https://tools.ietf.org/html/rfc6901 However, the standard says
  // "If a referenced member name is not unique in an object, the member that
  // is referenced is undefined, and evaluation fails". Here we just return
  // the first corresponding value.
  inline bool move_to(const std::string &pointer) {
      return move_to(pointer.c_str(), uint32_t(pointer.length()));
  }

  private:
  // Almost the same as move_to(), except it searches from the current
  // position. The pointer's syntax is identical, though that case is not
  // handled by the rfc6901 standard. The '/' is still required at the
  // beginning. However, contrary to move_to(), the URI Fragment Identifier
  // Representation is not supported here. Also, in case of failure, we are
  // left pointing at the closest value it could reach. For these reasons it
  // is private. It exists because it is used by move_to().
  inline bool relative_move_to(const char *pointer, uint32_t length);

  public:
  // throughout return true if we can do the navigation, false
  // otherwise

  // Withing a given scope (series of nodes at the same depth within either an
  // array or an object), we move forward.
  // Thus, given [true, null, {"a":1}, [1,2]], we would visit true, null, {
  // and [. At the object ({) or at the array ([), you can issue a "down" to
  // visit their content. valid if we're not at the end of a scope (returns
  // true).
  inline bool next();

  // Within a given scope (series of nodes at the same depth within either an
  // array or an object), we move backward.
  // Thus, given [true, null, {"a":1}, [1,2]], we would visit ], }, null, true
  // when starting at the end of the scope. At the object ({) or at the array
  // ([), you can issue a "down" to visit their content.
  // Performance warning: This function is implemented by starting again
  // from the beginning of the scope and scanning forward. You should expect
  // it to be relatively slow.
  inline bool prev();

  // Moves back to either the containing array or object (type { or [) from
  // within a contained scope.
  // Valid unless we are at the first level of the document
  inline bool up();

  // Valid if we're at a [ or { and it starts a non-empty scope; moves us to
  // start of that deeper scope if it not empty. Thus, given [true, null,
  // {"a":1}, [1,2]], if we are at the { node, we would move to the "a" node.
  inline bool down();

  // move us to the start of our current scope,
  // a scope is a series of nodes at the same level
  inline void to_start_scope();

  inline void rewind() {
      while (up())
      ;
  }



  // print the node we are currently pointing at
  inline bool print(std::ostream &os, bool escape_strings = true) const;

  private:
  const document &doc;
  size_t max_depth{};
  size_t depth{};
  size_t location{}; // our current location on a tape
  size_t tape_length{};
  uint8_t current_type{};
  uint64_t current_val{};
  typedef struct {
      size_t start_of_scope;
      uint8_t scope_type;
  } scopeindex_t;

  scopeindex_t *depth_index{};
};

} // namespace simdjson

#endif // SIMDJSON_DOM_PARSEDJSON_ITERATOR_H
/* end file include/simdjson/internal/jsonformatutils.h */

// Inline functions
/* begin file include/simdjson/inline/array.h */
#ifndef SIMDJSON_INLINE_ARRAY_H
#define SIMDJSON_INLINE_ARRAY_H

// Inline implementations go in here.

#include <utility>

namespace simdjson {

//
// simdjson_result<dom::array> inline implementation
//
really_inline simdjson_result<dom::array>::simdjson_result() noexcept
    : internal::simdjson_result_base<dom::array>() {}
really_inline simdjson_result<dom::array>::simdjson_result(dom::array value) noexcept
    : internal::simdjson_result_base<dom::array>(std::forward<dom::array>(value)) {}
really_inline simdjson_result<dom::array>::simdjson_result(error_code error) noexcept
    : internal::simdjson_result_base<dom::array>(error) {}

#if SIMDJSON_EXCEPTIONS

inline dom::array::iterator simdjson_result<dom::array>::begin() const noexcept(false) {
  if (error()) { throw simdjson_error(error()); }
  return first.begin();
}
inline dom::array::iterator simdjson_result<dom::array>::end() const noexcept(false) {
  if (error()) { throw simdjson_error(error()); }
  return first.end();
}
inline size_t simdjson_result<dom::array>::size() const noexcept(false) {
  if (error()) { throw simdjson_error(error()); }
  return first.size();
}

#endif // SIMDJSON_EXCEPTIONS

inline simdjson_result<dom::element> simdjson_result<dom::array>::at(const std::string_view &json_pointer) const noexcept {
  if (error()) { return error(); }
  return first.at(json_pointer);
}
inline simdjson_result<dom::element> simdjson_result<dom::array>::at(size_t index) const noexcept {
  if (error()) { return error(); }
  return first.at(index);
}

namespace dom {

//
// array inline implementation
//
really_inline array::array() noexcept : tape{} {}
really_inline array::array(const internal::tape_ref &_tape) noexcept : tape{_tape} {}
inline array::iterator array::begin() const noexcept {
  return internal::tape_ref(tape.doc, tape.json_index + 1);
}
inline array::iterator array::end() const noexcept {
  return internal::tape_ref(tape.doc, tape.after_element() - 1);
}
inline size_t array::size() const noexcept {
  return tape.scope_count();
}
inline simdjson_result<element> array::at(const std::string_view &json_pointer) const noexcept {
  // - means "the append position" or "the element after the end of the array"
  // We don't support this, because we're returning a real element, not a position.
  if (json_pointer == "-") { return INDEX_OUT_OF_BOUNDS; }

  // Read the array index
  size_t array_index = 0;
  size_t i;
  for (i = 0; i < json_pointer.length() && json_pointer[i] != '/'; i++) {
    uint8_t digit = uint8_t(json_pointer[i] - '0');
    // Check for non-digit in array index. If it's there, we're trying to get a field in an object
    if (digit > 9) { return INCORRECT_TYPE; }
    array_index = array_index*10 + digit;
  }

  // 0 followed by other digits is invalid
  if (i > 1 && json_pointer[0] == '0') { return INVALID_JSON_POINTER; } // "JSON pointer array index has other characters after 0"

  // Empty string is invalid; so is a "/" with no digits before it
  if (i == 0) { return INVALID_JSON_POINTER; } // "Empty string in JSON pointer array index"

  // Get the child
  auto child = array(tape).at(array_index);
  // If there is a /, we're not done yet, call recursively.
  if (i < json_pointer.length()) {
    child = child.at(json_pointer.substr(i+1));
  }
  return child;
}
inline simdjson_result<element> array::at(size_t index) const noexcept {
  size_t i=0;
  for (auto element : *this) {
    if (i == index) { return element; }
    i++;
  }
  return INDEX_OUT_OF_BOUNDS;
}

//
// array::iterator inline implementation
//
really_inline array::iterator::iterator(const internal::tape_ref &_tape) noexcept : tape{_tape} { }
inline element array::iterator::operator*() const noexcept {
  return element(tape);
}
inline array::iterator& array::iterator::operator++() noexcept {
  tape.json_index = tape.after_element();
  return *this;
}
inline array::iterator array::iterator::operator++(int) noexcept {
  array::iterator out = *this;
  ++*this;
  return out;
}
inline bool array::iterator::operator!=(const array::iterator& other) const noexcept {
  return tape.json_index != other.tape.json_index;
}
inline bool array::iterator::operator==(const array::iterator& other) const noexcept {
  return tape.json_index == other.tape.json_index;
}
inline bool array::iterator::operator<(const array::iterator& other) const noexcept {
  return tape.json_index < other.tape.json_index;
}
inline bool array::iterator::operator<=(const array::iterator& other) const noexcept {
  return tape.json_index <= other.tape.json_index;
}
inline bool array::iterator::operator>=(const array::iterator& other) const noexcept {
  return tape.json_index >= other.tape.json_index;
}
inline bool array::iterator::operator>(const array::iterator& other) const noexcept {
  return tape.json_index > other.tape.json_index;
}
inline std::ostream& operator<<(std::ostream& out, const array &value) {
  return out << minify<array>(value);
}

} // namespace dom

template<>
inline std::ostream& minifier<dom::array>::print(std::ostream& out) {
  out << '[';
  auto iter = value.begin();
  auto end = value.end();
  if (iter != end) {
    out << minify<dom::element>(*iter);
    for (++iter; iter != end; ++iter) {
      out << "," << minify<dom::element>(*iter);
    }
  }
  return out << ']';
}

#if SIMDJSON_EXCEPTIONS

template<>
inline std::ostream& minifier<simdjson_result<dom::array>>::print(std::ostream& out) {
  if (value.error()) { throw simdjson_error(value.error()); }
  return out << minify<dom::array>(value.first);
}

inline std::ostream& operator<<(std::ostream& out, const simdjson_result<dom::array> &value) noexcept(false) {
  return out << minify<simdjson_result<dom::array>>(value);
}

#endif

} // namespace simdjson

#endif // SIMDJSON_INLINE_ARRAY_H
/* end file include/simdjson/inline/array.h */
/* begin file include/simdjson/inline/document_stream.h */
#ifndef SIMDJSON_INLINE_DOCUMENT_STREAM_H
#define SIMDJSON_INLINE_DOCUMENT_STREAM_H

#include <algorithm>
#include <limits>
#include <stdexcept>
namespace simdjson {
namespace dom {

#ifdef SIMDJSON_THREADS_ENABLED
inline void stage1_worker::finish() {
  std::unique_lock<std::mutex> lock(locking_mutex);
  cond_var.wait(lock, [this]{return has_work == false;});
}

inline stage1_worker::~stage1_worker() {
  stop_thread();
}

inline void stage1_worker::start_thread() {
  std::unique_lock<std::mutex> lock(locking_mutex);
  if(thread.joinable()) {
    return; // This should never happen but we never want to create more than one thread.
  }
  thread = std::thread([this]{
      while(can_work) {
        std::unique_lock<std::mutex> thread_lock(locking_mutex);
        cond_var.wait(thread_lock, [this]{return has_work || !can_work;});
        if(!can_work) {
          break;
        }
        this->owner->stage1_thread_error = this->owner->run_stage1(*this->stage1_thread_parser,
              this->_next_batch_start);
        this->has_work = false;
        thread_lock.unlock();
        cond_var.notify_one(); // will notify "finish"
      }
    }
  );
}


inline void stage1_worker::stop_thread() {
  std::unique_lock<std::mutex> lock(locking_mutex);
  // We have to make sure that all locks can be released.
  can_work = false;
  has_work = false;
  lock.unlock();
  cond_var.notify_all();
  if(thread.joinable()) {
    thread.join();
  }
}

inline void stage1_worker::run(document_stream * ds, dom::parser * stage1, size_t next_batch_start) {
  std::unique_lock<std::mutex> lock(locking_mutex);
  owner = ds;
  _next_batch_start = next_batch_start;
  stage1_thread_parser = stage1;
  has_work = true;
  lock.unlock();
  cond_var.notify_one();// will notify the thread lock
}
#endif

really_inline document_stream::document_stream(
  dom::parser &_parser,
  const uint8_t *_buf,
  size_t _len,
  size_t _batch_size
) noexcept
  : parser{&_parser},
    buf{_buf},
    len{_len},
    batch_size{_batch_size},
    error{SUCCESS}
{
#ifdef SIMDJSON_THREADS_ENABLED
  if(worker.get() == nullptr) {
    error = MEMALLOC;
  }
#endif
}

really_inline document_stream::document_stream() noexcept
  : parser{nullptr},
    buf{nullptr},
    len{0},
    batch_size{0},
    error{UNINITIALIZED} {
}

really_inline document_stream::~document_stream() noexcept {
}

really_inline document_stream::iterator document_stream::begin() noexcept {
  start();
  // If there are no documents, we're finished.
  return iterator(*this, error == EMPTY);
}

really_inline document_stream::iterator document_stream::end() noexcept {
  return iterator(*this, true);
}

really_inline document_stream::iterator::iterator(document_stream& _stream, bool is_end) noexcept
  : stream{_stream}, finished{is_end} {
}

really_inline simdjson_result<element> document_stream::iterator::operator*() noexcept {
  // Once we have yielded any errors, we're finished.
  if (stream.error) { finished = true; return stream.error; }
  return stream.parser->doc.root();
}

really_inline document_stream::iterator& document_stream::iterator::operator++() noexcept {
  stream.next();
  // If that was the last document, we're finished.
  if (stream.error == EMPTY) { finished = true; }
  return *this;
}

really_inline bool document_stream::iterator::operator!=(const document_stream::iterator &other) const noexcept {
  return finished != other.finished;
}

inline void document_stream::start() noexcept {
  if (error) { return; }

  error = parser->ensure_capacity(batch_size);
  if (error) { return; }

  // Always run the first stage 1 parse immediately
  batch_start = 0;
  error = run_stage1(*parser, batch_start);
  if (error) { return; }

#ifdef SIMDJSON_THREADS_ENABLED
  if (next_batch_start() < len) {
    // Kick off the first thread if needed
    error = stage1_thread_parser.ensure_capacity(batch_size);
    if (error) { return; }
    worker->start_thread();
    start_stage1_thread();
    if (error) { return; }
  }
#endif // SIMDJSON_THREADS_ENABLED

  next();
}

really_inline size_t document_stream::iterator::current_index() noexcept {
  return stream.doc_index;
}
inline void document_stream::next() noexcept {
  if (error) { return; }

  // Load the next document from the batch
  doc_index = batch_start + parser->implementation->structural_indexes[parser->implementation->next_structural_index];
  error = parser->implementation->stage2_next(parser->doc);
  // If that was the last document in the batch, load another batch (if available)
  while (error == EMPTY) {
    batch_start = next_batch_start();
    if (batch_start >= len) { break; }

#ifdef SIMDJSON_THREADS_ENABLED
    load_from_stage1_thread();
#else
    error = run_stage1(*parser, batch_start);
#endif
    if (error) { continue; } // If the error was EMPTY, we may want to load another batch.
    // Run stage 2 on the first document in the batch
    doc_index = batch_start + parser->implementation->structural_indexes[parser->implementation->next_structural_index];
    error = parser->implementation->stage2_next(parser->doc);
  }
}

inline size_t document_stream::next_batch_start() const noexcept {
  return batch_start + parser->implementation->structural_indexes[parser->implementation->n_structural_indexes];
}

inline error_code document_stream::run_stage1(dom::parser &p, size_t _batch_start) noexcept {
  // If this is the final batch, pass partial = false
  size_t remaining = len - _batch_start;
  if (remaining <= batch_size) {
    return p.implementation->stage1(&buf[_batch_start], remaining, false);
  } else {
    return p.implementation->stage1(&buf[_batch_start], batch_size, true);
  }
}

#ifdef SIMDJSON_THREADS_ENABLED

inline void document_stream::load_from_stage1_thread() noexcept {
  worker->finish();
  // Swap to the parser that was loaded up in the thread. Make sure the parser has
  // enough memory to swap to, as well.
  std::swap(*parser, stage1_thread_parser);
  error = stage1_thread_error;
  if (error) { return; }

  // If there's anything left, start the stage 1 thread!
  if (next_batch_start() < len) {
    start_stage1_thread();
  }
}

inline void document_stream::start_stage1_thread() noexcept {
  // we call the thread on a lambda that will update
  // this->stage1_thread_error
  // there is only one thread that may write to this value
  // TODO this is NOT exception-safe.
  this->stage1_thread_error = UNINITIALIZED; // In case something goes wrong, make sure it's an error
  size_t _next_batch_start = this->next_batch_start();

  worker->run(this, & this->stage1_thread_parser, _next_batch_start);
}

#endif // SIMDJSON_THREADS_ENABLED

} // namespace dom

really_inline simdjson_result<dom::document_stream>::simdjson_result() noexcept
  : simdjson_result_base() {
}
really_inline simdjson_result<dom::document_stream>::simdjson_result(error_code error) noexcept
  : simdjson_result_base(error) {
}
really_inline simdjson_result<dom::document_stream>::simdjson_result(dom::document_stream &&value) noexcept
  : simdjson_result_base(std::forward<dom::document_stream>(value)) {
}

#if SIMDJSON_EXCEPTIONS
really_inline dom::document_stream::iterator simdjson_result<dom::document_stream>::begin() noexcept(false) {
  if (error()) { throw simdjson_error(error()); }
  return first.begin();
}
really_inline dom::document_stream::iterator simdjson_result<dom::document_stream>::end() noexcept(false) {
  if (error()) { throw simdjson_error(error()); }
  return first.end();
}
#else // SIMDJSON_EXCEPTIONS
really_inline dom::document_stream::iterator simdjson_result<dom::document_stream>::begin() noexcept {
  first.error = error();
  return first.begin();
}
really_inline dom::document_stream::iterator simdjson_result<dom::document_stream>::end() noexcept {
  first.error = error();
  return first.end();
}
#endif // SIMDJSON_EXCEPTIONS

} // namespace simdjson
#endif // SIMDJSON_INLINE_DOCUMENT_STREAM_H
/* end file include/simdjson/inline/document_stream.h */
/* begin file include/simdjson/inline/document.h */
#ifndef SIMDJSON_INLINE_DOCUMENT_H
#define SIMDJSON_INLINE_DOCUMENT_H

// Inline implementations go in here.

#include <ostream>
#include <cstring>

namespace simdjson {
namespace dom {

//
// document inline implementation
//
inline element document::root() const noexcept {
  return element(internal::tape_ref(this, 1));
}

WARN_UNUSED
inline error_code document::allocate(size_t capacity) noexcept {
  if (capacity == 0) {
    string_buf.reset();
    tape.reset();
    return SUCCESS;
  }

  // a pathological input like "[[[[..." would generate len tape elements, so
  // need a capacity of at least len + 1, but it is also possible to do
  // worse with "[7,7,7,7,6,7,7,7,6,7,7,6,[7,7,7,7,6,7,7,7,6,7,7,6,7,7,7,7,7,7,6"
  //where len + 1 tape elements are
  // generated, see issue https://github.com/lemire/simdjson/issues/345
  size_t tape_capacity = ROUNDUP_N(capacity + 3, 64);
  // a document with only zero-length strings... could have len/3 string
  // and we would need len/3 * 5 bytes on the string buffer
  size_t string_capacity = ROUNDUP_N(5 * capacity / 3 + 32, 64);
  string_buf.reset( new (std::nothrow) uint8_t[string_capacity]);
  tape.reset(new (std::nothrow) uint64_t[tape_capacity]);
  return string_buf && tape ? SUCCESS : MEMALLOC;
}

inline bool document::dump_raw_tape(std::ostream &os) const noexcept {
  uint32_t string_length;
  size_t tape_idx = 0;
  uint64_t tape_val = tape[tape_idx];
  uint8_t type = uint8_t(tape_val >> 56);
  os << tape_idx << " : " << type;
  tape_idx++;
  size_t how_many = 0;
  if (type == 'r') {
    how_many = size_t(tape_val & internal::JSON_VALUE_MASK);
  } else {
    // Error: no starting root node?
    return false;
  }
  os << "\t// pointing to " << how_many << " (right after last node)\n";
  uint64_t payload;
  for (; tape_idx < how_many; tape_idx++) {
    os << tape_idx << " : ";
    tape_val = tape[tape_idx];
    payload = tape_val & internal::JSON_VALUE_MASK;
    type = uint8_t(tape_val >> 56);
    switch (type) {
    case '"': // we have a string
      os << "string \"";
      memcpy(&string_length, string_buf.get() + payload, sizeof(uint32_t));
      os << internal::escape_json_string(std::string_view(
        (const char *)(string_buf.get() + payload + sizeof(uint32_t)),
        string_length
      ));
      os << '"';
      os << '\n';
      break;
    case 'l': // we have a long int
      if (tape_idx + 1 >= how_many) {
        return false;
      }
      os << "integer " << static_cast<int64_t>(tape[++tape_idx]) << "\n";
      break;
    case 'u': // we have a long uint
      if (tape_idx + 1 >= how_many) {
        return false;
      }
      os << "unsigned integer " << tape[++tape_idx] << "\n";
      break;
    case 'd': // we have a double
      os << "float ";
      if (tape_idx + 1 >= how_many) {
        return false;
      }
      double answer;
      memcpy(&answer, &tape[++tape_idx], sizeof(answer));
      os << answer << '\n';
      break;
    case 'n': // we have a null
      os << "null\n";
      break;
    case 't': // we have a true
      os << "true\n";
      break;
    case 'f': // we have a false
      os << "false\n";
      break;
    case '{': // we have an object
      os << "{\t// pointing to next tape location " << payload
         << " (first node after the scope) \n";
      break;
    case '}': // we end an object
      os << "}\t// pointing to previous tape location " << payload
         << " (start of the scope) \n";
      break;
    case '[': // we start an array
      os << "[\t// pointing to next tape location " << payload
         << " (first node after the scope) \n";
      break;
    case ']': // we end an array
      os << "]\t// pointing to previous tape location " << payload
         << " (start of the scope) \n";
      break;
    case 'r': // we start and end with the root node
      // should we be hitting the root node?
      return false;
    default:
      return false;
    }
  }
  tape_val = tape[tape_idx];
  payload = tape_val & internal::JSON_VALUE_MASK;
  type = uint8_t(tape_val >> 56);
  os << tape_idx << " : " << type << "\t// pointing to " << payload
     << " (start root)\n";
  return true;
}

} // namespace dom
} // namespace simdjson

#endif // SIMDJSON_INLINE_DOCUMENT_H
/* end file include/simdjson/inline/document.h */
/* begin file include/simdjson/inline/element.h */
#ifndef SIMDJSON_INLINE_ELEMENT_H
#define SIMDJSON_INLINE_ELEMENT_H

#include <cstring>
#include <utility>

namespace simdjson {

//
// simdjson_result<dom::element> inline implementation
//
really_inline simdjson_result<dom::element>::simdjson_result() noexcept
    : internal::simdjson_result_base<dom::element>() {}
really_inline simdjson_result<dom::element>::simdjson_result(dom::element &&value) noexcept
    : internal::simdjson_result_base<dom::element>(std::forward<dom::element>(value)) {}
really_inline simdjson_result<dom::element>::simdjson_result(error_code error) noexcept
    : internal::simdjson_result_base<dom::element>(error) {}
inline simdjson_result<dom::element_type> simdjson_result<dom::element>::type() const noexcept {
  if (error()) { return error(); }
  return first.type();
}

template<typename T>
really_inline bool simdjson_result<dom::element>::is() const noexcept {
  return !error() && first.is<T>();
}
template<typename T>
really_inline simdjson_result<T> simdjson_result<dom::element>::get() const noexcept {
  if (error()) { return error(); }
  return first.get<T>();
}
template<typename T>
WARN_UNUSED really_inline error_code simdjson_result<dom::element>::get(T &value) const noexcept {
  if (error()) { return error(); }
  return first.get<T>(value);
}

really_inline simdjson_result<dom::array> simdjson_result<dom::element>::get_array() const noexcept {
  if (error()) { return error(); }
  return first.get_array();
}
really_inline simdjson_result<dom::object> simdjson_result<dom::element>::get_object() const noexcept {
  if (error()) { return error(); }
  return first.get_object();
}
really_inline simdjson_result<const char *> simdjson_result<dom::element>::get_c_str() const noexcept {
  if (error()) { return error(); }
  return first.get_c_str();
}
really_inline simdjson_result<size_t> simdjson_result<dom::element>::get_string_length() const noexcept {
  if (error()) { return error(); }
  return first.get_string_length();
}
really_inline simdjson_result<std::string_view> simdjson_result<dom::element>::get_string() const noexcept {
  if (error()) { return error(); }
  return first.get_string();
}
really_inline simdjson_result<int64_t> simdjson_result<dom::element>::get_int64() const noexcept {
  if (error()) { return error(); }
  return first.get_int64();
}
really_inline simdjson_result<uint64_t> simdjson_result<dom::element>::get_uint64() const noexcept {
  if (error()) { return error(); }
  return first.get_uint64();
}
really_inline simdjson_result<double> simdjson_result<dom::element>::get_double() const noexcept {
  if (error()) { return error(); }
  return first.get_double();
}
really_inline simdjson_result<bool> simdjson_result<dom::element>::get_bool() const noexcept {
  if (error()) { return error(); }
  return first.get_bool();
}

really_inline bool simdjson_result<dom::element>::is_array() const noexcept {
  return !error() && first.is_array();
}
really_inline bool simdjson_result<dom::element>::is_object() const noexcept {
  return !error() && first.is_object();
}
really_inline bool simdjson_result<dom::element>::is_string() const noexcept {
  return !error() && first.is_string();
}
really_inline bool simdjson_result<dom::element>::is_int64() const noexcept {
  return !error() && first.is_int64();
}
really_inline bool simdjson_result<dom::element>::is_uint64() const noexcept {
  return !error() && first.is_uint64();
}
really_inline bool simdjson_result<dom::element>::is_double() const noexcept {
  return !error() && first.is_double();
}
really_inline bool simdjson_result<dom::element>::is_bool() const noexcept {
  return !error() && first.is_bool();
}

really_inline bool simdjson_result<dom::element>::is_null() const noexcept {
  return !error() && first.is_null();
}

really_inline simdjson_result<dom::element> simdjson_result<dom::element>::operator[](const std::string_view &key) const noexcept {
  if (error()) { return error(); }
  return first[key];
}
really_inline simdjson_result<dom::element> simdjson_result<dom::element>::operator[](const char *key) const noexcept {
  if (error()) { return error(); }
  return first[key];
}
really_inline simdjson_result<dom::element> simdjson_result<dom::element>::at(const std::string_view &json_pointer) const noexcept {
  if (error()) { return error(); }
  return first.at(json_pointer);
}
really_inline simdjson_result<dom::element> simdjson_result<dom::element>::at(size_t index) const noexcept {
  if (error()) { return error(); }
  return first.at(index);
}
really_inline simdjson_result<dom::element> simdjson_result<dom::element>::at_key(const std::string_view &key) const noexcept {
  if (error()) { return error(); }
  return first.at_key(key);
}
really_inline simdjson_result<dom::element> simdjson_result<dom::element>::at_key_case_insensitive(const std::string_view &key) const noexcept {
  if (error()) { return error(); }
  return first.at_key_case_insensitive(key);
}

#if SIMDJSON_EXCEPTIONS

really_inline simdjson_result<dom::element>::operator bool() const noexcept(false) {
  return get<bool>();
}
really_inline simdjson_result<dom::element>::operator const char *() const noexcept(false) {
  return get<const char *>();
}
really_inline simdjson_result<dom::element>::operator std::string_view() const noexcept(false) {
  return get<std::string_view>();
}
really_inline simdjson_result<dom::element>::operator uint64_t() const noexcept(false) {
  return get<uint64_t>();
}
really_inline simdjson_result<dom::element>::operator int64_t() const noexcept(false) {
  return get<int64_t>();
}
really_inline simdjson_result<dom::element>::operator double() const noexcept(false) {
  return get<double>();
}
really_inline simdjson_result<dom::element>::operator dom::array() const noexcept(false) {
  return get<dom::array>();
}
really_inline simdjson_result<dom::element>::operator dom::object() const noexcept(false) {
  return get<dom::object>();
}

really_inline dom::array::iterator simdjson_result<dom::element>::begin() const noexcept(false) {
  if (error()) { throw simdjson_error(error()); }
  return first.begin();
}
really_inline dom::array::iterator simdjson_result<dom::element>::end() const noexcept(false) {
  if (error()) { throw simdjson_error(error()); }
  return first.end();
}

#endif // SIMDJSON_EXCEPTIONS

namespace dom {

//
// element inline implementation
//
really_inline element::element() noexcept : tape{} {}
really_inline element::element(const internal::tape_ref &_tape) noexcept : tape{_tape} { }

inline element_type element::type() const noexcept {
  auto tape_type = tape.tape_ref_type();
  return tape_type == internal::tape_type::FALSE_VALUE ? element_type::BOOL : static_cast<element_type>(tape_type);
}

inline simdjson_result<bool> element::get_bool() const noexcept {
  if(tape.is_true()) {
    return true;
  } else if(tape.is_false()) {
    return false;
  }
  return INCORRECT_TYPE;
}
inline simdjson_result<const char *> element::get_c_str() const noexcept {
  switch (tape.tape_ref_type()) {
    case internal::tape_type::STRING: {
      return tape.get_c_str();
    }
    default:
      return INCORRECT_TYPE;
  }
}
inline simdjson_result<size_t> element::get_string_length() const noexcept {
  switch (tape.tape_ref_type()) {
    case internal::tape_type::STRING: {
      return tape.get_string_length();
    }
    default:
      return INCORRECT_TYPE;
  }
}
inline simdjson_result<std::string_view> element::get_string() const noexcept {
  switch (tape.tape_ref_type()) {
    case internal::tape_type::STRING:
      return tape.get_string_view();
    default:
      return INCORRECT_TYPE;
  }
}
inline simdjson_result<uint64_t> element::get_uint64() const noexcept {
  if(unlikely(!tape.is_uint64())) { // branch rarely taken
    if(tape.is_int64()) {
      int64_t result = tape.next_tape_value<int64_t>();
      if (result < 0) {
        return NUMBER_OUT_OF_RANGE;
      }
      return uint64_t(result);
    }
    return INCORRECT_TYPE;
  }
  return tape.next_tape_value<int64_t>();
}
inline simdjson_result<int64_t> element::get_int64() const noexcept {
  if(unlikely(!tape.is_int64())) { // branch rarely taken
    if(tape.is_uint64()) {
      uint64_t result = tape.next_tape_value<uint64_t>();
      // Wrapping max in parens to handle Windows issue: https://stackoverflow.com/questions/11544073/how-do-i-deal-with-the-max-macro-in-windows-h-colliding-with-max-in-std
      if (result > uint64_t((std::numeric_limits<int64_t>::max)())) {
        return NUMBER_OUT_OF_RANGE;
      }
      return static_cast<int64_t>(result);
    }
    return INCORRECT_TYPE;
  }
  return tape.next_tape_value<int64_t>();
}
inline simdjson_result<double> element::get_double() const noexcept {
  // Performance considerations:
  // 1. Querying tape_ref_type() implies doing a shift, it is fast to just do a straight
  //   comparison.
  // 2. Using a switch-case relies on the compiler guessing what kind of code generation
  //    we want... But the compiler cannot know that we expect the type to be "double"
  //    most of the time.
  // We can expect get<double> to refer to a double type almost all the time.
  // It is important to craft the code accordingly so that the compiler can use this
  // information. (This could also be solved with profile-guided optimization.)
  if(unlikely(!tape.is_double())) { // branch rarely taken
    if(tape.is_uint64()) {
      return double(tape.next_tape_value<uint64_t>());
    } else if(tape.is_int64()) {
      return double(tape.next_tape_value<int64_t>());
    }
    return INCORRECT_TYPE;
  }
  // this is common:
  return tape.next_tape_value<double>();
}
inline simdjson_result<array> element::get_array() const noexcept {
  switch (tape.tape_ref_type()) {
    case internal::tape_type::START_ARRAY:
      return array(tape);
    default:
      return INCORRECT_TYPE;
  }
}
inline simdjson_result<object> element::get_object() const noexcept {
  switch (tape.tape_ref_type()) {
    case internal::tape_type::START_OBJECT:
      return object(tape);
    default:
      return INCORRECT_TYPE;
  }
}

template<typename T>
WARN_UNUSED really_inline error_code element::get(T &value) const noexcept {
  return get<T>().get(value);
}
// An element-specific version prevents recursion with simdjson_result::get<element>(value)
template<>
WARN_UNUSED really_inline error_code element::get<element>(element &value) const noexcept {
  value = element(tape);
  return SUCCESS;
}

template<typename T>
really_inline bool element::is() const noexcept {
  auto result = get<T>();
  return !result.error();
}

template<> inline simdjson_result<array> element::get<array>() const noexcept { return get_array(); }
template<> inline simdjson_result<object> element::get<object>() const noexcept { return get_object(); }
template<> inline simdjson_result<const char *> element::get<const char *>() const noexcept { return get_c_str(); }
template<> inline simdjson_result<std::string_view> element::get<std::string_view>() const noexcept { return get_string(); }
template<> inline simdjson_result<int64_t> element::get<int64_t>() const noexcept { return get_int64(); }
template<> inline simdjson_result<uint64_t> element::get<uint64_t>() const noexcept { return get_uint64(); }
template<> inline simdjson_result<double> element::get<double>() const noexcept { return get_double(); }
template<> inline simdjson_result<bool> element::get<bool>() const noexcept { return get_bool(); }

inline bool element::is_array() const noexcept { return is<array>(); }
inline bool element::is_object() const noexcept { return is<object>(); }
inline bool element::is_string() const noexcept { return is<std::string_view>(); }
inline bool element::is_int64() const noexcept { return is<int64_t>(); }
inline bool element::is_uint64() const noexcept { return is<uint64_t>(); }
inline bool element::is_double() const noexcept { return is<double>(); }
inline bool element::is_bool() const noexcept { return is<bool>(); }

inline bool element::is_null() const noexcept {
  return tape.is_null_on_tape();
}

#if SIMDJSON_EXCEPTIONS

inline element::operator bool() const noexcept(false) { return get<bool>(); }
inline element::operator const char*() const noexcept(false) { return get<const char *>(); }
inline element::operator std::string_view() const noexcept(false) { return get<std::string_view>(); }
inline element::operator uint64_t() const noexcept(false) { return get<uint64_t>(); }
inline element::operator int64_t() const noexcept(false) { return get<int64_t>(); }
inline element::operator double() const noexcept(false) { return get<double>(); }
inline element::operator array() const noexcept(false) { return get<array>(); }
inline element::operator object() const noexcept(false) { return get<object>(); }

inline array::iterator element::begin() const noexcept(false) {
  return get<array>().begin();
}
inline array::iterator element::end() const noexcept(false) {
  return get<array>().end();
}

#endif // SIMDJSON_EXCEPTIONS

inline simdjson_result<element> element::operator[](const std::string_view &key) const noexcept {
  return at_key(key);
}
inline simdjson_result<element> element::operator[](const char *key) const noexcept {
  return at_key(key);
}
inline simdjson_result<element> element::at(const std::string_view &json_pointer) const noexcept {
  switch (tape.tape_ref_type()) {
    case internal::tape_type::START_OBJECT:
      return object(tape).at(json_pointer);
    case internal::tape_type::START_ARRAY:
      return array(tape).at(json_pointer);
    default:
      return INCORRECT_TYPE;
  }
}
inline simdjson_result<element> element::at(size_t index) const noexcept {
  return get<array>().at(index);
}
inline simdjson_result<element> element::at_key(const std::string_view &key) const noexcept {
  return get<object>().at_key(key);
}
inline simdjson_result<element> element::at_key_case_insensitive(const std::string_view &key) const noexcept {
  return get<object>().at_key_case_insensitive(key);
}

inline bool element::dump_raw_tape(std::ostream &out) const noexcept {
  return tape.doc->dump_raw_tape(out);
}

inline std::ostream& operator<<(std::ostream& out, const element &value) {
  return out << minify<element>(value);
}

inline std::ostream& operator<<(std::ostream& out, element_type type) {
  switch (type) {
    case element_type::ARRAY:
      return out << "array";
    case element_type::OBJECT:
      return out << "object";
    case element_type::INT64:
      return out << "int64_t";
    case element_type::UINT64:
      return out << "uint64_t";
    case element_type::DOUBLE:
      return out << "double";
    case element_type::STRING:
      return out << "string";
    case element_type::BOOL:
      return out << "bool";
    case element_type::NULL_VALUE:
      return out << "null";
    default:
      return out << "unexpected content!!!"; // abort() usage is forbidden in the library
  }
}

} // namespace dom

template<>
inline std::ostream& minifier<dom::element>::print(std::ostream& out) {
  using tape_type=internal::tape_type;
  size_t depth = 0;
  constexpr size_t MAX_DEPTH = 16;
  bool is_object[MAX_DEPTH];
  is_object[0] = false;
  bool after_value = false;

  internal::tape_ref iter(value.tape);
  do {
    // print commas after each value
    if (after_value) {
      out << ",";
    }
    // If we are in an object, print the next key and :, and skip to the next value.
    if (is_object[depth]) {
      out << '"' << internal::escape_json_string(iter.get_string_view()) << "\":";
      iter.json_index++;
    }
    switch (iter.tape_ref_type()) {

    // Arrays
    case tape_type::START_ARRAY: {
      // If we're too deep, we need to recurse to go deeper.
      depth++;
      if (unlikely(depth >= MAX_DEPTH)) {
        out << minify<dom::array>(dom::array(iter));
        iter.json_index = iter.matching_brace_index() - 1; // Jump to the ]
        depth--;
        break;
      }

      // Output start [
      out << '[';
      iter.json_index++;

      // Handle empty [] (we don't want to come back around and print commas)
      if (iter.tape_ref_type() == tape_type::END_ARRAY) {
        out << ']';
        depth--;
        break;
      }

      is_object[depth] = false;
      after_value = false;
      continue;
    }

    // Objects
    case tape_type::START_OBJECT: {
      // If we're too deep, we need to recurse to go deeper.
      depth++;
      if (unlikely(depth >= MAX_DEPTH)) {
        out << minify<dom::object>(dom::object(iter));
        iter.json_index = iter.matching_brace_index() - 1; // Jump to the }
        depth--;
        break;
      }

      // Output start {
      out << '{';
      iter.json_index++;

      // Handle empty {} (we don't want to come back around and print commas)
      if (iter.tape_ref_type() == tape_type::END_OBJECT) {
        out << '}';
        depth--;
        break;
      }

      is_object[depth] = true;
      after_value = false;
      continue;
    }

    // Scalars
    case tape_type::STRING:
      out << '"' << internal::escape_json_string(iter.get_string_view()) << '"';
      break;
    case tape_type::INT64:
      out << iter.next_tape_value<int64_t>();
      iter.json_index++; // numbers take up 2 spots, so we need to increment extra
      break;
    case tape_type::UINT64:
      out << iter.next_tape_value<uint64_t>();
      iter.json_index++; // numbers take up 2 spots, so we need to increment extra
      break;
    case tape_type::DOUBLE:
      out << iter.next_tape_value<double>();
      iter.json_index++; // numbers take up 2 spots, so we need to increment extra
      break;
    case tape_type::TRUE_VALUE:
      out << "true";
      break;
    case tape_type::FALSE_VALUE:
      out << "false";
      break;
    case tape_type::NULL_VALUE:
      out << "null";
      break;

    // These are impossible
    case tape_type::END_ARRAY:
    case tape_type::END_OBJECT:
    case tape_type::ROOT:
      out << "unexpected content!!!"; // abort() usage is forbidden in the library
    }
    iter.json_index++;
    after_value = true;

    // Handle multiple ends in a row
    while (depth != 0 && (iter.tape_ref_type() == tape_type::END_ARRAY || iter.tape_ref_type() == tape_type::END_OBJECT)) {
      out << char(iter.tape_ref_type());
      depth--;
      iter.json_index++;
    }

    // Stop when we're at depth 0
  } while (depth != 0);

  return out;
}

#if SIMDJSON_EXCEPTIONS

template<>
really_inline std::ostream& minifier<simdjson_result<dom::element>>::print(std::ostream& out) {
  if (value.error()) { throw simdjson_error(value.error()); }
  return out << minify<dom::element>(value.first);
}

really_inline std::ostream& operator<<(std::ostream& out, const simdjson_result<dom::element> &value) noexcept(false) {
  return out << minify<simdjson_result<dom::element>>(value);
}
#endif

} // namespace simdjson

#endif // SIMDJSON_INLINE_ELEMENT_H
/* end file include/simdjson/inline/element.h */
/* begin file include/simdjson/inline/error.h */
#ifndef SIMDJSON_INLINE_ERROR_H
#define SIMDJSON_INLINE_ERROR_H

#include <cstring>
#include <string>
#include <utility>

namespace simdjson {
namespace internal {
  // We store the error code so we can validate the error message is associated with the right code
  struct error_code_info {
    error_code code;
    std::string message;
  };
  // These MUST match the codes in error_code. We check this constraint in basictests.
  extern SIMDJSON_DLLIMPORTEXPORT const error_code_info error_codes[];
} // namespace internal


inline const char *error_message(error_code error) noexcept {
  // If you're using error_code, we're trusting you got it from the enum.
  return internal::error_codes[int(error)].message.c_str();
}

inline const std::string &error_message(int error) noexcept {
  if (error < 0 || error >= error_code::NUM_ERROR_CODES) {
    return internal::error_codes[UNEXPECTED_ERROR].message;
  }
  return internal::error_codes[error].message;
}

inline std::ostream& operator<<(std::ostream& out, error_code error) noexcept {
  return out << error_message(error);
}

namespace internal {

//
// internal::simdjson_result_base<T> inline implementation
//

template<typename T>
really_inline void simdjson_result_base<T>::tie(T &value, error_code &error) && noexcept {
  // on the clang compiler that comes with current macOS (Apple clang version 11.0.0),
  // tie(width, error) = size["w"].get<uint64_t>();
  // fails with "error: no viable overloaded '='""
  error = this->second;
  if (!error) {
    value = std::forward<simdjson_result_base<T>>(*this).first;
  }
}

template<typename T>
WARN_UNUSED really_inline error_code simdjson_result_base<T>::get(T &value) && noexcept {
  error_code error;
  std::forward<simdjson_result_base<T>>(*this).tie(value, error);
  return error;
}

template<typename T>
really_inline error_code simdjson_result_base<T>::error() const noexcept {
  return this->second;
}

#if SIMDJSON_EXCEPTIONS

template<typename T>
really_inline T& simdjson_result_base<T>::value() noexcept(false) {
  if (error()) { throw simdjson_error(error()); }
  return this->first;
}

template<typename T>
really_inline T&& simdjson_result_base<T>::take_value() && noexcept(false) {
  if (error()) { throw simdjson_error(error()); }
  return std::forward<T>(this->first);
}

template<typename T>
really_inline simdjson_result_base<T>::operator T&&() && noexcept(false) {
  return std::forward<simdjson_result_base<T>>(*this).take_value();
}

#endif // SIMDJSON_EXCEPTIONS

template<typename T>
really_inline simdjson_result_base<T>::simdjson_result_base(T &&value, error_code error) noexcept
    : std::pair<T, error_code>(std::forward<T>(value), error) {}
template<typename T>
really_inline simdjson_result_base<T>::simdjson_result_base(error_code error) noexcept
    : simdjson_result_base(T{}, error) {}
template<typename T>
really_inline simdjson_result_base<T>::simdjson_result_base(T &&value) noexcept
    : simdjson_result_base(std::forward<T>(value), SUCCESS) {}
template<typename T>
really_inline simdjson_result_base<T>::simdjson_result_base() noexcept
    : simdjson_result_base(T{}, UNINITIALIZED) {}

} // namespace internal

///
/// simdjson_result<T> inline implementation
///

template<typename T>
really_inline void simdjson_result<T>::tie(T &value, error_code &error) && noexcept {
  std::forward<internal::simdjson_result_base<T>>(*this).tie(value, error);
}

template<typename T>
WARN_UNUSED really_inline error_code simdjson_result<T>::get(T &value) && noexcept {
  return std::forward<internal::simdjson_result_base<T>>(*this).get(value);
}

template<typename T>
really_inline error_code simdjson_result<T>::error() const noexcept {
  return internal::simdjson_result_base<T>::error();
}

#if SIMDJSON_EXCEPTIONS

template<typename T>
really_inline T& simdjson_result<T>::value() noexcept(false) {
  return internal::simdjson_result_base<T>::value();
}

template<typename T>
really_inline T&& simdjson_result<T>::take_value() && noexcept(false) {
  return std::forward<internal::simdjson_result_base<T>>(*this).take_value();
}

template<typename T>
really_inline simdjson_result<T>::operator T&&() && noexcept(false) {
  return std::forward<internal::simdjson_result_base<T>>(*this).take_value();
}

#endif // SIMDJSON_EXCEPTIONS

template<typename T>
really_inline simdjson_result<T>::simdjson_result(T &&value, error_code error) noexcept
    : internal::simdjson_result_base<T>(std::forward<T>(value), error) {}
template<typename T>
really_inline simdjson_result<T>::simdjson_result(error_code error) noexcept
    : internal::simdjson_result_base<T>(error) {}
template<typename T>
really_inline simdjson_result<T>::simdjson_result(T &&value) noexcept
    : internal::simdjson_result_base<T>(std::forward<T>(value)) {}
template<typename T>
really_inline simdjson_result<T>::simdjson_result() noexcept
    : internal::simdjson_result_base<T>() {}

} // namespace simdjson

#endif // SIMDJSON_INLINE_ERROR_H
/* end file include/simdjson/inline/error.h */
/* begin file include/simdjson/inline/object.h */
#ifndef SIMDJSON_INLINE_OBJECT_H
#define SIMDJSON_INLINE_OBJECT_H

#include <cstring>
#include <string>

namespace simdjson {

//
// simdjson_result<dom::object> inline implementation
//
really_inline simdjson_result<dom::object>::simdjson_result() noexcept
    : internal::simdjson_result_base<dom::object>() {}
really_inline simdjson_result<dom::object>::simdjson_result(dom::object value) noexcept
    : internal::simdjson_result_base<dom::object>(std::forward<dom::object>(value)) {}
really_inline simdjson_result<dom::object>::simdjson_result(error_code error) noexcept
    : internal::simdjson_result_base<dom::object>(error) {}

inline simdjson_result<dom::element> simdjson_result<dom::object>::operator[](const std::string_view &key) const noexcept {
  if (error()) { return error(); }
  return first[key];
}
inline simdjson_result<dom::element> simdjson_result<dom::object>::operator[](const char *key) const noexcept {
  if (error()) { return error(); }
  return first[key];
}
inline simdjson_result<dom::element> simdjson_result<dom::object>::at(const std::string_view &json_pointer) const noexcept {
  if (error()) { return error(); }
  return first.at(json_pointer);
}
inline simdjson_result<dom::element> simdjson_result<dom::object>::at_key(const std::string_view &key) const noexcept {
  if (error()) { return error(); }
  return first.at_key(key);
}
inline simdjson_result<dom::element> simdjson_result<dom::object>::at_key_case_insensitive(const std::string_view &key) const noexcept {
  if (error()) { return error(); }
  return first.at_key_case_insensitive(key);
}

#if SIMDJSON_EXCEPTIONS

inline dom::object::iterator simdjson_result<dom::object>::begin() const noexcept(false) {
  if (error()) { throw simdjson_error(error()); }
  return first.begin();
}
inline dom::object::iterator simdjson_result<dom::object>::end() const noexcept(false) {
  if (error()) { throw simdjson_error(error()); }
  return first.end();
}
inline size_t simdjson_result<dom::object>::size() const noexcept(false) {
  if (error()) { throw simdjson_error(error()); }
  return first.size();
}

#endif // SIMDJSON_EXCEPTIONS

namespace dom {

//
// object inline implementation
//
really_inline object::object() noexcept : tape{} {}
really_inline object::object(const internal::tape_ref &_tape) noexcept : tape{_tape} { }
inline object::iterator object::begin() const noexcept {
  return internal::tape_ref(tape.doc, tape.json_index + 1);
}
inline object::iterator object::end() const noexcept {
  return internal::tape_ref(tape.doc, tape.after_element() - 1);
}
inline size_t object::size() const noexcept {
  return tape.scope_count();
}

inline simdjson_result<element> object::operator[](const std::string_view &key) const noexcept {
  return at_key(key);
}
inline simdjson_result<element> object::operator[](const char *key) const noexcept {
  return at_key(key);
}
inline simdjson_result<element> object::at(const std::string_view &json_pointer) const noexcept {
  size_t slash = json_pointer.find('/');
  std::string_view key = json_pointer.substr(0, slash);

  // Grab the child with the given key
  simdjson_result<element> child;

  // If there is an escape character in the key, unescape it and then get the child.
  size_t escape = key.find('~');
  if (escape != std::string_view::npos) {
    // Unescape the key
    std::string unescaped(key);
    do {
      switch (unescaped[escape+1]) {
        case '0':
          unescaped.replace(escape, 2, "~");
          break;
        case '1':
          unescaped.replace(escape, 2, "/");
          break;
        default:
          return INVALID_JSON_POINTER; // "Unexpected ~ escape character in JSON pointer");
      }
      escape = unescaped.find('~', escape+1);
    } while (escape != std::string::npos);
    child = at_key(unescaped);
  } else {
    child = at_key(key);
  }

  // If there is a /, we have to recurse and look up more of the path
  if (slash != std::string_view::npos) {
    child = child.at(json_pointer.substr(slash+1));
  }

  return child;
}
inline simdjson_result<element> object::at_key(const std::string_view &key) const noexcept {
  iterator end_field = end();
  for (iterator field = begin(); field != end_field; ++field) {
    if (field.key_equals(key)) {
      return field.value();
    }
  }
  return NO_SUCH_FIELD;
}
// In case you wonder why we need this, please see
// https://github.com/simdjson/simdjson/issues/323
// People do seek keys in a case-insensitive manner.
inline simdjson_result<element> object::at_key_case_insensitive(const std::string_view &key) const noexcept {
  iterator end_field = end();
  for (iterator field = begin(); field != end_field; ++field) {
    if (field.key_equals_case_insensitive(key)) {
      return field.value();
    }
  }
  return NO_SUCH_FIELD;
}

//
// object::iterator inline implementation
//
really_inline object::iterator::iterator(const internal::tape_ref &_tape) noexcept : tape{_tape} { }
inline const key_value_pair object::iterator::operator*() const noexcept {
  return key_value_pair(key(), value());
}
inline bool object::iterator::operator!=(const object::iterator& other) const noexcept {
  return tape.json_index != other.tape.json_index;
}
inline bool object::iterator::operator==(const object::iterator& other) const noexcept {
  return tape.json_index == other.tape.json_index;
}
inline bool object::iterator::operator<(const object::iterator& other) const noexcept {
  return tape.json_index < other.tape.json_index;
}
inline bool object::iterator::operator<=(const object::iterator& other) const noexcept {
  return tape.json_index <= other.tape.json_index;
}
inline bool object::iterator::operator>=(const object::iterator& other) const noexcept {
  return tape.json_index >= other.tape.json_index;
}
inline bool object::iterator::operator>(const object::iterator& other) const noexcept {
  return tape.json_index > other.tape.json_index;
}
inline object::iterator& object::iterator::operator++() noexcept {
  tape.json_index++;
  tape.json_index = tape.after_element();
  return *this;
}
inline object::iterator object::iterator::operator++(int) noexcept {
  object::iterator out = *this;
  ++*this;
  return out;
}
inline std::string_view object::iterator::key() const noexcept {
  return tape.get_string_view();
}
inline uint32_t object::iterator::key_length() const noexcept {
  return tape.get_string_length();
}
inline const char* object::iterator::key_c_str() const noexcept {
  return reinterpret_cast<const char *>(&tape.doc->string_buf[size_t(tape.tape_value()) + sizeof(uint32_t)]);
}
inline element object::iterator::value() const noexcept {
  return element(internal::tape_ref(tape.doc, tape.json_index + 1));
}

/**
 * Design notes:
 * Instead of constructing a string_view and then comparing it with a
 * user-provided strings, it is probably more performant to have dedicated
 * functions taking as a parameter the string we want to compare against
 * and return true when they are equal. That avoids the creation of a temporary
 * std::string_view. Though it is possible for the compiler to avoid entirely
 * any overhead due to string_view, relying too much on compiler magic is
 * problematic: compiler magic sometimes fail, and then what do you do?
 * Also, enticing users to rely on high-performance function is probably better
 * on the long run.
 */

inline bool object::iterator::key_equals(const std::string_view & o) const noexcept {
  // We use the fact that the key length can be computed quickly
  // without access to the string buffer.
  const uint32_t len = key_length();
  if(o.size() == len) {
    // We avoid construction of a temporary string_view instance.
    return (memcmp(o.data(), key_c_str(), len) == 0);
  }
  return false;
}

inline bool object::iterator::key_equals_case_insensitive(const std::string_view & o) const noexcept {
  // We use the fact that the key length can be computed quickly
  // without access to the string buffer.
  const uint32_t len = key_length();
  if(o.size() == len) {
      // See For case-insensitive string comparisons, avoid char-by-char functions
      // https://lemire.me/blog/2020/04/30/for-case-insensitive-string-comparisons-avoid-char-by-char-functions/
      // Note that it might be worth rolling our own strncasecmp function, with vectorization.
      return (simdjson_strncasecmp(o.data(), key_c_str(), len) == 0);
  }
  return false;
}
//
// key_value_pair inline implementation
//
inline key_value_pair::key_value_pair(const std::string_view &_key, element _value) noexcept :
  key(_key), value(_value) {}

inline std::ostream& operator<<(std::ostream& out, const object &value) {
  return out << minify<object>(value);
}
inline std::ostream& operator<<(std::ostream& out, const key_value_pair &value) {
  return out << minify<key_value_pair>(value);
}

} // namespace dom

template<>
inline std::ostream& minifier<dom::object>::print(std::ostream& out) {
  out << '{';
  auto pair = value.begin();
  auto end = value.end();
  if (pair != end) {
    out << minify<dom::key_value_pair>(*pair);
    for (++pair; pair != end; ++pair) {
      out << "," << minify<dom::key_value_pair>(*pair);
    }
  }
  return out << '}';
}

template<>
inline std::ostream& minifier<dom::key_value_pair>::print(std::ostream& out) {
  return out << '"' << internal::escape_json_string(value.key) << "\":" << value.value;
}

#if SIMDJSON_EXCEPTIONS

template<>
inline std::ostream& minifier<simdjson_result<dom::object>>::print(std::ostream& out) {
  if (value.error()) { throw simdjson_error(value.error()); }
  return out << minify<dom::object>(value.first);
}

inline std::ostream& operator<<(std::ostream& out, const simdjson_result<dom::object> &value) noexcept(false) {
  return out << minify<simdjson_result<dom::object>>(value);
}
#endif // SIMDJSON_EXCEPTIONS

} // namespace simdjson

#endif // SIMDJSON_INLINE_OBJECT_H
/* end file include/simdjson/inline/object.h */
/* begin file include/simdjson/inline/padded_string.h */
#ifndef SIMDJSON_INLINE_PADDED_STRING_H
#define SIMDJSON_INLINE_PADDED_STRING_H


#include <climits>
#include <cstring>
#include <memory>
#include <string>

namespace simdjson {
namespace internal {

// low-level function to allocate memory with padding so we can read past the
// "length" bytes safely. if you must provide a pointer to some data, create it
// with this function: length is the max. size in bytes of the string caller is
// responsible to free the memory (free(...))
inline char *allocate_padded_buffer(size_t length) noexcept {
  // we could do a simple malloc
  // return (char *) malloc(length + SIMDJSON_PADDING);
  // However, we might as well align to cache lines...
  size_t totalpaddedlength = length + SIMDJSON_PADDING;
#if defined(_MSC_VER) && _MSC_VER < 1910
  // For legacy Visual Studio 2015 since it does not have proper C++11 support
  char *padded_buffer = new[totalpaddedlength];
#else
  char *padded_buffer = aligned_malloc_char(64, totalpaddedlength);
#endif
#ifndef NDEBUG
  if (padded_buffer == nullptr) {
    return nullptr;
  }
#endif // NDEBUG
  memset(padded_buffer + length, 0, totalpaddedlength - length);
  return padded_buffer;
} // allocate_padded_buffer()

} // namespace internal


inline padded_string::padded_string() noexcept {}
inline padded_string::padded_string(size_t length) noexcept
    : viable_size(length), data_ptr(internal::allocate_padded_buffer(length)) {
  if (data_ptr != nullptr)
    data_ptr[length] = '\0'; // easier when you need a c_str
}
inline padded_string::padded_string(const char *data, size_t length) noexcept
    : viable_size(length), data_ptr(internal::allocate_padded_buffer(length)) {
  if ((data != nullptr) and (data_ptr != nullptr)) {
    memcpy(data_ptr, data, length);
    data_ptr[length] = '\0'; // easier when you need a c_str
  }
}
// note: do not pass std::string arguments by value
inline padded_string::padded_string(const std::string & str_ ) noexcept
    : viable_size(str_.size()), data_ptr(internal::allocate_padded_buffer(str_.size())) {
  if (data_ptr != nullptr) {
    memcpy(data_ptr, str_.data(), str_.size());
    data_ptr[str_.size()] = '\0'; // easier when you need a c_str
  }
}
// note: do pass std::string_view arguments by value
inline padded_string::padded_string(std::string_view sv_) noexcept
    : viable_size(sv_.size()), data_ptr(internal::allocate_padded_buffer(sv_.size())) {
  if (data_ptr != nullptr) {
    memcpy(data_ptr, sv_.data(), sv_.size());
    data_ptr[sv_.size()] = '\0'; // easier when you need a c_str
  }
}
inline padded_string::padded_string(padded_string &&o) noexcept
    : viable_size(o.viable_size), data_ptr(o.data_ptr) {
  o.data_ptr = nullptr; // we take ownership
}

inline padded_string &padded_string::operator=(padded_string &&o) noexcept {
  aligned_free_char(data_ptr);
  data_ptr = o.data_ptr;
  viable_size = o.viable_size;
  o.data_ptr = nullptr; // we take ownership
  o.viable_size = 0;
  return *this;
}

inline void padded_string::swap(padded_string &o) noexcept {
  size_t tmp_viable_size = viable_size;
  char *tmp_data_ptr = data_ptr;
  viable_size = o.viable_size;
  data_ptr = o.data_ptr;
  o.data_ptr = tmp_data_ptr;
  o.viable_size = tmp_viable_size;
}

inline padded_string::~padded_string() noexcept {
  aligned_free_char(data_ptr);
}

inline size_t padded_string::size() const noexcept { return viable_size; }

inline size_t padded_string::length() const noexcept { return viable_size; }

inline const char *padded_string::data() const noexcept { return data_ptr; }

inline char *padded_string::data() noexcept { return data_ptr; }

inline padded_string::operator std::string_view() const { return std::string_view(data(), length()); }

inline simdjson_result<padded_string> padded_string::load(const std::string &filename) noexcept {
  // Open the file
  SIMDJSON_PUSH_DISABLE_WARNINGS
  SIMDJSON_DISABLE_DEPRECATED_WARNING // Disable CRT_SECURE warning on MSVC: manually verified this is safe
  std::FILE *fp = std::fopen(filename.c_str(), "rb");
  SIMDJSON_POP_DISABLE_WARNINGS

  if (fp == nullptr) {
    return IO_ERROR;
  }

  // Get the file size
  if(std::fseek(fp, 0, SEEK_END) < 0) {
    std::fclose(fp);
    return IO_ERROR;
  }
  long llen = std::ftell(fp);
  if((llen < 0) || (llen == LONG_MAX)) {
    std::fclose(fp);
    return IO_ERROR;
  }

  // Allocate the padded_string
  size_t len = (size_t) llen;
  padded_string s(len);
  if (s.data() == nullptr) {
    std::fclose(fp);
    return MEMALLOC;
  }

  // Read the padded_string
  std::rewind(fp);
  size_t bytes_read = std::fread(s.data(), 1, len, fp);
  if (std::fclose(fp) != 0 || bytes_read != len) {
    return IO_ERROR;
  }

  return s;
}

} // namespace simdjson

#endif // SIMDJSON_INLINE_PADDED_STRING_H
/* end file include/simdjson/inline/padded_string.h */
/* begin file include/simdjson/inline/parsedjson_iterator.h */
#ifndef SIMDJSON_INLINE_PARSEDJSON_ITERATOR_H
#define SIMDJSON_INLINE_PARSEDJSON_ITERATOR_H

#include <cstring>

namespace simdjson {

// VS2017 reports deprecated warnings when you define a deprecated class's methods.
SIMDJSON_PUSH_DISABLE_WARNINGS
SIMDJSON_DISABLE_DEPRECATED_WARNING

// Because of template weirdness, the actual class definition is inline in the document class

WARN_UNUSED bool dom::parser::Iterator::is_ok() const {
  return location < tape_length;
}

// useful for debugging purposes
size_t dom::parser::Iterator::get_tape_location() const {
  return location;
}

// useful for debugging purposes
size_t dom::parser::Iterator::get_tape_length() const {
  return tape_length;
}

// returns the current depth (start at 1 with 0 reserved for the fictitious root
// node)
size_t dom::parser::Iterator::get_depth() const {
  return depth;
}

// A scope is a series of nodes at the same depth, typically it is either an
// object ({) or an array ([). The root node has type 'r'.
uint8_t dom::parser::Iterator::get_scope_type() const {
  return depth_index[depth].scope_type;
}

bool dom::parser::Iterator::move_forward() {
  if (location + 1 >= tape_length) {
    return false; // we are at the end!
  }

  if ((current_type == '[') || (current_type == '{')) {
    // We are entering a new scope
    depth++;
    assert(depth < max_depth);
    depth_index[depth].start_of_scope = location;
    depth_index[depth].scope_type = current_type;
  } else if ((current_type == ']') || (current_type == '}')) {
    // Leaving a scope.
    depth--;
  } else if (is_number()) {
    // these types use 2 locations on the tape, not just one.
    location += 1;
  }

  location += 1;
  current_val = doc.tape[location];
  current_type = uint8_t(current_val >> 56);
  return true;
}

void dom::parser::Iterator::move_to_value() {
  // assume that we are on a key, so move by 1.
  location += 1;
  current_val = doc.tape[location];
  current_type = uint8_t(current_val >> 56);
}

bool dom::parser::Iterator::move_to_key(const char *key) {
    if (down()) {
      do {
        const bool right_key = (strcmp(get_string(), key) == 0);
        move_to_value();
        if (right_key) {
          return true;
        }
      } while (next());
      up();
    }
    return false;
}

bool dom::parser::Iterator::move_to_key_insensitive(
    const char *key) {
    if (down()) {
      do {
        const bool right_key = (simdjson_strcasecmp(get_string(), key) == 0);
        move_to_value();
        if (right_key) {
          return true;
        }
      } while (next());
      up();
    }
    return false;
}

bool dom::parser::Iterator::move_to_key(const char *key,
                                                       uint32_t length) {
  if (down()) {
    do {
      bool right_key = ((get_string_length() == length) &&
                        (memcmp(get_string(), key, length) == 0));
      move_to_value();
      if (right_key) {
        return true;
      }
    } while (next());
    up();
  }
  return false;
}

bool dom::parser::Iterator::move_to_index(uint32_t index) {
  if (down()) {
    uint32_t i = 0;
    for (; i < index; i++) {
      if (!next()) {
        break;
      }
    }
    if (i == index) {
      return true;
    }
    up();
  }
  return false;
}

bool dom::parser::Iterator::prev() {
  size_t target_location = location;
  to_start_scope();
  size_t npos = location;
  if (target_location == npos) {
    return false; // we were already at the start
  }
  size_t oldnpos;
  // we have that npos < target_location here
  do {
    oldnpos = npos;
    if ((current_type == '[') || (current_type == '{')) {
      // we need to jump
      npos = uint32_t(current_val);
    } else {
      npos = npos + ((current_type == 'd' || current_type == 'l') ? 2 : 1);
    }
  } while (npos < target_location);
  location = oldnpos;
  current_val = doc.tape[location];
  current_type = uint8_t(current_val >> 56);
  return true;
}

bool dom::parser::Iterator::up() {
  if (depth == 1) {
    return false; // don't allow moving back to root
  }
  to_start_scope();
  // next we just move to the previous value
  depth--;
  location -= 1;
  current_val = doc.tape[location];
  current_type = uint8_t(current_val >> 56);
  return true;
}

bool dom::parser::Iterator::down() {
  if (location + 1 >= tape_length) {
    return false;
  }
  if ((current_type == '[') || (current_type == '{')) {
    size_t npos = uint32_t(current_val);
    if (npos == location + 2) {
      return false; // we have an empty scope
    }
    depth++;
    assert(depth < max_depth);
    location = location + 1;
    depth_index[depth].start_of_scope = location;
    depth_index[depth].scope_type = current_type;
    current_val = doc.tape[location];
    current_type = uint8_t(current_val >> 56);
    return true;
  }
  return false;
}

void dom::parser::Iterator::to_start_scope() {
  location = depth_index[depth].start_of_scope;
  current_val = doc.tape[location];
  current_type = uint8_t(current_val >> 56);
}

bool dom::parser::Iterator::next() {
  size_t npos;
  if ((current_type == '[') || (current_type == '{')) {
    // we need to jump
    npos = uint32_t(current_val);
  } else {
    npos = location + (is_number() ? 2 : 1);
  }
  uint64_t next_val = doc.tape[npos];
  uint8_t next_type = uint8_t(next_val >> 56);
  if ((next_type == ']') || (next_type == '}')) {
    return false; // we reached the end of the scope
  }
  location = npos;
  current_val = next_val;
  current_type = next_type;
  return true;
}
dom::parser::Iterator::Iterator(const dom::parser &pj) noexcept(false)
    : doc(pj.doc)
{
#if SIMDJSON_EXCEPTIONS
  if (!pj.valid) { throw simdjson_error(pj.error); }
#else
  if (!pj.valid) { return; } //  abort() usage is forbidden in the library
#endif

  max_depth = pj.max_depth();
  depth_index = new scopeindex_t[max_depth + 1];
  depth_index[0].start_of_scope = location;
  current_val = doc.tape[location++];
  current_type = uint8_t(current_val >> 56);
  depth_index[0].scope_type = current_type;
  tape_length = size_t(current_val & internal::JSON_VALUE_MASK);
  if (location < tape_length) {
    // If we make it here, then depth_capacity must >=2, but the compiler
    // may not know this.
    current_val = doc.tape[location];
    current_type = uint8_t(current_val >> 56);
    depth++;
    assert(depth < max_depth);
    depth_index[depth].start_of_scope = location;
    depth_index[depth].scope_type = current_type;
  }
}
dom::parser::Iterator::Iterator(
    const dom::parser::Iterator &o) noexcept
    : doc(o.doc),
    max_depth(o.depth),
    depth(o.depth),
    location(o.location),
    tape_length(o.tape_length),
    current_type(o.current_type),
    current_val(o.current_val)
{
  depth_index = new scopeindex_t[max_depth+1];
  memcpy(depth_index, o.depth_index, (depth + 1) * sizeof(depth_index[0]));
}

dom::parser::Iterator::~Iterator() noexcept {
  if (depth_index) { delete[] depth_index; }
}

bool dom::parser::Iterator::print(std::ostream &os, bool escape_strings) const {
  if (!is_ok()) {
    return false;
  }
  switch (current_type) {
  case '"': // we have a string
    os << '"';
    if (escape_strings) {
      os << internal::escape_json_string(std::string_view(get_string(), get_string_length()));
    } else {
      // was: os << get_string();, but given that we can include null chars, we
      // have to do something crazier:
      std::copy(get_string(), get_string() + get_string_length(), std::ostream_iterator<char>(os));
    }
    os << '"';
    break;
  case 'l': // we have a long int
    os << get_integer();
    break;
  case 'u':
    os << get_unsigned_integer();
    break;
  case 'd':
    os << get_double();
    break;
  case 'n': // we have a null
    os << "null";
    break;
  case 't': // we have a true
    os << "true";
    break;
  case 'f': // we have a false
    os << "false";
    break;
  case '{': // we have an object
  case '}': // we end an object
  case '[': // we start an array
  case ']': // we end an array
    os << char(current_type);
    break;
  default:
    return false;
  }
  return true;
}

bool dom::parser::Iterator::move_to(const char *pointer,
                                                   uint32_t length) {
  char *new_pointer = nullptr;
  if (pointer[0] == '#') {
    // Converting fragment representation to string representation
    new_pointer = new char[length];
    uint32_t new_length = 0;
    for (uint32_t i = 1; i < length; i++) {
      if (pointer[i] == '%' && pointer[i + 1] == 'x') {
#if __cpp_exceptions
        try {
#endif
          int fragment =
              std::stoi(std::string(&pointer[i + 2], 2), nullptr, 16);
          if (fragment == '\\' || fragment == '"' || (fragment <= 0x1F)) {
            // escaping the character
            new_pointer[new_length] = '\\';
            new_length++;
          }
          new_pointer[new_length] = char(fragment);
          i += 3;
#if __cpp_exceptions
        } catch (std::invalid_argument &) {
          delete[] new_pointer;
          return false; // the fragment is invalid
        }
#endif
      } else {
        new_pointer[new_length] = pointer[i];
      }
      new_length++;
    }
    length = new_length;
    pointer = new_pointer;
  }

  // saving the current state
  size_t depth_s = depth;
  size_t location_s = location;
  uint8_t current_type_s = current_type;
  uint64_t current_val_s = current_val;

  rewind(); // The json pointer is used from the root of the document.

  bool found = relative_move_to(pointer, length);
  delete[] new_pointer;

  if (!found) {
    // since the pointer has found nothing, we get back to the original
    // position.
    depth = depth_s;
    location = location_s;
    current_type = current_type_s;
    current_val = current_val_s;
  }

  return found;
}

bool dom::parser::Iterator::relative_move_to(const char *pointer,
                                                            uint32_t length) {
  if (length == 0) {
    // returns the whole document
    return true;
  }

  if (pointer[0] != '/') {
    // '/' must be the first character
    return false;
  }

  // finding the key in an object or the index in an array
  std::string key_or_index;
  uint32_t offset = 1;

  // checking for the "-" case
  if (is_array() && pointer[1] == '-') {
    if (length != 2) {
      // the pointer must be exactly "/-"
      // there can't be anything more after '-' as an index
      return false;
    }
    key_or_index = '-';
    offset = length; // will skip the loop coming right after
  }

  // We either transform the first reference token to a valid json key
  // or we make sure it is a valid index in an array.
  for (; offset < length; offset++) {
    if (pointer[offset] == '/') {
      // beginning of the next key or index
      break;
    }
    if (is_array() && (pointer[offset] < '0' || pointer[offset] > '9')) {
      // the index of an array must be an integer
      // we also make sure std::stoi won't discard whitespaces later
      return false;
    }
    if (pointer[offset] == '~') {
      // "~1" represents "/"
      if (pointer[offset + 1] == '1') {
        key_or_index += '/';
        offset++;
        continue;
      }
      // "~0" represents "~"
      if (pointer[offset + 1] == '0') {
        key_or_index += '~';
        offset++;
        continue;
      }
    }
    if (pointer[offset] == '\\') {
      if (pointer[offset + 1] == '\\' || pointer[offset + 1] == '"' ||
          (pointer[offset + 1] <= 0x1F)) {
        key_or_index += pointer[offset + 1];
        offset++;
        continue;
      }
      return false; // invalid escaped character
    }
    if (pointer[offset] == '\"') {
      // unescaped quote character. this is an invalid case.
      // lets do nothing and assume most pointers will be valid.
      // it won't find any corresponding json key anyway.
      // return false;
    }
    key_or_index += pointer[offset];
  }

  bool found = false;
  if (is_object()) {
    if (move_to_key(key_or_index.c_str(), uint32_t(key_or_index.length()))) {
      found = relative_move_to(pointer + offset, length - offset);
    }
  } else if (is_array()) {
    if (key_or_index == "-") { // handling "-" case first
      if (down()) {
        while (next())
          ; // moving to the end of the array
        // moving to the nonexistent value right after...
        size_t npos;
        if ((current_type == '[') || (current_type == '{')) {
          // we need to jump
          npos = uint32_t(current_val);
        } else {
          npos =
              location + ((current_type == 'd' || current_type == 'l') ? 2 : 1);
        }
        location = npos;
        current_val = doc.tape[npos];
        current_type = uint8_t(current_val >> 56);
        return true; // how could it fail ?
      }
    } else { // regular numeric index
      // The index can't have a leading '0'
      if (key_or_index[0] == '0' && key_or_index.length() > 1) {
        return false;
      }
      // it cannot be empty
      if (key_or_index.length() == 0) {
        return false;
      }
      // we already checked the index contains only valid digits
      uint32_t index = std::stoi(key_or_index);
      if (move_to_index(index)) {
        found = relative_move_to(pointer + offset, length - offset);
      }
    }
  }

  return found;
}

SIMDJSON_POP_DISABLE_WARNINGS

} // namespace simdjson

#endif // SIMDJSON_INLINE_PARSEDJSON_ITERATOR_H
/* end file include/simdjson/inline/parsedjson_iterator.h */
/* begin file include/simdjson/inline/parser.h */
#ifndef SIMDJSON_INLINE_PARSER_H
#define SIMDJSON_INLINE_PARSER_H

#include <cstdio>
#include <climits>

namespace simdjson {
namespace dom {

//
// parser inline implementation
//
#if defined(_MSC_VER) && _MSC_VER < 1910
// older versions of Visual Studio lack proper support for unique_ptr.
really_inline parser::parser(size_t max_capacity) noexcept
  : _max_capacity{max_capacity},
    loaded_bytes(nullptr) {
}
#else 
really_inline parser::parser(size_t max_capacity) noexcept
  : _max_capacity{max_capacity},
    loaded_bytes(nullptr, &aligned_free_char) {
}
#endif
really_inline parser::parser(parser &&other) noexcept = default;
really_inline parser &parser::operator=(parser &&other) noexcept = default;

inline bool parser::is_valid() const noexcept { return valid; }
inline int parser::get_error_code() const noexcept { return error; }
inline std::string parser::get_error_message() const noexcept { return error_message(error); }
inline bool parser::print_json(std::ostream &os) const noexcept {
  if (!valid) { return false; }
  os << doc.root();
  return true;
}
inline bool parser::dump_raw_tape(std::ostream &os) const noexcept {
  return valid ? doc.dump_raw_tape(os) : false;
}

inline simdjson_result<size_t> parser::read_file(const std::string &path) noexcept {
  // Open the file
  SIMDJSON_PUSH_DISABLE_WARNINGS
  SIMDJSON_DISABLE_DEPRECATED_WARNING // Disable CRT_SECURE warning on MSVC: manually verified this is safe
  std::FILE *fp = std::fopen(path.c_str(), "rb");
  SIMDJSON_POP_DISABLE_WARNINGS

  if (fp == nullptr) {
    return IO_ERROR;
  }

  // Get the file size
  if(std::fseek(fp, 0, SEEK_END) < 0) {
    std::fclose(fp);
    return IO_ERROR;
  }
  long len = std::ftell(fp);
  if((len < 0) || (len == LONG_MAX)) {
    std::fclose(fp);
    return IO_ERROR;
  }

  // Make sure we have enough capacity to load the file
  if (_loaded_bytes_capacity < size_t(len)) {
    loaded_bytes.reset( internal::allocate_padded_buffer(len) );
    if (!loaded_bytes) {
      std::fclose(fp);
      return MEMALLOC;
    }
    _loaded_bytes_capacity = len;
  }

  // Read the string
  std::rewind(fp);
  size_t bytes_read = std::fread(loaded_bytes.get(), 1, len, fp);
  if (std::fclose(fp) != 0 || bytes_read != size_t(len)) {
    return IO_ERROR;
  }

  return bytes_read;
}

inline simdjson_result<element> parser::load(const std::string &path) & noexcept {
  size_t len;
  auto _error = read_file(path).get(len);
  if (_error) { return _error; }
  return parse(loaded_bytes.get(), len, false);
}

inline simdjson_result<document_stream> parser::load_many(const std::string &path, size_t batch_size) noexcept {
  size_t len;
  auto _error = read_file(path).get(len);
  if (_error) { return _error; }
  return document_stream(*this, (const uint8_t*)loaded_bytes.get(), len, batch_size);
}

inline simdjson_result<element> parser::parse(const uint8_t *buf, size_t len, bool realloc_if_needed) & noexcept {
  error_code _error = ensure_capacity(len);
  if (_error) { return _error; }

  if (realloc_if_needed) {
    const uint8_t *tmp_buf = buf;
    buf = (uint8_t *)internal::allocate_padded_buffer(len);
    if (buf == nullptr)
      return MEMALLOC;
    memcpy((void *)buf, tmp_buf, len);
  }

  _error = implementation->parse(buf, len, doc);
  if (realloc_if_needed) {
    aligned_free((void *)buf); // must free before we exit
  }
  if (_error) { return _error; }

  return doc.root();
}
really_inline simdjson_result<element> parser::parse(const char *buf, size_t len, bool realloc_if_needed) & noexcept {
  return parse((const uint8_t *)buf, len, realloc_if_needed);
}
really_inline simdjson_result<element> parser::parse(const std::string &s) & noexcept {
  return parse(s.data(), s.length(), s.capacity() - s.length() < SIMDJSON_PADDING);
}
really_inline simdjson_result<element> parser::parse(const padded_string &s) & noexcept {
  return parse(s.data(), s.length(), false);
}

inline simdjson_result<document_stream> parser::parse_many(const uint8_t *buf, size_t len, size_t batch_size) noexcept {
  return document_stream(*this, buf, len, batch_size);
}
inline simdjson_result<document_stream> parser::parse_many(const char *buf, size_t len, size_t batch_size) noexcept {
  return parse_many((const uint8_t *)buf, len, batch_size);
}
inline simdjson_result<document_stream> parser::parse_many(const std::string &s, size_t batch_size) noexcept {
  return parse_many(s.data(), s.length(), batch_size);
}
inline simdjson_result<document_stream> parser::parse_many(const padded_string &s, size_t batch_size) noexcept {
  return parse_many(s.data(), s.length(), batch_size);
}

really_inline size_t parser::capacity() const noexcept {
  return implementation ? implementation->capacity() : 0;
}
really_inline size_t parser::max_capacity() const noexcept {
  return _max_capacity;
}
really_inline size_t parser::max_depth() const noexcept {
  return implementation ? implementation->max_depth() : DEFAULT_MAX_DEPTH;
}

WARN_UNUSED
inline error_code parser::allocate(size_t capacity, size_t max_depth) noexcept {
  //
  // Reallocate implementation and document if needed
  //
  error_code err;
  //
  // It is possible that we change max_depth without touching capacity, in
  // which case, we do not want to reallocate the document buffers.
  //
  bool need_doc_allocation{false};
  if (implementation) {
    need_doc_allocation = implementation->capacity() != capacity || !doc.tape;
    err = implementation->allocate(capacity, max_depth);
  } else {
    need_doc_allocation = true;
    err = simdjson::active_implementation->create_dom_parser_implementation(capacity, max_depth, implementation);
  }
  if (err) { return err; }
  if (need_doc_allocation) {
    err = doc.allocate(capacity);
    if (err) { return err; }
  }
  return SUCCESS;
}

WARN_UNUSED
inline bool parser::allocate_capacity(size_t capacity, size_t max_depth) noexcept {
  return !allocate(capacity, max_depth);
}

inline error_code parser::ensure_capacity(size_t desired_capacity) noexcept {
  // If we don't have enough capacity, (try to) automatically bump it.
  // If the document was taken, reallocate that too.
  // Both in one if statement to minimize unlikely branching.
  if (unlikely(capacity() < desired_capacity || !doc.tape)) {
    if (desired_capacity > max_capacity()) {
      return error = CAPACITY;
    }
    return allocate(desired_capacity, max_depth());
  }

  return SUCCESS;
}

really_inline void parser::set_max_capacity(size_t max_capacity) noexcept {
  _max_capacity = max_capacity;
}

} // namespace dom
} // namespace simdjson

#endif // SIMDJSON_INLINE_PARSER_H
/* end file include/simdjson/inline/parser.h */
/* begin file include/simdjson/inline/tape_ref.h */
#ifndef SIMDJSON_INLINE_TAPE_REF_H
#define SIMDJSON_INLINE_TAPE_REF_H

#include <cstring>

namespace simdjson {
namespace internal {

//
// tape_ref inline implementation
//
really_inline tape_ref::tape_ref() noexcept : doc{nullptr}, json_index{0} {}
really_inline tape_ref::tape_ref(const dom::document *_doc, size_t _json_index) noexcept : doc{_doc}, json_index{_json_index} {}

// Some value types have a specific on-tape word value. It can be faster
// to check the type by doing a word-to-word comparison instead of extracting the
// most significant 8 bits.

really_inline bool tape_ref::is_double() const noexcept {
  constexpr uint64_t tape_double = uint64_t(tape_type::DOUBLE)<<56;
  return doc->tape[json_index] == tape_double;
}
really_inline bool tape_ref::is_int64() const noexcept {
  constexpr uint64_t tape_int64 = uint64_t(tape_type::INT64)<<56;
  return doc->tape[json_index] == tape_int64;
}
really_inline bool tape_ref::is_uint64() const noexcept {
  constexpr uint64_t tape_uint64 = uint64_t(tape_type::UINT64)<<56;
  return doc->tape[json_index] == tape_uint64;
}
really_inline bool tape_ref::is_false() const noexcept {
  constexpr uint64_t tape_false = uint64_t(tape_type::FALSE_VALUE)<<56;
  return doc->tape[json_index] == tape_false;
}
really_inline bool tape_ref::is_true() const noexcept {
  constexpr uint64_t tape_true = uint64_t(tape_type::TRUE_VALUE)<<56;
  return doc->tape[json_index] == tape_true;
}
really_inline bool tape_ref::is_null_on_tape() const noexcept {
  constexpr uint64_t tape_null = uint64_t(tape_type::NULL_VALUE)<<56;
  return doc->tape[json_index] == tape_null;
}

inline size_t tape_ref::after_element() const noexcept {
  switch (tape_ref_type()) {
    case tape_type::START_ARRAY:
    case tape_type::START_OBJECT:
      return matching_brace_index();
    case tape_type::UINT64:
    case tape_type::INT64:
    case tape_type::DOUBLE:
      return json_index + 2;
    default:
      return json_index + 1;
  }
}
really_inline tape_type tape_ref::tape_ref_type() const noexcept {
  return static_cast<tape_type>(doc->tape[json_index] >> 56);
}
really_inline uint64_t internal::tape_ref::tape_value() const noexcept {
  return doc->tape[json_index] & internal::JSON_VALUE_MASK;
}
really_inline uint32_t internal::tape_ref::matching_brace_index() const noexcept {
  return uint32_t(doc->tape[json_index]);
}
really_inline uint32_t internal::tape_ref::scope_count() const noexcept {
  return uint32_t((doc->tape[json_index] >> 32) & internal::JSON_COUNT_MASK);
}

template<typename T>
really_inline T tape_ref::next_tape_value() const noexcept {
  static_assert(sizeof(T) == sizeof(uint64_t), "next_tape_value() template parameter must be 64-bit");
  // Though the following is tempting...
  //  return *reinterpret_cast<const T*>(&doc->tape[json_index + 1]);
  // It is not generally safe. It is safer, and often faster to rely
  // on memcpy. Yes, it is uglier, but it is also encapsulated.
  T x;
  memcpy(&x,&doc->tape[json_index + 1],sizeof(uint64_t));
  return x;
}

really_inline uint32_t internal::tape_ref::get_string_length() const noexcept {
  size_t string_buf_index = size_t(tape_value());
  uint32_t len;
  memcpy(&len, &doc->string_buf[string_buf_index], sizeof(len));
  return len;
}

really_inline const char * internal::tape_ref::get_c_str() const noexcept {
  size_t string_buf_index = size_t(tape_value());
  return reinterpret_cast<const char *>(&doc->string_buf[string_buf_index + sizeof(uint32_t)]);
}

inline std::string_view internal::tape_ref::get_string_view() const noexcept {
  return std::string_view(
      get_c_str(),
      get_string_length()
  );
}

} // namespace internal
} // namespace simdjson

#endif // SIMDJSON_INLINE_TAPE_REF_H
/* end file include/simdjson/inline/tape_ref.h */

SIMDJSON_POP_DISABLE_WARNINGS

#endif // SIMDJSON_H
/* end file include/simdjson/inline/tape_ref.h */<|MERGE_RESOLUTION|>--- conflicted
+++ resolved
@@ -1,8 +1,4 @@
-<<<<<<< HEAD
-/* auto-generated on Mon 20 Jul 2020 18:53:18 EDT. Do not edit! */
-=======
 /* auto-generated on Sun 19 Jul 2020 11:55:45 PM EDT. Do not edit! */
->>>>>>> fc8a4602
 /* begin file include/simdjson.h */
 #ifndef SIMDJSON_H
 #define SIMDJSON_H
