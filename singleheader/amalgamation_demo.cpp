--- conflicted
+++ resolved
@@ -1,8 +1,4 @@
-<<<<<<< HEAD
-/* auto-generated on Wed Jan 15 13:06:51 EST 2020. Do not edit! */
-=======
-/* auto-generated on Wed Dec 18 14:39:04 UTC 2019. Do not edit! */
->>>>>>> 2dc61fbd
+/* auto-generated on Wed Jan 15 13:09:01 EST 2020. Do not edit! */
 
 #include <iostream>
 #include "simdjson.h"
