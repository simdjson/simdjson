<<<<<<< HEAD
/* auto-generated on Wed Jan 29 16:06:12 EST 2020. Do not edit! */
=======
/* auto-generated on Mon Jan 27 10:35:34 EST 2020. Do not edit! */
>>>>>>> e695a19d
#include "simdjson.h"

/* used for http://dmalloc.com/ Dmalloc - Debug Malloc Library */
#ifdef DMALLOC
#include "dmalloc.h"
#endif

/* begin file src/arm64/intrinsics.h */
#ifndef SIMDJSON_ARM64_INTRINSICS_H
#define SIMDJSON_ARM64_INTRINSICS_H
#ifdef IS_ARM64

// This should be the correct header whether
// you use visual studio or other compilers.
#include <arm_neon.h>
#endif //   IS_ARM64
#endif //  SIMDJSON_ARM64_INTRINSICS_H
/* end file src/arm64/intrinsics.h */
/* begin file src/haswell/intrinsics.h */
#ifndef SIMDJSON_HASWELL_INTRINSICS_H
#define SIMDJSON_HASWELL_INTRINSICS_H

#ifdef IS_X86_64

#ifdef _MSC_VER
#include <intrin.h> // visual studio
#else
#include <x86intrin.h> // elsewhere
#endif //  _MSC_VER
#endif //  IS_X86_64
#endif //  SIMDJSON_HASWELL_INTRINSICS_H
/* end file src/haswell/intrinsics.h */
/* begin file src/westmere/intrinsics.h */
#ifndef SIMDJSON_WESTMERE_INTRINSICS_H
#define SIMDJSON_WESTMERE_INTRINSICS_H

#ifdef IS_X86_64
#ifdef _MSC_VER
#include <intrin.h> // visual studio
#else
#include <x86intrin.h> // elsewhere
#endif //  _MSC_VER
#endif //  IS_X86_64
#endif //  SIMDJSON_WESTMERE_INTRINSICS_H
/* end file src/westmere/intrinsics.h */
/* begin file src/jsoncharutils.h */
#ifndef SIMDJSON_JSONCHARUTILS_H
#define SIMDJSON_JSONCHARUTILS_H


namespace simdjson {
// structural chars here are
// they are { 0x7b } 0x7d : 0x3a [ 0x5b ] 0x5d , 0x2c (and NULL)
// we are also interested in the four whitespace characters
// space 0x20, linefeed 0x0a, horizontal tab 0x09 and carriage return 0x0d

// these are the chars that can follow a true/false/null or number atom
// and nothing else
const uint32_t structural_or_whitespace_or_null_negated[256] = {
    0, 1, 1, 1, 1, 1, 1, 1, 1, 0, 0, 1, 1, 0, 1, 1, 1, 1, 1, 1, 1, 1,
    1, 1, 1, 1, 1, 1, 1, 1, 1, 1, 0, 1, 1, 1, 1, 1, 1, 1, 1, 1, 1, 1,
    0, 1, 1, 1, 1, 1, 1, 1, 1, 1, 1, 1, 1, 1, 0, 1, 1, 1, 1, 1,

    1, 1, 1, 1, 1, 1, 1, 1, 1, 1, 1, 1, 1, 1, 1, 1, 1, 1, 1, 1, 1, 1,
    1, 1, 1, 1, 1, 0, 1, 0, 1, 1, 1, 1, 1, 1, 1, 1, 1, 1, 1, 1, 1, 1,
    1, 1, 1, 1, 1, 1, 1, 1, 1, 1, 1, 1, 1, 1, 1, 0, 1, 0, 1, 1,

    1, 1, 1, 1, 1, 1, 1, 1, 1, 1, 1, 1, 1, 1, 1, 1, 1, 1, 1, 1, 1, 1,
    1, 1, 1, 1, 1, 1, 1, 1, 1, 1, 1, 1, 1, 1, 1, 1, 1, 1, 1, 1, 1, 1,
    1, 1, 1, 1, 1, 1, 1, 1, 1, 1, 1, 1, 1, 1, 1, 1, 1, 1, 1, 1,

    1, 1, 1, 1, 1, 1, 1, 1, 1, 1, 1, 1, 1, 1, 1, 1, 1, 1, 1, 1, 1, 1,
    1, 1, 1, 1, 1, 1, 1, 1, 1, 1, 1, 1, 1, 1, 1, 1, 1, 1, 1, 1, 1, 1,
    1, 1, 1, 1, 1, 1, 1, 1, 1, 1, 1, 1, 1, 1, 1, 1, 1, 1, 1, 1};

// return non-zero if not a structural or whitespace char
// zero otherwise
really_inline uint32_t is_not_structural_or_whitespace_or_null(uint8_t c) {
  return structural_or_whitespace_or_null_negated[c];
}

const uint32_t structural_or_whitespace_negated[256] = {
    1, 1, 1, 1, 1, 1, 1, 1, 1, 0, 0, 1, 1, 0, 1, 1, 1, 1, 1, 1, 1, 1,
    1, 1, 1, 1, 1, 1, 1, 1, 1, 1, 0, 1, 1, 1, 1, 1, 1, 1, 1, 1, 1, 1,
    0, 1, 1, 1, 1, 1, 1, 1, 1, 1, 1, 1, 1, 1, 0, 1, 1, 1, 1, 1,

    1, 1, 1, 1, 1, 1, 1, 1, 1, 1, 1, 1, 1, 1, 1, 1, 1, 1, 1, 1, 1, 1,
    1, 1, 1, 1, 1, 0, 1, 0, 1, 1, 1, 1, 1, 1, 1, 1, 1, 1, 1, 1, 1, 1,
    1, 1, 1, 1, 1, 1, 1, 1, 1, 1, 1, 1, 1, 1, 1, 0, 1, 0, 1, 1,

    1, 1, 1, 1, 1, 1, 1, 1, 1, 1, 1, 1, 1, 1, 1, 1, 1, 1, 1, 1, 1, 1,
    1, 1, 1, 1, 1, 1, 1, 1, 1, 1, 1, 1, 1, 1, 1, 1, 1, 1, 1, 1, 1, 1,
    1, 1, 1, 1, 1, 1, 1, 1, 1, 1, 1, 1, 1, 1, 1, 1, 1, 1, 1, 1,

    1, 1, 1, 1, 1, 1, 1, 1, 1, 1, 1, 1, 1, 1, 1, 1, 1, 1, 1, 1, 1, 1,
    1, 1, 1, 1, 1, 1, 1, 1, 1, 1, 1, 1, 1, 1, 1, 1, 1, 1, 1, 1, 1, 1,
    1, 1, 1, 1, 1, 1, 1, 1, 1, 1, 1, 1, 1, 1, 1, 1, 1, 1, 1, 1};

// return non-zero if not a structural or whitespace char
// zero otherwise
really_inline uint32_t is_not_structural_or_whitespace(uint8_t c) {
  return structural_or_whitespace_negated[c];
}

const uint32_t structural_or_whitespace_or_null[256] = {
    1, 0, 0, 0, 0, 0, 0, 0, 0, 1, 1, 0, 0, 1, 0, 0, 0, 0, 0, 0, 0, 0, 0, 0,
    0, 0, 0, 0, 0, 0, 0, 0, 1, 0, 0, 0, 0, 0, 0, 0, 0, 0, 0, 0, 1, 0, 0, 0,
    0, 0, 0, 0, 0, 0, 0, 0, 0, 0, 1, 0, 0, 0, 0, 0, 0, 0, 0, 0, 0, 0, 0, 0,
    0, 0, 0, 0, 0, 0, 0, 0, 0, 0, 0, 0, 0, 0, 0, 0, 0, 0, 0, 1, 0, 1, 0, 0,
    0, 0, 0, 0, 0, 0, 0, 0, 0, 0, 0, 0, 0, 0, 0, 0, 0, 0, 0, 0, 0, 0, 0, 0,
    0, 0, 0, 1, 0, 1, 0, 0, 0, 0, 0, 0, 0, 0, 0, 0, 0, 0, 0, 0, 0, 0, 0, 0,
    0, 0, 0, 0, 0, 0, 0, 0, 0, 0, 0, 0, 0, 0, 0, 0, 0, 0, 0, 0, 0, 0, 0, 0,
    0, 0, 0, 0, 0, 0, 0, 0, 0, 0, 0, 0, 0, 0, 0, 0, 0, 0, 0, 0, 0, 0, 0, 0,
    0, 0, 0, 0, 0, 0, 0, 0, 0, 0, 0, 0, 0, 0, 0, 0, 0, 0, 0, 0, 0, 0, 0, 0,
    0, 0, 0, 0, 0, 0, 0, 0, 0, 0, 0, 0, 0, 0, 0, 0, 0, 0, 0, 0, 0, 0, 0, 0,
    0, 0, 0, 0, 0, 0, 0, 0, 0, 0, 0, 0, 0, 0, 0, 0};

really_inline uint32_t is_structural_or_whitespace_or_null(uint8_t c) {
  return structural_or_whitespace_or_null[c];
}

const uint32_t structural_or_whitespace[256] = {
    0, 0, 0, 0, 0, 0, 0, 0, 0, 1, 1, 0, 0, 1, 0, 0, 0, 0, 0, 0, 0, 0, 0, 0,
    0, 0, 0, 0, 0, 0, 0, 0, 1, 0, 0, 0, 0, 0, 0, 0, 0, 0, 0, 0, 1, 0, 0, 0,
    0, 0, 0, 0, 0, 0, 0, 0, 0, 0, 1, 0, 0, 0, 0, 0, 0, 0, 0, 0, 0, 0, 0, 0,
    0, 0, 0, 0, 0, 0, 0, 0, 0, 0, 0, 0, 0, 0, 0, 0, 0, 0, 0, 1, 0, 1, 0, 0,
    0, 0, 0, 0, 0, 0, 0, 0, 0, 0, 0, 0, 0, 0, 0, 0, 0, 0, 0, 0, 0, 0, 0, 0,
    0, 0, 0, 1, 0, 1, 0, 0, 0, 0, 0, 0, 0, 0, 0, 0, 0, 0, 0, 0, 0, 0, 0, 0,
    0, 0, 0, 0, 0, 0, 0, 0, 0, 0, 0, 0, 0, 0, 0, 0, 0, 0, 0, 0, 0, 0, 0, 0,
    0, 0, 0, 0, 0, 0, 0, 0, 0, 0, 0, 0, 0, 0, 0, 0, 0, 0, 0, 0, 0, 0, 0, 0,
    0, 0, 0, 0, 0, 0, 0, 0, 0, 0, 0, 0, 0, 0, 0, 0, 0, 0, 0, 0, 0, 0, 0, 0,
    0, 0, 0, 0, 0, 0, 0, 0, 0, 0, 0, 0, 0, 0, 0, 0, 0, 0, 0, 0, 0, 0, 0, 0,
    0, 0, 0, 0, 0, 0, 0, 0, 0, 0, 0, 0, 0, 0, 0, 0};

really_inline uint32_t is_structural_or_whitespace(uint8_t c) {
  return structural_or_whitespace[c];
}

const uint32_t digit_to_val32[886] = {
    0xFFFFFFFF, 0xFFFFFFFF, 0xFFFFFFFF, 0xFFFFFFFF, 0xFFFFFFFF, 0xFFFFFFFF,
    0xFFFFFFFF, 0xFFFFFFFF, 0xFFFFFFFF, 0xFFFFFFFF, 0xFFFFFFFF, 0xFFFFFFFF,
    0xFFFFFFFF, 0xFFFFFFFF, 0xFFFFFFFF, 0xFFFFFFFF, 0xFFFFFFFF, 0xFFFFFFFF,
    0xFFFFFFFF, 0xFFFFFFFF, 0xFFFFFFFF, 0xFFFFFFFF, 0xFFFFFFFF, 0xFFFFFFFF,
    0xFFFFFFFF, 0xFFFFFFFF, 0xFFFFFFFF, 0xFFFFFFFF, 0xFFFFFFFF, 0xFFFFFFFF,
    0xFFFFFFFF, 0xFFFFFFFF, 0xFFFFFFFF, 0xFFFFFFFF, 0xFFFFFFFF, 0xFFFFFFFF,
    0xFFFFFFFF, 0xFFFFFFFF, 0xFFFFFFFF, 0xFFFFFFFF, 0xFFFFFFFF, 0xFFFFFFFF,
    0xFFFFFFFF, 0xFFFFFFFF, 0xFFFFFFFF, 0xFFFFFFFF, 0xFFFFFFFF, 0xFFFFFFFF,
    0x0,        0x1,        0x2,        0x3,        0x4,        0x5,
    0x6,        0x7,        0x8,        0x9,        0xFFFFFFFF, 0xFFFFFFFF,
    0xFFFFFFFF, 0xFFFFFFFF, 0xFFFFFFFF, 0xFFFFFFFF, 0xFFFFFFFF, 0xa,
    0xb,        0xc,        0xd,        0xe,        0xf,        0xFFFFFFFF,
    0xFFFFFFFF, 0xFFFFFFFF, 0xFFFFFFFF, 0xFFFFFFFF, 0xFFFFFFFF, 0xFFFFFFFF,
    0xFFFFFFFF, 0xFFFFFFFF, 0xFFFFFFFF, 0xFFFFFFFF, 0xFFFFFFFF, 0xFFFFFFFF,
    0xFFFFFFFF, 0xFFFFFFFF, 0xFFFFFFFF, 0xFFFFFFFF, 0xFFFFFFFF, 0xFFFFFFFF,
    0xFFFFFFFF, 0xFFFFFFFF, 0xFFFFFFFF, 0xFFFFFFFF, 0xFFFFFFFF, 0xFFFFFFFF,
    0xFFFFFFFF, 0xa,        0xb,        0xc,        0xd,        0xe,
    0xf,        0xFFFFFFFF, 0xFFFFFFFF, 0xFFFFFFFF, 0xFFFFFFFF, 0xFFFFFFFF,
    0xFFFFFFFF, 0xFFFFFFFF, 0xFFFFFFFF, 0xFFFFFFFF, 0xFFFFFFFF, 0xFFFFFFFF,
    0xFFFFFFFF, 0xFFFFFFFF, 0xFFFFFFFF, 0xFFFFFFFF, 0xFFFFFFFF, 0xFFFFFFFF,
    0xFFFFFFFF, 0xFFFFFFFF, 0xFFFFFFFF, 0xFFFFFFFF, 0xFFFFFFFF, 0xFFFFFFFF,
    0xFFFFFFFF, 0xFFFFFFFF, 0xFFFFFFFF, 0xFFFFFFFF, 0xFFFFFFFF, 0xFFFFFFFF,
    0xFFFFFFFF, 0xFFFFFFFF, 0xFFFFFFFF, 0xFFFFFFFF, 0xFFFFFFFF, 0xFFFFFFFF,
    0xFFFFFFFF, 0xFFFFFFFF, 0xFFFFFFFF, 0xFFFFFFFF, 0xFFFFFFFF, 0xFFFFFFFF,
    0xFFFFFFFF, 0xFFFFFFFF, 0xFFFFFFFF, 0xFFFFFFFF, 0xFFFFFFFF, 0xFFFFFFFF,
    0xFFFFFFFF, 0xFFFFFFFF, 0xFFFFFFFF, 0xFFFFFFFF, 0xFFFFFFFF, 0xFFFFFFFF,
    0xFFFFFFFF, 0xFFFFFFFF, 0xFFFFFFFF, 0xFFFFFFFF, 0xFFFFFFFF, 0xFFFFFFFF,
    0xFFFFFFFF, 0xFFFFFFFF, 0xFFFFFFFF, 0xFFFFFFFF, 0xFFFFFFFF, 0xFFFFFFFF,
    0xFFFFFFFF, 0xFFFFFFFF, 0xFFFFFFFF, 0xFFFFFFFF, 0xFFFFFFFF, 0xFFFFFFFF,
    0xFFFFFFFF, 0xFFFFFFFF, 0xFFFFFFFF, 0xFFFFFFFF, 0xFFFFFFFF, 0xFFFFFFFF,
    0xFFFFFFFF, 0xFFFFFFFF, 0xFFFFFFFF, 0xFFFFFFFF, 0xFFFFFFFF, 0xFFFFFFFF,
    0xFFFFFFFF, 0xFFFFFFFF, 0xFFFFFFFF, 0xFFFFFFFF, 0xFFFFFFFF, 0xFFFFFFFF,
    0xFFFFFFFF, 0xFFFFFFFF, 0xFFFFFFFF, 0xFFFFFFFF, 0xFFFFFFFF, 0xFFFFFFFF,
    0xFFFFFFFF, 0xFFFFFFFF, 0xFFFFFFFF, 0xFFFFFFFF, 0xFFFFFFFF, 0xFFFFFFFF,
    0xFFFFFFFF, 0xFFFFFFFF, 0xFFFFFFFF, 0xFFFFFFFF, 0xFFFFFFFF, 0xFFFFFFFF,
    0xFFFFFFFF, 0xFFFFFFFF, 0xFFFFFFFF, 0xFFFFFFFF, 0xFFFFFFFF, 0xFFFFFFFF,
    0xFFFFFFFF, 0xFFFFFFFF, 0xFFFFFFFF, 0xFFFFFFFF, 0xFFFFFFFF, 0xFFFFFFFF,
    0xFFFFFFFF, 0xFFFFFFFF, 0xFFFFFFFF, 0xFFFFFFFF, 0xFFFFFFFF, 0xFFFFFFFF,
    0xFFFFFFFF, 0xFFFFFFFF, 0xFFFFFFFF, 0xFFFFFFFF, 0xFFFFFFFF, 0xFFFFFFFF,
    0xFFFFFFFF, 0xFFFFFFFF, 0xFFFFFFFF, 0xFFFFFFFF, 0xFFFFFFFF, 0xFFFFFFFF,
    0xFFFFFFFF, 0xFFFFFFFF, 0xFFFFFFFF, 0xFFFFFFFF, 0xFFFFFFFF, 0xFFFFFFFF,
    0xFFFFFFFF, 0xFFFFFFFF, 0xFFFFFFFF, 0xFFFFFFFF, 0xFFFFFFFF, 0xFFFFFFFF,
    0xFFFFFFFF, 0xFFFFFFFF, 0xFFFFFFFF, 0xFFFFFFFF, 0xFFFFFFFF, 0xFFFFFFFF,
    0x0,        0x10,       0x20,       0x30,       0x40,       0x50,
    0x60,       0x70,       0x80,       0x90,       0xFFFFFFFF, 0xFFFFFFFF,
    0xFFFFFFFF, 0xFFFFFFFF, 0xFFFFFFFF, 0xFFFFFFFF, 0xFFFFFFFF, 0xa0,
    0xb0,       0xc0,       0xd0,       0xe0,       0xf0,       0xFFFFFFFF,
    0xFFFFFFFF, 0xFFFFFFFF, 0xFFFFFFFF, 0xFFFFFFFF, 0xFFFFFFFF, 0xFFFFFFFF,
    0xFFFFFFFF, 0xFFFFFFFF, 0xFFFFFFFF, 0xFFFFFFFF, 0xFFFFFFFF, 0xFFFFFFFF,
    0xFFFFFFFF, 0xFFFFFFFF, 0xFFFFFFFF, 0xFFFFFFFF, 0xFFFFFFFF, 0xFFFFFFFF,
    0xFFFFFFFF, 0xFFFFFFFF, 0xFFFFFFFF, 0xFFFFFFFF, 0xFFFFFFFF, 0xFFFFFFFF,
    0xFFFFFFFF, 0xa0,       0xb0,       0xc0,       0xd0,       0xe0,
    0xf0,       0xFFFFFFFF, 0xFFFFFFFF, 0xFFFFFFFF, 0xFFFFFFFF, 0xFFFFFFFF,
    0xFFFFFFFF, 0xFFFFFFFF, 0xFFFFFFFF, 0xFFFFFFFF, 0xFFFFFFFF, 0xFFFFFFFF,
    0xFFFFFFFF, 0xFFFFFFFF, 0xFFFFFFFF, 0xFFFFFFFF, 0xFFFFFFFF, 0xFFFFFFFF,
    0xFFFFFFFF, 0xFFFFFFFF, 0xFFFFFFFF, 0xFFFFFFFF, 0xFFFFFFFF, 0xFFFFFFFF,
    0xFFFFFFFF, 0xFFFFFFFF, 0xFFFFFFFF, 0xFFFFFFFF, 0xFFFFFFFF, 0xFFFFFFFF,
    0xFFFFFFFF, 0xFFFFFFFF, 0xFFFFFFFF, 0xFFFFFFFF, 0xFFFFFFFF, 0xFFFFFFFF,
    0xFFFFFFFF, 0xFFFFFFFF, 0xFFFFFFFF, 0xFFFFFFFF, 0xFFFFFFFF, 0xFFFFFFFF,
    0xFFFFFFFF, 0xFFFFFFFF, 0xFFFFFFFF, 0xFFFFFFFF, 0xFFFFFFFF, 0xFFFFFFFF,
    0xFFFFFFFF, 0xFFFFFFFF, 0xFFFFFFFF, 0xFFFFFFFF, 0xFFFFFFFF, 0xFFFFFFFF,
    0xFFFFFFFF, 0xFFFFFFFF, 0xFFFFFFFF, 0xFFFFFFFF, 0xFFFFFFFF, 0xFFFFFFFF,
    0xFFFFFFFF, 0xFFFFFFFF, 0xFFFFFFFF, 0xFFFFFFFF, 0xFFFFFFFF, 0xFFFFFFFF,
    0xFFFFFFFF, 0xFFFFFFFF, 0xFFFFFFFF, 0xFFFFFFFF, 0xFFFFFFFF, 0xFFFFFFFF,
    0xFFFFFFFF, 0xFFFFFFFF, 0xFFFFFFFF, 0xFFFFFFFF, 0xFFFFFFFF, 0xFFFFFFFF,
    0xFFFFFFFF, 0xFFFFFFFF, 0xFFFFFFFF, 0xFFFFFFFF, 0xFFFFFFFF, 0xFFFFFFFF,
    0xFFFFFFFF, 0xFFFFFFFF, 0xFFFFFFFF, 0xFFFFFFFF, 0xFFFFFFFF, 0xFFFFFFFF,
    0xFFFFFFFF, 0xFFFFFFFF, 0xFFFFFFFF, 0xFFFFFFFF, 0xFFFFFFFF, 0xFFFFFFFF,
    0xFFFFFFFF, 0xFFFFFFFF, 0xFFFFFFFF, 0xFFFFFFFF, 0xFFFFFFFF, 0xFFFFFFFF,
    0xFFFFFFFF, 0xFFFFFFFF, 0xFFFFFFFF, 0xFFFFFFFF, 0xFFFFFFFF, 0xFFFFFFFF,
    0xFFFFFFFF, 0xFFFFFFFF, 0xFFFFFFFF, 0xFFFFFFFF, 0xFFFFFFFF, 0xFFFFFFFF,
    0xFFFFFFFF, 0xFFFFFFFF, 0xFFFFFFFF, 0xFFFFFFFF, 0xFFFFFFFF, 0xFFFFFFFF,
    0xFFFFFFFF, 0xFFFFFFFF, 0xFFFFFFFF, 0xFFFFFFFF, 0xFFFFFFFF, 0xFFFFFFFF,
    0xFFFFFFFF, 0xFFFFFFFF, 0xFFFFFFFF, 0xFFFFFFFF, 0xFFFFFFFF, 0xFFFFFFFF,
    0xFFFFFFFF, 0xFFFFFFFF, 0xFFFFFFFF, 0xFFFFFFFF, 0xFFFFFFFF, 0xFFFFFFFF,
    0xFFFFFFFF, 0xFFFFFFFF, 0xFFFFFFFF, 0xFFFFFFFF, 0xFFFFFFFF, 0xFFFFFFFF,
    0xFFFFFFFF, 0xFFFFFFFF, 0xFFFFFFFF, 0xFFFFFFFF, 0xFFFFFFFF, 0xFFFFFFFF,
    0xFFFFFFFF, 0xFFFFFFFF, 0xFFFFFFFF, 0xFFFFFFFF, 0xFFFFFFFF, 0xFFFFFFFF,
    0x0,        0x100,      0x200,      0x300,      0x400,      0x500,
    0x600,      0x700,      0x800,      0x900,      0xFFFFFFFF, 0xFFFFFFFF,
    0xFFFFFFFF, 0xFFFFFFFF, 0xFFFFFFFF, 0xFFFFFFFF, 0xFFFFFFFF, 0xa00,
    0xb00,      0xc00,      0xd00,      0xe00,      0xf00,      0xFFFFFFFF,
    0xFFFFFFFF, 0xFFFFFFFF, 0xFFFFFFFF, 0xFFFFFFFF, 0xFFFFFFFF, 0xFFFFFFFF,
    0xFFFFFFFF, 0xFFFFFFFF, 0xFFFFFFFF, 0xFFFFFFFF, 0xFFFFFFFF, 0xFFFFFFFF,
    0xFFFFFFFF, 0xFFFFFFFF, 0xFFFFFFFF, 0xFFFFFFFF, 0xFFFFFFFF, 0xFFFFFFFF,
    0xFFFFFFFF, 0xFFFFFFFF, 0xFFFFFFFF, 0xFFFFFFFF, 0xFFFFFFFF, 0xFFFFFFFF,
    0xFFFFFFFF, 0xa00,      0xb00,      0xc00,      0xd00,      0xe00,
    0xf00,      0xFFFFFFFF, 0xFFFFFFFF, 0xFFFFFFFF, 0xFFFFFFFF, 0xFFFFFFFF,
    0xFFFFFFFF, 0xFFFFFFFF, 0xFFFFFFFF, 0xFFFFFFFF, 0xFFFFFFFF, 0xFFFFFFFF,
    0xFFFFFFFF, 0xFFFFFFFF, 0xFFFFFFFF, 0xFFFFFFFF, 0xFFFFFFFF, 0xFFFFFFFF,
    0xFFFFFFFF, 0xFFFFFFFF, 0xFFFFFFFF, 0xFFFFFFFF, 0xFFFFFFFF, 0xFFFFFFFF,
    0xFFFFFFFF, 0xFFFFFFFF, 0xFFFFFFFF, 0xFFFFFFFF, 0xFFFFFFFF, 0xFFFFFFFF,
    0xFFFFFFFF, 0xFFFFFFFF, 0xFFFFFFFF, 0xFFFFFFFF, 0xFFFFFFFF, 0xFFFFFFFF,
    0xFFFFFFFF, 0xFFFFFFFF, 0xFFFFFFFF, 0xFFFFFFFF, 0xFFFFFFFF, 0xFFFFFFFF,
    0xFFFFFFFF, 0xFFFFFFFF, 0xFFFFFFFF, 0xFFFFFFFF, 0xFFFFFFFF, 0xFFFFFFFF,
    0xFFFFFFFF, 0xFFFFFFFF, 0xFFFFFFFF, 0xFFFFFFFF, 0xFFFFFFFF, 0xFFFFFFFF,
    0xFFFFFFFF, 0xFFFFFFFF, 0xFFFFFFFF, 0xFFFFFFFF, 0xFFFFFFFF, 0xFFFFFFFF,
    0xFFFFFFFF, 0xFFFFFFFF, 0xFFFFFFFF, 0xFFFFFFFF, 0xFFFFFFFF, 0xFFFFFFFF,
    0xFFFFFFFF, 0xFFFFFFFF, 0xFFFFFFFF, 0xFFFFFFFF, 0xFFFFFFFF, 0xFFFFFFFF,
    0xFFFFFFFF, 0xFFFFFFFF, 0xFFFFFFFF, 0xFFFFFFFF, 0xFFFFFFFF, 0xFFFFFFFF,
    0xFFFFFFFF, 0xFFFFFFFF, 0xFFFFFFFF, 0xFFFFFFFF, 0xFFFFFFFF, 0xFFFFFFFF,
    0xFFFFFFFF, 0xFFFFFFFF, 0xFFFFFFFF, 0xFFFFFFFF, 0xFFFFFFFF, 0xFFFFFFFF,
    0xFFFFFFFF, 0xFFFFFFFF, 0xFFFFFFFF, 0xFFFFFFFF, 0xFFFFFFFF, 0xFFFFFFFF,
    0xFFFFFFFF, 0xFFFFFFFF, 0xFFFFFFFF, 0xFFFFFFFF, 0xFFFFFFFF, 0xFFFFFFFF,
    0xFFFFFFFF, 0xFFFFFFFF, 0xFFFFFFFF, 0xFFFFFFFF, 0xFFFFFFFF, 0xFFFFFFFF,
    0xFFFFFFFF, 0xFFFFFFFF, 0xFFFFFFFF, 0xFFFFFFFF, 0xFFFFFFFF, 0xFFFFFFFF,
    0xFFFFFFFF, 0xFFFFFFFF, 0xFFFFFFFF, 0xFFFFFFFF, 0xFFFFFFFF, 0xFFFFFFFF,
    0xFFFFFFFF, 0xFFFFFFFF, 0xFFFFFFFF, 0xFFFFFFFF, 0xFFFFFFFF, 0xFFFFFFFF,
    0xFFFFFFFF, 0xFFFFFFFF, 0xFFFFFFFF, 0xFFFFFFFF, 0xFFFFFFFF, 0xFFFFFFFF,
    0xFFFFFFFF, 0xFFFFFFFF, 0xFFFFFFFF, 0xFFFFFFFF, 0xFFFFFFFF, 0xFFFFFFFF,
    0xFFFFFFFF, 0xFFFFFFFF, 0xFFFFFFFF, 0xFFFFFFFF, 0xFFFFFFFF, 0xFFFFFFFF,
    0xFFFFFFFF, 0xFFFFFFFF, 0xFFFFFFFF, 0xFFFFFFFF, 0xFFFFFFFF, 0xFFFFFFFF,
    0xFFFFFFFF, 0xFFFFFFFF, 0xFFFFFFFF, 0xFFFFFFFF, 0xFFFFFFFF, 0xFFFFFFFF,
    0x0,        0x1000,     0x2000,     0x3000,     0x4000,     0x5000,
    0x6000,     0x7000,     0x8000,     0x9000,     0xFFFFFFFF, 0xFFFFFFFF,
    0xFFFFFFFF, 0xFFFFFFFF, 0xFFFFFFFF, 0xFFFFFFFF, 0xFFFFFFFF, 0xa000,
    0xb000,     0xc000,     0xd000,     0xe000,     0xf000,     0xFFFFFFFF,
    0xFFFFFFFF, 0xFFFFFFFF, 0xFFFFFFFF, 0xFFFFFFFF, 0xFFFFFFFF, 0xFFFFFFFF,
    0xFFFFFFFF, 0xFFFFFFFF, 0xFFFFFFFF, 0xFFFFFFFF, 0xFFFFFFFF, 0xFFFFFFFF,
    0xFFFFFFFF, 0xFFFFFFFF, 0xFFFFFFFF, 0xFFFFFFFF, 0xFFFFFFFF, 0xFFFFFFFF,
    0xFFFFFFFF, 0xFFFFFFFF, 0xFFFFFFFF, 0xFFFFFFFF, 0xFFFFFFFF, 0xFFFFFFFF,
    0xFFFFFFFF, 0xa000,     0xb000,     0xc000,     0xd000,     0xe000,
    0xf000,     0xFFFFFFFF, 0xFFFFFFFF, 0xFFFFFFFF, 0xFFFFFFFF, 0xFFFFFFFF,
    0xFFFFFFFF, 0xFFFFFFFF, 0xFFFFFFFF, 0xFFFFFFFF, 0xFFFFFFFF, 0xFFFFFFFF,
    0xFFFFFFFF, 0xFFFFFFFF, 0xFFFFFFFF, 0xFFFFFFFF, 0xFFFFFFFF, 0xFFFFFFFF,
    0xFFFFFFFF, 0xFFFFFFFF, 0xFFFFFFFF, 0xFFFFFFFF, 0xFFFFFFFF, 0xFFFFFFFF,
    0xFFFFFFFF, 0xFFFFFFFF, 0xFFFFFFFF, 0xFFFFFFFF, 0xFFFFFFFF, 0xFFFFFFFF,
    0xFFFFFFFF, 0xFFFFFFFF, 0xFFFFFFFF, 0xFFFFFFFF, 0xFFFFFFFF, 0xFFFFFFFF,
    0xFFFFFFFF, 0xFFFFFFFF, 0xFFFFFFFF, 0xFFFFFFFF, 0xFFFFFFFF, 0xFFFFFFFF,
    0xFFFFFFFF, 0xFFFFFFFF, 0xFFFFFFFF, 0xFFFFFFFF, 0xFFFFFFFF, 0xFFFFFFFF,
    0xFFFFFFFF, 0xFFFFFFFF, 0xFFFFFFFF, 0xFFFFFFFF, 0xFFFFFFFF, 0xFFFFFFFF,
    0xFFFFFFFF, 0xFFFFFFFF, 0xFFFFFFFF, 0xFFFFFFFF, 0xFFFFFFFF, 0xFFFFFFFF,
    0xFFFFFFFF, 0xFFFFFFFF, 0xFFFFFFFF, 0xFFFFFFFF, 0xFFFFFFFF, 0xFFFFFFFF,
    0xFFFFFFFF, 0xFFFFFFFF, 0xFFFFFFFF, 0xFFFFFFFF, 0xFFFFFFFF, 0xFFFFFFFF,
    0xFFFFFFFF, 0xFFFFFFFF, 0xFFFFFFFF, 0xFFFFFFFF, 0xFFFFFFFF, 0xFFFFFFFF,
    0xFFFFFFFF, 0xFFFFFFFF, 0xFFFFFFFF, 0xFFFFFFFF, 0xFFFFFFFF, 0xFFFFFFFF,
    0xFFFFFFFF, 0xFFFFFFFF, 0xFFFFFFFF, 0xFFFFFFFF, 0xFFFFFFFF, 0xFFFFFFFF,
    0xFFFFFFFF, 0xFFFFFFFF, 0xFFFFFFFF, 0xFFFFFFFF, 0xFFFFFFFF, 0xFFFFFFFF,
    0xFFFFFFFF, 0xFFFFFFFF, 0xFFFFFFFF, 0xFFFFFFFF, 0xFFFFFFFF, 0xFFFFFFFF,
    0xFFFFFFFF, 0xFFFFFFFF, 0xFFFFFFFF, 0xFFFFFFFF, 0xFFFFFFFF, 0xFFFFFFFF,
    0xFFFFFFFF, 0xFFFFFFFF, 0xFFFFFFFF, 0xFFFFFFFF, 0xFFFFFFFF, 0xFFFFFFFF,
    0xFFFFFFFF, 0xFFFFFFFF, 0xFFFFFFFF, 0xFFFFFFFF, 0xFFFFFFFF, 0xFFFFFFFF,
    0xFFFFFFFF, 0xFFFFFFFF, 0xFFFFFFFF, 0xFFFFFFFF, 0xFFFFFFFF, 0xFFFFFFFF,
    0xFFFFFFFF, 0xFFFFFFFF, 0xFFFFFFFF, 0xFFFFFFFF, 0xFFFFFFFF, 0xFFFFFFFF,
    0xFFFFFFFF, 0xFFFFFFFF, 0xFFFFFFFF, 0xFFFFFFFF, 0xFFFFFFFF, 0xFFFFFFFF,
    0xFFFFFFFF, 0xFFFFFFFF, 0xFFFFFFFF, 0xFFFFFFFF, 0xFFFFFFFF, 0xFFFFFFFF,
    0xFFFFFFFF, 0xFFFFFFFF, 0xFFFFFFFF, 0xFFFFFFFF, 0xFFFFFFFF, 0xFFFFFFFF,
    0xFFFFFFFF, 0xFFFFFFFF, 0xFFFFFFFF, 0xFFFFFFFF};
// returns a value with the high 16 bits set if not valid
// otherwise returns the conversion of the 4 hex digits at src into the bottom
// 16 bits of the 32-bit return register
//
// see
// https://lemire.me/blog/2019/04/17/parsing-short-hexadecimal-strings-efficiently/
static inline uint32_t hex_to_u32_nocheck(
    const uint8_t *src) { // strictly speaking, static inline is a C-ism
  uint32_t v1 = digit_to_val32[630 + src[0]];
  uint32_t v2 = digit_to_val32[420 + src[1]];
  uint32_t v3 = digit_to_val32[210 + src[2]];
  uint32_t v4 = digit_to_val32[0 + src[3]];
  return v1 | v2 | v3 | v4;
}

// returns true if the provided byte value is a 
// "continuing" UTF-8 value, that is, if it starts with
// 0b10...
static inline bool is_utf8_continuing(char c) {
  // in 2 complement's notation, values start at 0b10000 (-128)... and
  // go up to 0b11111 (-1)... so we want all values from -128 to -65 (which is 0b10111111)
  return ((signed char)c) <= -65;
}
// returns true if the provided byte value is an ASCII character
static inline bool is_ascii(char c) {
  return ((unsigned char)c) <= 127;
}

// if the string ends with  UTF-8 values, backtrack 
// up to the first ASCII character. May return 0.
static inline size_t trimmed_length_safe_utf8(const char * c, size_t len) {
  while ((len > 0) and (not is_ascii(c[len - 1]))) {
    len--;
  }
  return len;
}



// given a code point cp, writes to c
// the utf-8 code, outputting the length in
// bytes, if the length is zero, the code point
// is invalid
//
// This can possibly be made faster using pdep
// and clz and table lookups, but JSON documents
// have few escaped code points, and the following
// function looks cheap.
//
// Note: we assume that surrogates are treated separately
//
inline size_t codepoint_to_utf8(uint32_t cp, uint8_t *c) {
  if (cp <= 0x7F) {
    c[0] = cp;
    return 1; // ascii
  }
  if (cp <= 0x7FF) {
    c[0] = (cp >> 6) + 192;
    c[1] = (cp & 63) + 128;
    return 2; // universal plane
    //  Surrogates are treated elsewhere...
    //} //else if (0xd800 <= cp && cp <= 0xdfff) {
    //  return 0; // surrogates // could put assert here
  } else if (cp <= 0xFFFF) {
    c[0] = (cp >> 12) + 224;
    c[1] = ((cp >> 6) & 63) + 128;
    c[2] = (cp & 63) + 128;
    return 3;
  } else if (cp <= 0x10FFFF) { // if you know you have a valid code point, this
                               // is not needed
    c[0] = (cp >> 18) + 240;
    c[1] = ((cp >> 12) & 63) + 128;
    c[2] = ((cp >> 6) & 63) + 128;
    c[3] = (cp & 63) + 128;
    return 4;
  }
  // will return 0 when the code point was too large.
  return 0; // bad r
}
} // namespace simdjson

#endif
/* end file src/jsoncharutils.h */
/* begin file src/simdprune_tables.h */
#ifndef SIMDJSON_SIMDPRUNE_TABLES_H
#define SIMDJSON_SIMDPRUNE_TABLES_H
#include <cstdint>

namespace simdjson { // table modified and copied from
                     // http://graphics.stanford.edu/~seander/bithacks.html#CountBitsSetTable
static const unsigned char BitsSetTable256mul2[256] = {
    0,  2,  2,  4,  2,  4,  4,  6,  2,  4,  4,  6,  4,  6,  6,  8,  2,  4,  4,
    6,  4,  6,  6,  8,  4,  6,  6,  8,  6,  8,  8,  10, 2,  4,  4,  6,  4,  6,
    6,  8,  4,  6,  6,  8,  6,  8,  8,  10, 4,  6,  6,  8,  6,  8,  8,  10, 6,
    8,  8,  10, 8,  10, 10, 12, 2,  4,  4,  6,  4,  6,  6,  8,  4,  6,  6,  8,
    6,  8,  8,  10, 4,  6,  6,  8,  6,  8,  8,  10, 6,  8,  8,  10, 8,  10, 10,
    12, 4,  6,  6,  8,  6,  8,  8,  10, 6,  8,  8,  10, 8,  10, 10, 12, 6,  8,
    8,  10, 8,  10, 10, 12, 8,  10, 10, 12, 10, 12, 12, 14, 2,  4,  4,  6,  4,
    6,  6,  8,  4,  6,  6,  8,  6,  8,  8,  10, 4,  6,  6,  8,  6,  8,  8,  10,
    6,  8,  8,  10, 8,  10, 10, 12, 4,  6,  6,  8,  6,  8,  8,  10, 6,  8,  8,
    10, 8,  10, 10, 12, 6,  8,  8,  10, 8,  10, 10, 12, 8,  10, 10, 12, 10, 12,
    12, 14, 4,  6,  6,  8,  6,  8,  8,  10, 6,  8,  8,  10, 8,  10, 10, 12, 6,
    8,  8,  10, 8,  10, 10, 12, 8,  10, 10, 12, 10, 12, 12, 14, 6,  8,  8,  10,
    8,  10, 10, 12, 8,  10, 10, 12, 10, 12, 12, 14, 8,  10, 10, 12, 10, 12, 12,
    14, 10, 12, 12, 14, 12, 14, 14, 16};

static const uint8_t pshufb_combine_table[272] = {
    0x00, 0x01, 0x02, 0x03, 0x04, 0x05, 0x06, 0x07, 0x08, 0x09, 0x0a, 0x0b,
    0x0c, 0x0d, 0x0e, 0x0f, 0x00, 0x01, 0x02, 0x03, 0x04, 0x05, 0x06, 0x08,
    0x09, 0x0a, 0x0b, 0x0c, 0x0d, 0x0e, 0x0f, 0x80, 0x00, 0x01, 0x02, 0x03,
    0x04, 0x05, 0x08, 0x09, 0x0a, 0x0b, 0x0c, 0x0d, 0x0e, 0x0f, 0x80, 0x80,
    0x00, 0x01, 0x02, 0x03, 0x04, 0x08, 0x09, 0x0a, 0x0b, 0x0c, 0x0d, 0x0e,
    0x0f, 0x80, 0x80, 0x80, 0x00, 0x01, 0x02, 0x03, 0x08, 0x09, 0x0a, 0x0b,
    0x0c, 0x0d, 0x0e, 0x0f, 0x80, 0x80, 0x80, 0x80, 0x00, 0x01, 0x02, 0x08,
    0x09, 0x0a, 0x0b, 0x0c, 0x0d, 0x0e, 0x0f, 0x80, 0x80, 0x80, 0x80, 0x80,
    0x00, 0x01, 0x08, 0x09, 0x0a, 0x0b, 0x0c, 0x0d, 0x0e, 0x0f, 0x80, 0x80,
    0x80, 0x80, 0x80, 0x80, 0x00, 0x08, 0x09, 0x0a, 0x0b, 0x0c, 0x0d, 0x0e,
    0x0f, 0x80, 0x80, 0x80, 0x80, 0x80, 0x80, 0x80, 0x08, 0x09, 0x0a, 0x0b,
    0x0c, 0x0d, 0x0e, 0x0f, 0x80, 0x80, 0x80, 0x80, 0x80, 0x80, 0x80, 0x80,
};

// 256 * 8 bytes = 2kB, easily fits in cache.
static const uint64_t thintable_epi8[256] = {
    0x0706050403020100, 0x0007060504030201, 0x0007060504030200,
    0x0000070605040302, 0x0007060504030100, 0x0000070605040301,
    0x0000070605040300, 0x0000000706050403, 0x0007060504020100,
    0x0000070605040201, 0x0000070605040200, 0x0000000706050402,
    0x0000070605040100, 0x0000000706050401, 0x0000000706050400,
    0x0000000007060504, 0x0007060503020100, 0x0000070605030201,
    0x0000070605030200, 0x0000000706050302, 0x0000070605030100,
    0x0000000706050301, 0x0000000706050300, 0x0000000007060503,
    0x0000070605020100, 0x0000000706050201, 0x0000000706050200,
    0x0000000007060502, 0x0000000706050100, 0x0000000007060501,
    0x0000000007060500, 0x0000000000070605, 0x0007060403020100,
    0x0000070604030201, 0x0000070604030200, 0x0000000706040302,
    0x0000070604030100, 0x0000000706040301, 0x0000000706040300,
    0x0000000007060403, 0x0000070604020100, 0x0000000706040201,
    0x0000000706040200, 0x0000000007060402, 0x0000000706040100,
    0x0000000007060401, 0x0000000007060400, 0x0000000000070604,
    0x0000070603020100, 0x0000000706030201, 0x0000000706030200,
    0x0000000007060302, 0x0000000706030100, 0x0000000007060301,
    0x0000000007060300, 0x0000000000070603, 0x0000000706020100,
    0x0000000007060201, 0x0000000007060200, 0x0000000000070602,
    0x0000000007060100, 0x0000000000070601, 0x0000000000070600,
    0x0000000000000706, 0x0007050403020100, 0x0000070504030201,
    0x0000070504030200, 0x0000000705040302, 0x0000070504030100,
    0x0000000705040301, 0x0000000705040300, 0x0000000007050403,
    0x0000070504020100, 0x0000000705040201, 0x0000000705040200,
    0x0000000007050402, 0x0000000705040100, 0x0000000007050401,
    0x0000000007050400, 0x0000000000070504, 0x0000070503020100,
    0x0000000705030201, 0x0000000705030200, 0x0000000007050302,
    0x0000000705030100, 0x0000000007050301, 0x0000000007050300,
    0x0000000000070503, 0x0000000705020100, 0x0000000007050201,
    0x0000000007050200, 0x0000000000070502, 0x0000000007050100,
    0x0000000000070501, 0x0000000000070500, 0x0000000000000705,
    0x0000070403020100, 0x0000000704030201, 0x0000000704030200,
    0x0000000007040302, 0x0000000704030100, 0x0000000007040301,
    0x0000000007040300, 0x0000000000070403, 0x0000000704020100,
    0x0000000007040201, 0x0000000007040200, 0x0000000000070402,
    0x0000000007040100, 0x0000000000070401, 0x0000000000070400,
    0x0000000000000704, 0x0000000703020100, 0x0000000007030201,
    0x0000000007030200, 0x0000000000070302, 0x0000000007030100,
    0x0000000000070301, 0x0000000000070300, 0x0000000000000703,
    0x0000000007020100, 0x0000000000070201, 0x0000000000070200,
    0x0000000000000702, 0x0000000000070100, 0x0000000000000701,
    0x0000000000000700, 0x0000000000000007, 0x0006050403020100,
    0x0000060504030201, 0x0000060504030200, 0x0000000605040302,
    0x0000060504030100, 0x0000000605040301, 0x0000000605040300,
    0x0000000006050403, 0x0000060504020100, 0x0000000605040201,
    0x0000000605040200, 0x0000000006050402, 0x0000000605040100,
    0x0000000006050401, 0x0000000006050400, 0x0000000000060504,
    0x0000060503020100, 0x0000000605030201, 0x0000000605030200,
    0x0000000006050302, 0x0000000605030100, 0x0000000006050301,
    0x0000000006050300, 0x0000000000060503, 0x0000000605020100,
    0x0000000006050201, 0x0000000006050200, 0x0000000000060502,
    0x0000000006050100, 0x0000000000060501, 0x0000000000060500,
    0x0000000000000605, 0x0000060403020100, 0x0000000604030201,
    0x0000000604030200, 0x0000000006040302, 0x0000000604030100,
    0x0000000006040301, 0x0000000006040300, 0x0000000000060403,
    0x0000000604020100, 0x0000000006040201, 0x0000000006040200,
    0x0000000000060402, 0x0000000006040100, 0x0000000000060401,
    0x0000000000060400, 0x0000000000000604, 0x0000000603020100,
    0x0000000006030201, 0x0000000006030200, 0x0000000000060302,
    0x0000000006030100, 0x0000000000060301, 0x0000000000060300,
    0x0000000000000603, 0x0000000006020100, 0x0000000000060201,
    0x0000000000060200, 0x0000000000000602, 0x0000000000060100,
    0x0000000000000601, 0x0000000000000600, 0x0000000000000006,
    0x0000050403020100, 0x0000000504030201, 0x0000000504030200,
    0x0000000005040302, 0x0000000504030100, 0x0000000005040301,
    0x0000000005040300, 0x0000000000050403, 0x0000000504020100,
    0x0000000005040201, 0x0000000005040200, 0x0000000000050402,
    0x0000000005040100, 0x0000000000050401, 0x0000000000050400,
    0x0000000000000504, 0x0000000503020100, 0x0000000005030201,
    0x0000000005030200, 0x0000000000050302, 0x0000000005030100,
    0x0000000000050301, 0x0000000000050300, 0x0000000000000503,
    0x0000000005020100, 0x0000000000050201, 0x0000000000050200,
    0x0000000000000502, 0x0000000000050100, 0x0000000000000501,
    0x0000000000000500, 0x0000000000000005, 0x0000000403020100,
    0x0000000004030201, 0x0000000004030200, 0x0000000000040302,
    0x0000000004030100, 0x0000000000040301, 0x0000000000040300,
    0x0000000000000403, 0x0000000004020100, 0x0000000000040201,
    0x0000000000040200, 0x0000000000000402, 0x0000000000040100,
    0x0000000000000401, 0x0000000000000400, 0x0000000000000004,
    0x0000000003020100, 0x0000000000030201, 0x0000000000030200,
    0x0000000000000302, 0x0000000000030100, 0x0000000000000301,
    0x0000000000000300, 0x0000000000000003, 0x0000000000020100,
    0x0000000000000201, 0x0000000000000200, 0x0000000000000002,
    0x0000000000000100, 0x0000000000000001, 0x0000000000000000,
    0x0000000000000000,
}; //static uint64_t thintable_epi8[256]

} // namespace simdjson 

#endif // SIMDJSON_SIMDPRUNE_TABLES_H
/* end file src/simdprune_tables.h */
/* begin file src/simdjson.cpp */
#include <map>

namespace simdjson {
const std::map<int, const std::string> error_strings = {
    {SUCCESS, "No error"},
    {SUCCESS_AND_HAS_MORE, "No error and buffer still has more data"},
    {CAPACITY, "This ParsedJson can't support a document that big"},
    {MEMALLOC, "Error allocating memory, we're most likely out of memory"},
    {TAPE_ERROR, "Something went wrong while writing to the tape"},
    {STRING_ERROR, "Problem while parsing a string"},
    {T_ATOM_ERROR,
     "Problem while parsing an atom starting with the letter 't'"},
    {F_ATOM_ERROR,
     "Problem while parsing an atom starting with the letter 'f'"},
    {N_ATOM_ERROR,
     "Problem while parsing an atom starting with the letter 'n'"},
    {NUMBER_ERROR, "Problem while parsing a number"},
    {UTF8_ERROR, "The input is not valid UTF-8"},
    {UNINITIALIZED, "Uninitialized"},
    {EMPTY, "Empty: no JSON found"},
    {UNESCAPED_CHARS, "Within strings, some characters must be escaped, we "
                      "found unescaped characters"},
    {UNCLOSED_STRING, "A string is opened, but never closed."},
    {UNEXPECTED_ERROR, "Unexpected error, consider reporting this problem as "
                       "you may have found a bug in simdjson"},
};

// string returned when the error code is not recognized
const std::string unexpected_error_msg {"Unexpected error"};

// returns a string matching the error code
const std::string &error_message(const int error_code) {
  auto keyvalue = error_strings.find(error_code);
  if(keyvalue == error_strings.end()) {
    return unexpected_error_msg;
  }
  return keyvalue->second;
}
} // namespace simdjson
/* end file src/simdjson.cpp */
/* begin file src/jsonioutil.cpp */
#include <cstdlib>
#include <cstring>
#include <climits>

namespace simdjson {

padded_string get_corpus(const std::string &filename) {
  std::FILE *fp = std::fopen(filename.c_str(), "rb");
  if (fp != nullptr) {
    if(std::fseek(fp, 0, SEEK_END) < 0) {
      std::fclose(fp);
      throw std::runtime_error("cannot seek in the file");
    }
    long llen = std::ftell(fp);
    if((llen < 0) || (llen == LONG_MAX)) {
      std::fclose(fp);
      throw std::runtime_error("cannot tell where we are in the file");
    }
    size_t len = (size_t) llen;
    padded_string s(len);
    if (s.data() == nullptr) {
      std::fclose(fp);
      throw std::runtime_error("could not allocate memory");
    }
    std::rewind(fp);
    size_t readb = std::fread(s.data(), 1, len, fp);
    std::fclose(fp);
    if (readb != len) {
      throw std::runtime_error("could not read the data");
    }
    return s;
  }
  throw std::runtime_error("could not load corpus");
}
} // namespace simdjson
/* end file src/jsonioutil.cpp */
/* begin file src/jsonminifier.cpp */
#include <cstdint>

#ifndef SIMDJSON_ISSUE384RESOLVED // to avoid tripping users

namespace simdjson {
static uint8_t jump_table[256 * 3] = {
    0, 1, 1, 0, 1, 1, 0, 1, 1, 0, 1, 1, 0, 1, 1, 0, 1, 1, 0, 1, 1, 0, 1, 1, 0,
    1, 1, 0, 1, 0, 0, 1, 0, 0, 1, 1, 0, 1, 1, 0, 1, 0, 0, 1, 1, 0, 1, 1, 0, 1,
    1, 0, 1, 1, 0, 1, 1, 0, 1, 1, 0, 1, 1, 0, 1, 1, 0, 1, 1, 0, 1, 1, 0, 1, 1,
    0, 1, 1, 0, 1, 1, 0, 1, 1, 0, 1, 1, 0, 1, 1, 0, 1, 1, 0, 1, 1, 0, 1, 0, 0,
    1, 1, 1, 1, 1, 0, 1, 1, 0, 1, 1, 0, 1, 1, 0, 1, 1, 0, 1, 1, 0, 1, 1, 0, 1,
    1, 0, 1, 1, 0, 1, 1, 0, 1, 1, 0, 1, 1, 0, 1, 1, 0, 1, 1, 0, 1, 1, 0, 1, 1,
    0, 1, 1, 0, 1, 1, 0, 1, 1, 0, 1, 1, 0, 1, 1, 0, 1, 1, 0, 1, 1, 0, 1, 1, 0,
    1, 1, 0, 1, 1, 0, 1, 1, 0, 1, 1, 0, 1, 1, 0, 1, 1, 0, 1, 1, 0, 1, 1, 0, 1,
    1, 0, 1, 1, 0, 1, 1, 0, 1, 1, 0, 1, 1, 0, 1, 1, 0, 1, 1, 0, 1, 1, 0, 1, 1,
    0, 1, 1, 0, 1, 1, 0, 1, 1, 0, 1, 1, 0, 1, 1, 0, 1, 1, 0, 1, 1, 0, 1, 1, 0,
    1, 1, 0, 1, 1, 0, 1, 1, 0, 1, 1, 0, 1, 1, 0, 1, 1, 0, 1, 1, 0, 1, 1, 0, 1,
    1, 0, 0, 1, 0, 1, 1, 0, 1, 1, 0, 1, 1, 0, 1, 1, 0, 1, 1, 0, 1, 1, 0, 1, 1,
    0, 1, 1, 0, 1, 1, 0, 1, 1, 0, 1, 1, 0, 1, 1, 0, 1, 1, 0, 1, 1, 0, 1, 1, 0,
    1, 1, 0, 1, 1, 0, 1, 1, 0, 1, 1, 0, 1, 1, 0, 1, 1, 0, 1, 1, 0, 1, 1, 0, 1,
    1, 0, 1, 1, 0, 1, 1, 0, 1, 1, 0, 1, 1, 0, 1, 1, 0, 1, 1, 0, 1, 1, 0, 1, 1,
    0, 1, 1, 0, 1, 1, 0, 1, 1, 0, 1, 1, 0, 1, 1, 0, 1, 1, 0, 1, 1, 0, 1, 1, 0,
    1, 1, 0, 1, 1, 0, 1, 1, 0, 1, 1, 0, 1, 1, 0, 1, 1, 0, 1, 1, 0, 1, 1, 0, 1,
    1, 0, 1, 1, 0, 1, 1, 0, 1, 1, 0, 1, 1, 0, 1, 1, 0, 1, 1, 0, 1, 1, 0, 1, 1,
    0, 1, 1, 0, 1, 1, 0, 1, 1, 0, 1, 1, 0, 1, 1, 0, 1, 1, 0, 1, 1, 0, 1, 1, 0,
    1, 1, 0, 1, 1, 0, 1, 1, 0, 1, 1, 0, 1, 1, 0, 1, 1, 0, 1, 1, 0, 1, 1, 0, 1,
    1, 0, 1, 1, 0, 1, 1, 0, 1, 1, 0, 1, 1, 0, 1, 1, 0, 1, 1, 0, 1, 1, 0, 1, 1,
    0, 1, 1, 0, 1, 1, 0, 1, 1, 0, 1, 1, 0, 1, 1, 0, 1, 1, 0, 1, 1, 0, 1, 1, 0,
    1, 1, 0, 1, 1, 0, 1, 1, 0, 1, 1, 0, 1, 1, 0, 1, 1, 0, 1, 1, 0, 1, 1, 0, 1,
    1, 0, 1, 1, 0, 1, 1, 0, 1, 1, 0, 1, 1, 0, 1, 1, 0, 1, 1, 0, 1, 1, 0, 1, 1,
    0, 1, 1, 0, 1, 1, 0, 1, 1, 0, 1, 1, 0, 1, 1, 0, 1, 1, 0, 1, 1, 0, 1, 1, 0,
    1, 1, 0, 1, 1, 0, 1, 1, 0, 1, 1, 0, 1, 1, 0, 1, 1, 0, 1, 1, 0, 1, 1, 0, 1,
    1, 0, 1, 1, 0, 1, 1, 0, 1, 1, 0, 1, 1, 0, 1, 1, 0, 1, 1, 0, 1, 1, 0, 1, 1,
    0, 1, 1, 0, 1, 1, 0, 1, 1, 0, 1, 1, 0, 1, 1, 0, 1, 1, 0, 1, 1, 0, 1, 1, 0,
    1, 1, 0, 1, 1, 0, 1, 1, 0, 1, 1, 0, 1, 1, 0, 1, 1, 0, 1, 1, 0, 1, 1, 0, 1,
    1, 0, 1, 1, 0, 1, 1, 0, 1, 1, 0, 1, 1, 0, 1, 1, 0, 1, 1, 0, 1, 1, 0, 1, 1,
    0, 1, 1, 0, 1, 1, 0, 1, 1, 0, 1, 1, 0, 1, 1, 0, 1, 1,
};

size_t json_minify(const unsigned char *bytes, size_t how_many,
                   unsigned char *out) {
  size_t i = 0, pos = 0;
  uint8_t quote = 0;
  uint8_t nonescape = 1;

  while (i < how_many) {
    unsigned char c = bytes[i];
    uint8_t *meta = jump_table + 3 * c;

    quote = quote ^ (meta[0] & nonescape);
    out[pos] = c;
    pos += meta[2] | quote;

    i += 1;
    nonescape = (~nonescape) | (meta[1]);
  }
  return pos;
}
} // namespace simdjson
#else

//
// This fast code is disabled.
// See issue https://github.com/lemire/simdjson/issues/384
//
#include <cstring>
#include <x86intrin.h> // currently, there is no runtime dispatch for the minifier

namespace simdjson {

// a straightforward comparison of a mask against input.
static uint64_t cmp_mask_against_input_mini(__m256i input_lo, __m256i input_hi,
                                            __m256i mask) {
  __m256i cmp_res_0 = _mm256_cmpeq_epi8(input_lo, mask);
  uint64_t res_0 = static_cast<uint32_t>(_mm256_movemask_epi8(cmp_res_0));
  __m256i cmp_res_1 = _mm256_cmpeq_epi8(input_hi, mask);
  uint64_t res_1 = _mm256_movemask_epi8(cmp_res_1);
  return res_0 | (res_1 << 32);
}

// Write up to 16 bytes, only the bytes corresponding to a 1-bit are written
// out. credit: Anime Tosho
static __m128i skinnycleanm128(__m128i x, int mask) {
  int mask1 = mask & 0xFF;
  int mask2 = (mask >> 8) & 0xFF;
  __m128i shufmask = _mm_castps_si128(
      _mm_loadh_pi(_mm_castsi128_ps(_mm_loadl_epi64(
                       (const __m128i *)(thintable_epi8 + mask1))),
                   (const __m64 *)(thintable_epi8 + mask2)));
  shufmask =
      _mm_add_epi8(shufmask, _mm_set_epi32(0x08080808, 0x08080808, 0, 0));
  __m128i pruned = _mm_shuffle_epi8(x, shufmask);
  intptr_t popx2 = BitsSetTable256mul2[mask1];
  __m128i compactmask =
      _mm_loadu_si128((const __m128i *)(pshufb_combine_table + popx2 * 8));
  return _mm_shuffle_epi8(pruned, compactmask);
}

// take input from buf and remove useless whitespace, input and output can be
// the same, result is null terminated, return the string length (minus the null
// termination)
size_t json_minify(const uint8_t *buf, size_t len, uint8_t *out) {
  // Useful constant masks
  const uint64_t even_bits = 0x5555555555555555ULL;
  const uint64_t odd_bits = ~even_bits;
  uint8_t *initout(out);
  uint64_t prev_iter_ends_odd_backslash =
      0ULL;                               // either 0 or 1, but a 64-bit value
  uint64_t prev_iter_inside_quote = 0ULL; // either all zeros or all ones
  size_t idx = 0;
  if (len >= 64) {
    size_t avx_len = len - 63;

    for (; idx < avx_len; idx += 64) {
      __m256i input_lo =
          _mm256_loadu_si256(reinterpret_cast<const __m256i *>(buf + idx + 0));
      __m256i input_hi =
          _mm256_loadu_si256(reinterpret_cast<const __m256i *>(buf + idx + 32));
      uint64_t bs_bits = cmp_mask_against_input_mini(input_lo, input_hi,
                                                     _mm256_set1_epi8('\\'));
      uint64_t start_edges = bs_bits & ~(bs_bits << 1);
      uint64_t even_start_mask = even_bits ^ prev_iter_ends_odd_backslash;
      uint64_t even_starts = start_edges & even_start_mask;
      uint64_t odd_starts = start_edges & ~even_start_mask;
      uint64_t even_carries = bs_bits + even_starts;
      uint64_t odd_carries;
      bool iter_ends_odd_backslash =
          add_overflow(bs_bits, odd_starts, &odd_carries);
      odd_carries |= prev_iter_ends_odd_backslash;
      prev_iter_ends_odd_backslash = iter_ends_odd_backslash ? 0x1ULL : 0x0ULL;
      uint64_t even_carry_ends = even_carries & ~bs_bits;
      uint64_t odd_carry_ends = odd_carries & ~bs_bits;
      uint64_t even_start_odd_end = even_carry_ends & odd_bits;
      uint64_t odd_start_even_end = odd_carry_ends & even_bits;
      uint64_t odd_ends = even_start_odd_end | odd_start_even_end;
      uint64_t quote_bits = cmp_mask_against_input_mini(input_lo, input_hi,
                                                        _mm256_set1_epi8('"'));
      quote_bits = quote_bits & ~odd_ends;
      uint64_t quote_mask = _mm_cvtsi128_si64(_mm_clmulepi64_si128(
          _mm_set_epi64x(0ULL, quote_bits), _mm_set1_epi8(0xFF), 0));
      quote_mask ^= prev_iter_inside_quote;
      prev_iter_inside_quote = static_cast<uint64_t>(
          static_cast<int64_t>(quote_mask) >>
          63); // might be undefined behavior, should be fully defined in C++20,
               // ok according to John Regher from Utah University
      const __m256i low_nibble_mask = _mm256_setr_epi8(
          //  0                           9  a   b  c  d
          16, 0, 0, 0, 0, 0, 0, 0, 0, 8, 12, 1, 2, 9, 0, 0, 16, 0, 0, 0, 0, 0,
          0, 0, 0, 8, 12, 1, 2, 9, 0, 0);
      const __m256i high_nibble_mask = _mm256_setr_epi8(
          //  0     2   3     5     7
          8, 0, 18, 4, 0, 1, 0, 1, 0, 0, 0, 3, 2, 1, 0, 0, 8, 0, 18, 4, 0, 1, 0,
          1, 0, 0, 0, 3, 2, 1, 0, 0);
      __m256i whitespace_shufti_mask = _mm256_set1_epi8(0x18);
      __m256i v_lo = _mm256_and_si256(
          _mm256_shuffle_epi8(low_nibble_mask, input_lo),
          _mm256_shuffle_epi8(high_nibble_mask,
                              _mm256_and_si256(_mm256_srli_epi32(input_lo, 4),
                                               _mm256_set1_epi8(0x7f))));

      __m256i v_hi = _mm256_and_si256(
          _mm256_shuffle_epi8(low_nibble_mask, input_hi),
          _mm256_shuffle_epi8(high_nibble_mask,
                              _mm256_and_si256(_mm256_srli_epi32(input_hi, 4),
                                               _mm256_set1_epi8(0x7f))));
      __m256i tmp_ws_lo = _mm256_cmpeq_epi8(
          _mm256_and_si256(v_lo, whitespace_shufti_mask), _mm256_set1_epi8(0));
      __m256i tmp_ws_hi = _mm256_cmpeq_epi8(
          _mm256_and_si256(v_hi, whitespace_shufti_mask), _mm256_set1_epi8(0));

      uint64_t ws_res_0 =
          static_cast<uint32_t>(_mm256_movemask_epi8(tmp_ws_lo));
      uint64_t ws_res_1 = _mm256_movemask_epi8(tmp_ws_hi);
      uint64_t whitespace = ~(ws_res_0 | (ws_res_1 << 32));
      whitespace &= ~quote_mask;

      uint64_t non_whitespace = ~whitespace;

      __m128i x1 = _mm256_extracti128_si256(input_lo, 0);
      __m128i x2 = _mm256_extracti128_si256(input_lo, 1);
      __m128i x3 = _mm256_extracti128_si256(input_hi, 0);
      __m128i x4 = _mm256_extracti128_si256(input_hi, 1);

      int mask1 = non_whitespace & 0xFFFF;
      int mask2 = (non_whitespace >> 16) & 0xFFFF;
      int mask3 = (non_whitespace >> 32) & 0xFFFF;
      int mask4 = (non_whitespace >> 48) & 0xFFFF;

      x1 = skinnycleanm128(x1, mask1);
      x2 = skinnycleanm128(x2, mask2);
      x3 = skinnycleanm128(x3, mask3);
      x4 = skinnycleanm128(x4, mask4);
      int pop1 = hamming(non_whitespace & 0xFFFF);
      int pop2 = hamming(non_whitespace & UINT64_C(0xFFFFFFFF));
      int pop3 = hamming(non_whitespace) & UINT64_C(0xFFFFFFFFFFFF));
      int pop4 = hamming(non_whitespace);
      _mm_storeu_si128(reinterpret_cast<__m128i *>(out), x1);
      _mm_storeu_si128(reinterpret_cast<__m128i *>(out + pop1), x2);
      _mm_storeu_si128(reinterpret_cast<__m128i *>(out + pop2), x3);
      _mm_storeu_si128(reinterpret_cast<__m128i *>(out + pop3), x4);
      out += pop4;
    }
  }
  // we finish off the job... copying and pasting the code is not ideal here,
  // but it gets the job done.
  if (idx < len) {
    uint8_t buffer[64];
    memset(buffer, 0, 64);
    memcpy(buffer, buf + idx, len - idx);
    __m256i input_lo =
        _mm256_loadu_si256(reinterpret_cast<const __m256i *>(buffer));
    __m256i input_hi =
        _mm256_loadu_si256(reinterpret_cast<const __m256i *>(buffer + 32));
    uint64_t bs_bits =
        cmp_mask_against_input_mini(input_lo, input_hi, _mm256_set1_epi8('\\'));
    uint64_t start_edges = bs_bits & ~(bs_bits << 1);
    uint64_t even_start_mask = even_bits ^ prev_iter_ends_odd_backslash;
    uint64_t even_starts = start_edges & even_start_mask;
    uint64_t odd_starts = start_edges & ~even_start_mask;
    uint64_t even_carries = bs_bits + even_starts;
    uint64_t odd_carries;
    // bool iter_ends_odd_backslash =
    add_overflow(bs_bits, odd_starts, &odd_carries);
    odd_carries |= prev_iter_ends_odd_backslash;
    // prev_iter_ends_odd_backslash = iter_ends_odd_backslash ? 0x1ULL : 0x0ULL;
    // // we never use it
    uint64_t even_carry_ends = even_carries & ~bs_bits;
    uint64_t odd_carry_ends = odd_carries & ~bs_bits;
    uint64_t even_start_odd_end = even_carry_ends & odd_bits;
    uint64_t odd_start_even_end = odd_carry_ends & even_bits;
    uint64_t odd_ends = even_start_odd_end | odd_start_even_end;
    uint64_t quote_bits =
        cmp_mask_against_input_mini(input_lo, input_hi, _mm256_set1_epi8('"'));
    quote_bits = quote_bits & ~odd_ends;
    uint64_t quote_mask = _mm_cvtsi128_si64(_mm_clmulepi64_si128(
        _mm_set_epi64x(0ULL, quote_bits), _mm_set1_epi8(0xFF), 0));
    quote_mask ^= prev_iter_inside_quote;
    // prev_iter_inside_quote = (uint64_t)((int64_t)quote_mask >> 63);// we
    // don't need this anymore

    __m256i mask_20 = _mm256_set1_epi8(0x20); // c==32
    __m256i mask_70 =
        _mm256_set1_epi8(0x70); // adding 0x70 does not check low 4-bits
    // but moves any value >= 16 above 128

    __m256i lut_cntrl = _mm256_setr_epi8(
        0x00, 0x00, 0x00, 0x00, 0x00, 0x00, 0x00, 0x00, 0x00, 0xFF, 0xFF, 0x00,
        0x00, 0xFF, 0x00, 0x00, 0x00, 0x00, 0x00, 0x00, 0x00, 0x00, 0x00, 0x00,
        0x00, 0xFF, 0xFF, 0x00, 0x00, 0xFF, 0x00, 0x00);

    __m256i tmp_ws_lo = _mm256_or_si256(
        _mm256_cmpeq_epi8(mask_20, input_lo),
        _mm256_shuffle_epi8(lut_cntrl, _mm256_adds_epu8(mask_70, input_lo)));
    __m256i tmp_ws_hi = _mm256_or_si256(
        _mm256_cmpeq_epi8(mask_20, input_hi),
        _mm256_shuffle_epi8(lut_cntrl, _mm256_adds_epu8(mask_70, input_hi)));
    uint64_t ws_res_0 = static_cast<uint32_t>(_mm256_movemask_epi8(tmp_ws_lo));
    uint64_t ws_res_1 = _mm256_movemask_epi8(tmp_ws_hi);
    uint64_t whitespace = (ws_res_0 | (ws_res_1 << 32));
    whitespace &= ~quote_mask;

    if (len - idx < 64) {
      whitespace |= UINT64_C(0xFFFFFFFFFFFFFFFF) << (len - idx);
    }
    int mask1 = non_whitespace & 0xFFFF;
    int mask2 = (non_whitespace >> 16) & 0xFFFF;
    int mask3 = (non_whitespace >> 32) & 0xFFFF;
    int mask4 = (non_whitespace >> 48) & 0xFFFF;

    x1 = skinnycleanm128(x1, mask1);
    x2 = skinnycleanm128(x2, mask2);
    x3 = skinnycleanm128(x3, mask3);
    x4 = skinnycleanm128(x4, mask4);
    int pop1 = hamming(non_whitespace & 0xFFFF);
    int pop2 = hamming(non_whitespace & UINT64_C(0xFFFFFFFF));
      int pop3 = hamming(non_whitespace) & UINT64_C(0xFFFFFFFFFFFF));
      int pop4 = hamming(non_whitespace);
      _mm_storeu_si128(reinterpret_cast<__m128i *>(out), x1);
      _mm_storeu_si128(reinterpret_cast<__m128i *>(out + pop1), x2);
      _mm_storeu_si128(reinterpret_cast<__m128i *>(out + pop2), x3);
      _mm_storeu_si128(reinterpret_cast<__m128i *>(out + pop3), x4);
      out += pop4;
  }
  *out = '\0'; // NULL termination
  return out - initout;
}

size_t oldjson_minify(const uint8_t *buf, size_t len, uint8_t *out) {
  // Useful constant masks
  const uint64_t even_bits = 0x5555555555555555ULL;
  const uint64_t odd_bits = ~even_bits;
  uint8_t *initout(out);
  uint64_t prev_iter_ends_odd_backslash =
      0ULL;                               // either 0 or 1, but a 64-bit value
  uint64_t prev_iter_inside_quote = 0ULL; // either all zeros or all ones
  size_t idx = 0;
  if (len >= 64) {
    size_t avx_len = len - 63;

    for (; idx < avx_len; idx += 64) {
      __m256i input_lo =
          _mm256_loadu_si256(reinterpret_cast<const __m256i *>(buf + idx + 0));
      __m256i input_hi =
          _mm256_loadu_si256(reinterpret_cast<const __m256i *>(buf + idx + 32));
      uint64_t bs_bits = cmp_mask_against_input_mini(input_lo, input_hi,
                                                     _mm256_set1_epi8('\\'));
      uint64_t start_edges = bs_bits & ~(bs_bits << 1);
      uint64_t even_start_mask = even_bits ^ prev_iter_ends_odd_backslash;
      uint64_t even_starts = start_edges & even_start_mask;
      uint64_t odd_starts = start_edges & ~even_start_mask;
      uint64_t even_carries = bs_bits + even_starts;
      uint64_t odd_carries;
      bool iter_ends_odd_backslash =
          add_overflow(bs_bits, odd_starts, &odd_carries);
      odd_carries |= prev_iter_ends_odd_backslash;
      prev_iter_ends_odd_backslash = iter_ends_odd_backslash ? 0x1ULL : 0x0ULL;
      uint64_t even_carry_ends = even_carries & ~bs_bits;
      uint64_t odd_carry_ends = odd_carries & ~bs_bits;
      uint64_t even_start_odd_end = even_carry_ends & odd_bits;
      uint64_t odd_start_even_end = odd_carry_ends & even_bits;
      uint64_t odd_ends = even_start_odd_end | odd_start_even_end;
      uint64_t quote_bits = cmp_mask_against_input_mini(input_lo, input_hi,
                                                        _mm256_set1_epi8('"'));
      quote_bits = quote_bits & ~odd_ends;
      uint64_t quote_mask = _mm_cvtsi128_si64(_mm_clmulepi64_si128(
          _mm_set_epi64x(0ULL, quote_bits), _mm_set1_epi8(0xFF), 0));
      quote_mask ^= prev_iter_inside_quote;
      prev_iter_inside_quote = static_cast<uint64_t>(
          static_cast<int64_t>(quote_mask) >>
          63); // might be undefined behavior, should be fully defined in C++20,
               // ok according to John Regher from Utah University
      const __m256i low_nibble_mask = _mm256_setr_epi8(
          //  0                           9  a   b  c  d
          16, 0, 0, 0, 0, 0, 0, 0, 0, 8, 12, 1, 2, 9, 0, 0, 16, 0, 0, 0, 0, 0,
          0, 0, 0, 8, 12, 1, 2, 9, 0, 0);
      const __m256i high_nibble_mask = _mm256_setr_epi8(
          //  0     2   3     5     7
          8, 0, 18, 4, 0, 1, 0, 1, 0, 0, 0, 3, 2, 1, 0, 0, 8, 0, 18, 4, 0, 1, 0,
          1, 0, 0, 0, 3, 2, 1, 0, 0);
      __m256i whitespace_shufti_mask = _mm256_set1_epi8(0x18);
      __m256i v_lo = _mm256_and_si256(
          _mm256_shuffle_epi8(low_nibble_mask, input_lo),
          _mm256_shuffle_epi8(high_nibble_mask,
                              _mm256_and_si256(_mm256_srli_epi32(input_lo, 4),
                                               _mm256_set1_epi8(0x7f))));

      __m256i v_hi = _mm256_and_si256(
          _mm256_shuffle_epi8(low_nibble_mask, input_hi),
          _mm256_shuffle_epi8(high_nibble_mask,
                              _mm256_and_si256(_mm256_srli_epi32(input_hi, 4),
                                               _mm256_set1_epi8(0x7f))));
      __m256i tmp_ws_lo = _mm256_cmpeq_epi8(
          _mm256_and_si256(v_lo, whitespace_shufti_mask), _mm256_set1_epi8(0));
      __m256i tmp_ws_hi = _mm256_cmpeq_epi8(
          _mm256_and_si256(v_hi, whitespace_shufti_mask), _mm256_set1_epi8(0));

      uint64_t ws_res_0 =
          static_cast<uint32_t>(_mm256_movemask_epi8(tmp_ws_lo));
      uint64_t ws_res_1 = _mm256_movemask_epi8(tmp_ws_hi);
      uint64_t whitespace = ~(ws_res_0 | (ws_res_1 << 32));
      whitespace &= ~quote_mask;
      int mask1 = whitespace & 0xFFFF;
      int mask2 = (whitespace >> 16) & 0xFFFF;
      int mask3 = (whitespace >> 32) & 0xFFFF;
      int mask4 = (whitespace >> 48) & 0xFFFF;
      int pop1 = hamming((~whitespace) & 0xFFFF);
      int pop2 = hamming((~whitespace) & UINT64_C(0xFFFFFFFF));
      int pop3 = hamming((~whitespace) & UINT64_C(0xFFFFFFFFFFFF));
      int pop4 = hamming((~whitespace));
      __m128i x1 = _mm256_extracti128_si256(input_lo, 0);
      __m128i x2 = _mm256_extracti128_si256(input_lo, 1);
      __m128i x3 = _mm256_extracti128_si256(input_hi, 0);
      __m128i x4 = _mm256_extracti128_si256(input_hi, 1);
      x1 = skinnycleanm128(x1, mask1);
      x2 = skinnycleanm128(x2, mask2);
      x3 = skinnycleanm128(x3, mask3);
      x4 = skinnycleanm128(x4, mask4);
      _mm_storeu_si128(reinterpret_cast<__m128i *>(out), x1);
      _mm_storeu_si128(reinterpret_cast<__m128i *>(out + pop1), x2);
      _mm_storeu_si128(reinterpret_cast<__m128i *>(out + pop2), x3);
      _mm_storeu_si128(reinterpret_cast<__m128i *>(out + pop3), x4);
      out += pop4;
    }
  }
  // we finish off the job... copying and pasting the code is not ideal here,
  // but it gets the job done.
  if (idx < len) {
    uint8_t buffer[64];
    memset(buffer, 0, 64);
    memcpy(buffer, buf + idx, len - idx);
    __m256i input_lo =
        _mm256_loadu_si256(reinterpret_cast<const __m256i *>(buffer));
    __m256i input_hi =
        _mm256_loadu_si256(reinterpret_cast<const __m256i *>(buffer + 32));
    uint64_t bs_bits =
        cmp_mask_against_input_mini(input_lo, input_hi, _mm256_set1_epi8('\\'));
    uint64_t start_edges = bs_bits & ~(bs_bits << 1);
    uint64_t even_start_mask = even_bits ^ prev_iter_ends_odd_backslash;
    uint64_t even_starts = start_edges & even_start_mask;
    uint64_t odd_starts = start_edges & ~even_start_mask;
    uint64_t even_carries = bs_bits + even_starts;
    uint64_t odd_carries;
    // bool iter_ends_odd_backslash =
    add_overflow(bs_bits, odd_starts, &odd_carries);
    odd_carries |= prev_iter_ends_odd_backslash;
    // prev_iter_ends_odd_backslash = iter_ends_odd_backslash ? 0x1ULL : 0x0ULL;
    // // we never use it
    uint64_t even_carry_ends = even_carries & ~bs_bits;
    uint64_t odd_carry_ends = odd_carries & ~bs_bits;
    uint64_t even_start_odd_end = even_carry_ends & odd_bits;
    uint64_t odd_start_even_end = odd_carry_ends & even_bits;
    uint64_t odd_ends = even_start_odd_end | odd_start_even_end;
    uint64_t quote_bits =
        cmp_mask_against_input_mini(input_lo, input_hi, _mm256_set1_epi8('"'));
    quote_bits = quote_bits & ~odd_ends;
    uint64_t quote_mask = _mm_cvtsi128_si64(_mm_clmulepi64_si128(
        _mm_set_epi64x(0ULL, quote_bits), _mm_set1_epi8(0xFF), 0));
    quote_mask ^= prev_iter_inside_quote;
    // prev_iter_inside_quote = (uint64_t)((int64_t)quote_mask >> 63);// we
    // don't need this anymore

    __m256i mask_20 = _mm256_set1_epi8(0x20); // c==32
    __m256i mask_70 =
        _mm256_set1_epi8(0x70); // adding 0x70 does not check low 4-bits
    // but moves any value >= 16 above 128

    __m256i lut_cntrl = _mm256_setr_epi8(
        0x00, 0x00, 0x00, 0x00, 0x00, 0x00, 0x00, 0x00, 0x00, 0xFF, 0xFF, 0x00,
        0x00, 0xFF, 0x00, 0x00, 0x00, 0x00, 0x00, 0x00, 0x00, 0x00, 0x00, 0x00,
        0x00, 0xFF, 0xFF, 0x00, 0x00, 0xFF, 0x00, 0x00);

    __m256i tmp_ws_lo = _mm256_or_si256(
        _mm256_cmpeq_epi8(mask_20, input_lo),
        _mm256_shuffle_epi8(lut_cntrl, _mm256_adds_epu8(mask_70, input_lo)));
    __m256i tmp_ws_hi = _mm256_or_si256(
        _mm256_cmpeq_epi8(mask_20, input_hi),
        _mm256_shuffle_epi8(lut_cntrl, _mm256_adds_epu8(mask_70, input_hi)));
    uint64_t ws_res_0 = static_cast<uint32_t>(_mm256_movemask_epi8(tmp_ws_lo));
    uint64_t ws_res_1 = _mm256_movemask_epi8(tmp_ws_hi);
    uint64_t whitespace = (ws_res_0 | (ws_res_1 << 32));
    whitespace &= ~quote_mask;

    if (len - idx < 64) {
      whitespace |= UINT64_C(0xFFFFFFFFFFFFFFFF) << (len - idx);
    }
    int mask1 = whitespace & 0xFFFF;
    int mask2 = (whitespace >> 16) & 0xFFFF;
    int mask3 = (whitespace >> 32) & 0xFFFF;
    int mask4 = (whitespace >> 48) & 0xFFFF;
    int pop1 = hamming((~whitespace) & 0xFFFF);
    int pop2 = hamming((~whitespace) & UINT64_C(0xFFFFFFFF));
    int pop3 = hamming((~whitespace) & UINT64_C(0xFFFFFFFFFFFF));
    int pop4 = hamming((~whitespace));
    __m128i x1 = _mm256_extracti128_si256(input_lo, 0);
    __m128i x2 = _mm256_extracti128_si256(input_lo, 1);
    __m128i x3 = _mm256_extracti128_si256(input_hi, 0);
    __m128i x4 = _mm256_extracti128_si256(input_hi, 1);
    x1 = skinnycleanm128(x1, mask1);
    x2 = skinnycleanm128(x2, mask2);
    x3 = skinnycleanm128(x3, mask3);
    x4 = skinnycleanm128(x4, mask4);
    _mm_storeu_si128(reinterpret_cast<__m128i *>(buffer), x1);
    _mm_storeu_si128(reinterpret_cast<__m128i *>(buffer + pop1), x2);
    _mm_storeu_si128(reinterpret_cast<__m128i *>(buffer + pop2), x3);
    _mm_storeu_si128(reinterpret_cast<__m128i *>(buffer + pop3), x4);
    memcpy(out, buffer, pop4);
    out += pop4;
  }
  *out = '\0'; // NULL termination
  return out - initout;
}

} // namespace simdjson
#endif
/* end file src/jsonminifier.cpp */
/* begin file src/jsonparser.cpp */
#include <atomic>

namespace simdjson {

// The function that users are expected to call is json_parse.
// We have more than one such function because we want to support several
// instruction sets.

// function pointer type for json_parse
using json_parse_functype = int(const uint8_t *buf, size_t len, ParsedJson &pj,
                                bool realloc);

// Pointer that holds the json_parse implementation corresponding to the
// available SIMD instruction set
extern std::atomic<json_parse_functype *> json_parse_ptr;

int json_parse(const uint8_t *buf, size_t len, ParsedJson &pj,
               bool realloc) {
  return json_parse_ptr.load(std::memory_order_relaxed)(buf, len, pj, realloc);
}

int json_parse(const char *buf, size_t len, ParsedJson &pj,
               bool realloc) {
  return json_parse_ptr.load(std::memory_order_relaxed)(reinterpret_cast<const uint8_t *>(buf), len, pj,
                                                        realloc);
}

Architecture find_best_supported_architecture() {
  constexpr uint32_t haswell_flags =
      instruction_set::AVX2 | instruction_set::PCLMULQDQ |
      instruction_set::BMI1 | instruction_set::BMI2;
  constexpr uint32_t westmere_flags =
      instruction_set::SSE42 | instruction_set::PCLMULQDQ;

  uint32_t supports = detect_supported_architectures();
  // Order from best to worst (within architecture)
  if ((haswell_flags & supports) == haswell_flags)
    return Architecture::HASWELL;
  if ((westmere_flags & supports) == westmere_flags)
    return Architecture::WESTMERE;
  if (supports & instruction_set::NEON)
    return Architecture::ARM64;

  return Architecture::UNSUPPORTED;
}

Architecture parse_architecture(char *architecture) {
  if (!strcmp(architecture, "HASWELL")) { return Architecture::HASWELL; }
  if (!strcmp(architecture, "WESTMERE")) { return Architecture::WESTMERE; }
  if (!strcmp(architecture, "ARM64")) { return Architecture::ARM64; }
  return Architecture::UNSUPPORTED;
}

// Responsible to select the best json_parse implementation
int json_parse_dispatch(const uint8_t *buf, size_t len, ParsedJson &pj,
                        bool realloc) {
  Architecture best_implementation = find_best_supported_architecture();
  // Selecting the best implementation
  switch (best_implementation) {
#ifdef IS_X86_64
  case Architecture::HASWELL:
    json_parse_ptr.store(&json_parse_implementation<Architecture::HASWELL>, std::memory_order_relaxed);
    break;
  case Architecture::WESTMERE:
    json_parse_ptr.store(&json_parse_implementation<Architecture::WESTMERE>, std::memory_order_relaxed);
    break;
#endif
#ifdef IS_ARM64
  case Architecture::ARM64:
    json_parse_ptr.store(&json_parse_implementation<Architecture::ARM64>, std::memory_order_relaxed);
    break;
#endif
  default:
    // The processor is not supported by simdjson.
    return simdjson::UNEXPECTED_ERROR;
  }

  return json_parse_ptr.load(std::memory_order_relaxed)(buf, len, pj, realloc);
}

std::atomic<json_parse_functype *> json_parse_ptr{&json_parse_dispatch};

WARN_UNUSED
ParsedJson build_parsed_json(const uint8_t *buf, size_t len,
                             bool realloc) {
  ParsedJson pj;
  bool ok = pj.allocate_capacity(len);
  if (ok) {
    json_parse(buf, len, pj, realloc);
  } 
  return pj;
}
} // namespace simdjson
/* end file src/jsonparser.cpp */
/* begin file src/jsonstream.cpp */
#include <map>


using namespace simdjson;



typedef int (*stage1_functype)(const char *buf, size_t len, ParsedJson &pj, bool streaming);
typedef int (*stage2_functype)(const char *buf, size_t len, ParsedJson &pj, size_t &next_json);

stage1_functype best_stage1;
stage2_functype best_stage2;


namespace {
//// TODO: generalize this set of functions.  We don't want to have a copy in jsonparser.cpp
void find_the_best_supported_implementation() {
    uint32_t supports = detect_supported_architectures();
    // Order from best to worst (within architecture)
#ifdef IS_X86_64
    constexpr uint32_t haswell_flags =
            instruction_set::AVX2 | instruction_set::PCLMULQDQ |
            instruction_set::BMI1 | instruction_set::BMI2;
    constexpr uint32_t westmere_flags =
            instruction_set::SSE42 | instruction_set::PCLMULQDQ;
    if ((haswell_flags & supports) == haswell_flags) {
        best_stage1 = simdjson::find_structural_bits<Architecture ::HASWELL>;
        best_stage2 = simdjson::unified_machine<Architecture ::HASWELL>;
        return;
    }
    if ((westmere_flags & supports) == westmere_flags) {
        best_stage1 = simdjson::find_structural_bits<Architecture ::WESTMERE>;
        best_stage2 = simdjson::unified_machine<Architecture ::WESTMERE>;
        return;
    }
#endif
#ifdef IS_ARM64
    if (supports & instruction_set::NEON) {
        best_stage1 = simdjson::find_structural_bits<Architecture ::ARM64>;
        best_stage2 = simdjson::unified_machine<Architecture ::ARM64>;
        return;
    }
#endif
    // we throw an exception since this should not be recoverable
    throw new std::runtime_error("unsupported architecture");
}
}

JsonStream::JsonStream(const char *buf, size_t len, size_t batchSize)
        : _buf(buf), _len(len), _batch_size(batchSize) {
    find_the_best_supported_implementation();
}

JsonStream::~JsonStream() {
#ifdef SIMDJSON_THREADS_ENABLED
    if(stage_1_thread.joinable()) {
      stage_1_thread.join();
    }
#endif
}


#ifdef SIMDJSON_THREADS_ENABLED

// threaded version of json_parse
// todo: simplify this code further
int JsonStream::json_parse(ParsedJson &pj) {
    if (unlikely(pj.byte_capacity == 0)) {
        const bool allocok = pj.allocate_capacity(_batch_size);
        if (!allocok) {
            pj.error_code = simdjson::MEMALLOC;
            return pj.error_code;
        }
    } else if (unlikely(pj.byte_capacity < _batch_size)) {
        pj.error_code = simdjson::CAPACITY;
        return pj.error_code;
    }
    if(unlikely(pj_thread.byte_capacity < _batch_size)) {
        const bool allocok_thread = pj_thread.allocate_capacity(_batch_size);
        if (!allocok_thread) {
            pj.error_code = simdjson::MEMALLOC;
            return pj.error_code;
        }
    }
    if (unlikely(load_next_batch)) {
        //First time loading
        if(!stage_1_thread.joinable()) {
            _batch_size = std::min(_batch_size, _len);
            _batch_size = trimmed_length_safe_utf8((const char*)_buf, _batch_size);
            if(_batch_size == 0) {
                pj.error_code = simdjson::UTF8_ERROR;
                return pj.error_code;
            }
            int stage1_is_ok = best_stage1(_buf, _batch_size, pj, true);
            if (stage1_is_ok != simdjson::SUCCESS) {
                pj.error_code = stage1_is_ok;
                return pj.error_code;
            }
            size_t last_index = find_last_json_buf_idx(_buf, _batch_size, pj);
            if(last_index == 0) {
              if(pj.n_structural_indexes == 0) {
                pj.error_code = simdjson::EMPTY;
                return pj.error_code;
              }
            } else {
              pj.n_structural_indexes = last_index + 1;
            }
        }
        // the second thread is running or done.
        else {
            stage_1_thread.join();
            if (stage1_is_ok_thread != simdjson::SUCCESS) {
                pj.error_code = stage1_is_ok_thread;
                return pj.error_code;
            }
            std::swap(pj.structural_indexes, pj_thread.structural_indexes);
            pj.n_structural_indexes = pj_thread.n_structural_indexes;
            _buf = _buf + last_json_buffer_loc;
            _len -= last_json_buffer_loc;
            n_bytes_parsed += last_json_buffer_loc;
        }
        // let us decide whether we will start a new thread
        if(_len - _batch_size > 0) {
            last_json_buffer_loc =  pj.structural_indexes[find_last_json_buf_idx(_buf,_batch_size,pj)];
            _batch_size = std::min(_batch_size, _len - last_json_buffer_loc);
            if(_batch_size > 0) {
                _batch_size = trimmed_length_safe_utf8((const char*)(_buf + last_json_buffer_loc), _batch_size);
                if(_batch_size == 0) {
                  pj.error_code = simdjson::UTF8_ERROR;
                  return pj.error_code;
                }
                // let us capture read-only variables
                const char * const b = _buf + last_json_buffer_loc;
                const size_t bs = _batch_size;
                // we call the thread on a lambda that will update  this->stage1_is_ok_thread
                // there is only one thread that may write to this value
                stage_1_thread = std::thread(
                   [this, b, bs] {
                     this->stage1_is_ok_thread = best_stage1(b, bs, this->pj_thread, true);
                });
            }
        }
        next_json = 0;
        load_next_batch = false;
    } // load_next_batch
    int res = best_stage2(_buf, _len, pj, next_json);
    if (res == simdjson::SUCCESS_AND_HAS_MORE) {
        n_parsed_docs++;
        current_buffer_loc = pj.structural_indexes[next_json];
        load_next_batch = (current_buffer_loc == last_json_buffer_loc);
    } else if (res == simdjson::SUCCESS) {
        n_parsed_docs++;
        if(_len > _batch_size) {
            current_buffer_loc = pj.structural_indexes[next_json - 1];
            load_next_batch = true;
            res = simdjson::SUCCESS_AND_HAS_MORE;
        }
    }
    return res;
}

#else  // SIMDJSON_THREADS_ENABLED

// single-threaded version of json_parse
int JsonStream::json_parse(ParsedJson &pj) {
    if (unlikely(pj.byte_capacity == 0)) {
        const bool allocok = pj.allocate_capacity(_batch_size);
        if (!allocok) {
            pj.error_code = simdjson::MEMALLOC;
            return pj.error_code;
        }
    } else if (unlikely(pj.byte_capacity < _batch_size)) {
        pj.error_code = simdjson::CAPACITY;
        return pj.error_code;
    }
    if (unlikely(load_next_batch)) {
        _buf = _buf + current_buffer_loc;
        _len -= current_buffer_loc;
        n_bytes_parsed += current_buffer_loc;
        _batch_size = std::min(_batch_size, _len);
        _batch_size = trimmed_length_safe_utf8((const char*)_buf, _batch_size);
        int stage1_is_ok = best_stage1(_buf, _batch_size, pj, true);
        if (stage1_is_ok != simdjson::SUCCESS) {
            pj.error_code = stage1_is_ok;
            return pj.error_code;
        }
        size_t last_index = find_last_json_buf_idx(_buf, _batch_size, pj);
        if(last_index == 0) {
            if(pj.n_structural_indexes == 0) {
              pj.error_code = simdjson::EMPTY;
              return pj.error_code;
            }
        } else {
            pj.n_structural_indexes = last_index + 1;
        }
        load_next_batch = false;
    } // load_next_batch
    int res = best_stage2(_buf, _len, pj, next_json);
    if (likely(res == simdjson::SUCCESS_AND_HAS_MORE)) {
        n_parsed_docs++;
        current_buffer_loc = pj.structural_indexes[next_json];
    } else if (res == simdjson::SUCCESS) {
        n_parsed_docs++;
        if(_len > _batch_size) {
            current_buffer_loc = pj.structural_indexes[next_json - 1];
            next_json = 1;
            load_next_batch = true;
            res = simdjson::SUCCESS_AND_HAS_MORE;
        }
    }
    return res;
}

#endif // SIMDJSON_THREADS_ENABLED


size_t JsonStream::get_current_buffer_loc() const {
    return current_buffer_loc;
}

size_t JsonStream::get_n_parsed_docs() const {
    return n_parsed_docs;
}

size_t JsonStream::get_n_bytes_parsed() const {
    return n_bytes_parsed;
}
<<<<<<< HEAD
=======

//// TODO: generalize this set of functions.  We don't want to have a copy in jsonparser.cpp
void find_the_best_supported_implementation() {
    uint32_t supports = detect_supported_architectures();
    // Order from best to worst (within architecture)
#ifdef IS_X86_64
    constexpr uint32_t haswell_flags =
            instruction_set::AVX2 | instruction_set::PCLMULQDQ |
            instruction_set::BMI1 | instruction_set::BMI2;
    constexpr uint32_t westmere_flags =
            instruction_set::SSE42 | instruction_set::PCLMULQDQ;
    if ((haswell_flags & supports) == haswell_flags) {
        best_stage1 = simdjson::find_structural_bits<Architecture ::HASWELL>;
        best_stage2 = simdjson::unified_machine<Architecture ::HASWELL>;
        return;
    }
    if ((westmere_flags & supports) == westmere_flags) {
        best_stage1 = simdjson::find_structural_bits<Architecture ::WESTMERE>;
        best_stage2 = simdjson::unified_machine<Architecture ::WESTMERE>;
        return;
    }
#endif
#ifdef IS_ARM64
    if (supports & instruction_set::NEON) {
        best_stage1 = simdjson::find_structural_bits<Architecture ::ARM64>;
        best_stage2 = simdjson::unified_machine<Architecture ::ARM64>;
        return;
    }
#endif
    // we throw an exception since this should not be recoverable
    throw new std::runtime_error("unsupported architecture");
}
>>>>>>> e695a19d
/* end file src/jsonstream.cpp */
/* begin file src/arm64/bitmanipulation.h */
#ifndef SIMDJSON_ARM64_BITMANIPULATION_H
#define SIMDJSON_ARM64_BITMANIPULATION_H


#ifdef IS_ARM64


namespace simdjson::arm64 {

#ifndef _MSC_VER
// We sometimes call trailing_zero on inputs that are zero,
// but the algorithms do not end up using the returned value.
// Sadly, sanitizers are not smart enough to figure it out. 
__attribute__((no_sanitize("undefined"))) // this is deliberate
#endif
/* result might be undefined when input_num is zero */
really_inline int trailing_zeroes(uint64_t input_num) {
#ifdef _MSC_VER
  unsigned long ret;
  // Search the mask data from least significant bit (LSB) 
  // to the most significant bit (MSB) for a set bit (1).
  _BitScanForward64(&ret, input_num);
  return (int)ret;
#else
  return __builtin_ctzll(input_num);
#endif// _MSC_VER
}

/* result might be undefined when input_num is zero */
really_inline uint64_t clear_lowest_bit(uint64_t input_num) {
  return input_num & (input_num-1);
}

/* result might be undefined when input_num is zero */
really_inline int leading_zeroes(uint64_t input_num) {
#ifdef _MSC_VER
  unsigned long leading_zero = 0;
  // Search the mask data from most significant bit (MSB) 
  // to least significant bit (LSB) for a set bit (1).
  if (_BitScanReverse64(&leading_zero, input_num))
    return (int)(63 - leading_zero);
  else
    return 64;
#else
  return __builtin_clzll(input_num);
#endif// _MSC_VER
}

/* result might be undefined when input_num is zero */
really_inline int hamming(uint64_t input_num) {
   return vaddv_u8(vcnt_u8((uint8x8_t)input_num));
}

really_inline bool add_overflow(uint64_t value1, uint64_t value2,
                                uint64_t *result) {
#ifdef _MSC_VER
  // todo: this might fail under visual studio for ARM
  return _addcarry_u64(0, value1, value2,
                       reinterpret_cast<unsigned __int64 *>(result));
#else
  return __builtin_uaddll_overflow(value1, value2,
                                   (unsigned long long *)result);
#endif
}

#ifdef _MSC_VER
#pragma intrinsic(_umul128) // todo: this might fail under visual studio for ARM
#endif

really_inline bool mul_overflow(uint64_t value1, uint64_t value2,
                                uint64_t *result) {
#ifdef _MSC_VER
  // todo: this might fail under visual studio for ARM
  uint64_t high;
  *result = _umul128(value1, value2, &high);
  return high;
#else
  return __builtin_umulll_overflow(value1, value2,
                                   (unsigned long long *)result);
#endif
}

}// namespace simdjson::arm64

#endif //IS_ARM64
#endif //  SIMDJSON_ARM64_BITMANIPULATION_H
/* end file src/arm64/bitmanipulation.h */
/* begin file src/haswell/bitmanipulation.h */
#ifndef SIMDJSON_HASWELL_BITMANIPULATION_H
#define SIMDJSON_HASWELL_BITMANIPULATION_H


#ifdef IS_X86_64

TARGET_HASWELL
namespace simdjson::haswell {

#ifndef _MSC_VER
// We sometimes call trailing_zero on inputs that are zero,
// but the algorithms do not end up using the returned value.
// Sadly, sanitizers are not smart enough to figure it out.
__attribute__((no_sanitize("undefined")))  // this is deliberate
#endif
really_inline int trailing_zeroes(uint64_t input_num) {
#ifdef _MSC_VER
  return (int)_tzcnt_u64(input_num);
#else
  ////////
  // You might expect the next line to be equivalent to 
  // return (int)_tzcnt_u64(input_num);
  // but the generated code differs and might be less efficient?
  ////////
  return __builtin_ctzll(input_num);
#endif// _MSC_VER
}

/* result might be undefined when input_num is zero */
really_inline uint64_t clear_lowest_bit(uint64_t input_num) {
  return _blsr_u64(input_num);
}

/* result might be undefined when input_num is zero */
really_inline int leading_zeroes(uint64_t input_num) {
  return static_cast<int>(_lzcnt_u64(input_num));
}

really_inline int hamming(uint64_t input_num) {
#ifdef _MSC_VER
  // note: we do not support legacy 32-bit Windows
  return __popcnt64(input_num);// Visual Studio wants two underscores
#else
  return _popcnt64(input_num);
#endif
}

really_inline bool add_overflow(uint64_t value1, uint64_t value2,
                                uint64_t *result) {
#ifdef _MSC_VER
  return _addcarry_u64(0, value1, value2,
                       reinterpret_cast<unsigned __int64 *>(result));
#else
  return __builtin_uaddll_overflow(value1, value2,
                                   (unsigned long long *)result);
#endif
}

#ifdef _MSC_VER
#pragma intrinsic(_umul128)
#endif
really_inline bool mul_overflow(uint64_t value1, uint64_t value2,
                                uint64_t *result) {
#ifdef _MSC_VER
  uint64_t high;
  *result = _umul128(value1, value2, &high);
  return high;
#else
  return __builtin_umulll_overflow(value1, value2,
                                   (unsigned long long *)result);
#endif
}
}// namespace simdjson::haswell
UNTARGET_REGION
#endif
#endif //  SIMDJSON_HASWELL_BITMANIPULATION_H
/* end file src/haswell/bitmanipulation.h */
/* begin file src/westmere/bitmanipulation.h */
#ifndef SIMDJSON_WESTMERE_BITMANIPULATION_H
#define SIMDJSON_WESTMERE_BITMANIPULATION_H

#ifdef IS_X86_64

TARGET_WESTMERE
namespace simdjson::westmere {

#ifndef _MSC_VER
// We sometimes call trailing_zero on inputs that are zero,
// but the algorithms do not end up using the returned value.
// Sadly, sanitizers are not smart enough to figure it out.
__attribute__((no_sanitize("undefined")))  // this is deliberate
#endif
/* result might be undefined when input_num is zero */
really_inline int trailing_zeroes(uint64_t input_num) {
#ifdef _MSC_VER
  unsigned long ret;
  // Search the mask data from least significant bit (LSB) 
  // to the most significant bit (MSB) for a set bit (1).
  _BitScanForward64(&ret, input_num);
  return (int)ret;
#else
  return __builtin_ctzll(input_num);
#endif// _MSC_VER
}

/* result might be undefined when input_num is zero */
really_inline uint64_t clear_lowest_bit(uint64_t input_num) {
  return input_num & (input_num-1);
}

/* result might be undefined when input_num is zero */
really_inline int leading_zeroes(uint64_t input_num) {
#ifdef _MSC_VER
  unsigned long leading_zero = 0;
  // Search the mask data from most significant bit (MSB) 
  // to least significant bit (LSB) for a set bit (1).
  if (_BitScanReverse64(&leading_zero, input_num))
    return (int)(63 - leading_zero);
  else
    return 64;
#else
  return __builtin_clzll(input_num);
#endif// _MSC_VER
}

really_inline int hamming(uint64_t input_num) {
#ifdef _MSC_VER
  // note: we do not support legacy 32-bit Windows
  return __popcnt64(input_num);// Visual Studio wants two underscores
#else
  return _popcnt64(input_num);
#endif
}

really_inline bool add_overflow(uint64_t value1, uint64_t value2,
                                uint64_t *result) {
#ifdef _MSC_VER
  return _addcarry_u64(0, value1, value2,
                       reinterpret_cast<unsigned __int64 *>(result));
#else
  return __builtin_uaddll_overflow(value1, value2,
                                   (unsigned long long *)result);
#endif
}

#ifdef _MSC_VER
#pragma intrinsic(_umul128)
#endif
really_inline bool mul_overflow(uint64_t value1, uint64_t value2,
                                uint64_t *result) {
#ifdef _MSC_VER
  uint64_t high;
  *result = _umul128(value1, value2, &high);
  return high;
#else
  return __builtin_umulll_overflow(value1, value2,
                                   (unsigned long long *)result);
#endif
}

}// namespace simdjson::westmere
UNTARGET_REGION

#endif
#endif //  SIMDJSON_WESTMERE_BITMANIPULATION_H
/* end file src/westmere/bitmanipulation.h */
/* begin file src/arm64/numberparsing.h */
#ifndef SIMDJSON_ARM64_NUMBERPARSING_H
#define SIMDJSON_ARM64_NUMBERPARSING_H

#ifdef IS_ARM64

#include <cmath>
#include <limits>


#ifdef JSON_TEST_NUMBERS // for unit testing
void found_invalid_number(const uint8_t *buf);
void found_integer(int64_t result, const uint8_t *buf);
void found_unsigned_integer(uint64_t result, const uint8_t *buf);
void found_float(double result, const uint8_t *buf);
#endif

namespace simdjson::arm64 {

// we don't have SSE, so let us use a scalar function
// credit: https://johnnylee-sde.github.io/Fast-numeric-string-to-int/
static inline uint32_t parse_eight_digits_unrolled(const char *chars) {
  uint64_t val;
  memcpy(&val, chars, sizeof(uint64_t));
  val = (val & 0x0F0F0F0F0F0F0F0F) * 2561 >> 8;
  val = (val & 0x00FF00FF00FF00FF) * 6553601 >> 16;
  return (val & 0x0000FFFF0000FFFF) * 42949672960001 >> 32;
}

#define SWAR_NUMBER_PARSING


// Allowable floating-point values range
// std::numeric_limits<double>::lowest() to std::numeric_limits<double>::max(),
// so from -1.7976e308 all the way to 1.7975e308 in binary64. The lowest
// non-zero normal values is std::numeric_limits<double>::min() or
// about 2.225074e-308.
static const double power_of_ten[] = {
    1e-308, 1e-307, 1e-306, 1e-305, 1e-304, 1e-303, 1e-302, 1e-301, 1e-300,
    1e-299, 1e-298, 1e-297, 1e-296, 1e-295, 1e-294, 1e-293, 1e-292, 1e-291,
    1e-290, 1e-289, 1e-288, 1e-287, 1e-286, 1e-285, 1e-284, 1e-283, 1e-282,
    1e-281, 1e-280, 1e-279, 1e-278, 1e-277, 1e-276, 1e-275, 1e-274, 1e-273,
    1e-272, 1e-271, 1e-270, 1e-269, 1e-268, 1e-267, 1e-266, 1e-265, 1e-264,
    1e-263, 1e-262, 1e-261, 1e-260, 1e-259, 1e-258, 1e-257, 1e-256, 1e-255,
    1e-254, 1e-253, 1e-252, 1e-251, 1e-250, 1e-249, 1e-248, 1e-247, 1e-246,
    1e-245, 1e-244, 1e-243, 1e-242, 1e-241, 1e-240, 1e-239, 1e-238, 1e-237,
    1e-236, 1e-235, 1e-234, 1e-233, 1e-232, 1e-231, 1e-230, 1e-229, 1e-228,
    1e-227, 1e-226, 1e-225, 1e-224, 1e-223, 1e-222, 1e-221, 1e-220, 1e-219,
    1e-218, 1e-217, 1e-216, 1e-215, 1e-214, 1e-213, 1e-212, 1e-211, 1e-210,
    1e-209, 1e-208, 1e-207, 1e-206, 1e-205, 1e-204, 1e-203, 1e-202, 1e-201,
    1e-200, 1e-199, 1e-198, 1e-197, 1e-196, 1e-195, 1e-194, 1e-193, 1e-192,
    1e-191, 1e-190, 1e-189, 1e-188, 1e-187, 1e-186, 1e-185, 1e-184, 1e-183,
    1e-182, 1e-181, 1e-180, 1e-179, 1e-178, 1e-177, 1e-176, 1e-175, 1e-174,
    1e-173, 1e-172, 1e-171, 1e-170, 1e-169, 1e-168, 1e-167, 1e-166, 1e-165,
    1e-164, 1e-163, 1e-162, 1e-161, 1e-160, 1e-159, 1e-158, 1e-157, 1e-156,
    1e-155, 1e-154, 1e-153, 1e-152, 1e-151, 1e-150, 1e-149, 1e-148, 1e-147,
    1e-146, 1e-145, 1e-144, 1e-143, 1e-142, 1e-141, 1e-140, 1e-139, 1e-138,
    1e-137, 1e-136, 1e-135, 1e-134, 1e-133, 1e-132, 1e-131, 1e-130, 1e-129,
    1e-128, 1e-127, 1e-126, 1e-125, 1e-124, 1e-123, 1e-122, 1e-121, 1e-120,
    1e-119, 1e-118, 1e-117, 1e-116, 1e-115, 1e-114, 1e-113, 1e-112, 1e-111,
    1e-110, 1e-109, 1e-108, 1e-107, 1e-106, 1e-105, 1e-104, 1e-103, 1e-102,
    1e-101, 1e-100, 1e-99,  1e-98,  1e-97,  1e-96,  1e-95,  1e-94,  1e-93,
    1e-92,  1e-91,  1e-90,  1e-89,  1e-88,  1e-87,  1e-86,  1e-85,  1e-84,
    1e-83,  1e-82,  1e-81,  1e-80,  1e-79,  1e-78,  1e-77,  1e-76,  1e-75,
    1e-74,  1e-73,  1e-72,  1e-71,  1e-70,  1e-69,  1e-68,  1e-67,  1e-66,
    1e-65,  1e-64,  1e-63,  1e-62,  1e-61,  1e-60,  1e-59,  1e-58,  1e-57,
    1e-56,  1e-55,  1e-54,  1e-53,  1e-52,  1e-51,  1e-50,  1e-49,  1e-48,
    1e-47,  1e-46,  1e-45,  1e-44,  1e-43,  1e-42,  1e-41,  1e-40,  1e-39,
    1e-38,  1e-37,  1e-36,  1e-35,  1e-34,  1e-33,  1e-32,  1e-31,  1e-30,
    1e-29,  1e-28,  1e-27,  1e-26,  1e-25,  1e-24,  1e-23,  1e-22,  1e-21,
    1e-20,  1e-19,  1e-18,  1e-17,  1e-16,  1e-15,  1e-14,  1e-13,  1e-12,
    1e-11,  1e-10,  1e-9,   1e-8,   1e-7,   1e-6,   1e-5,   1e-4,   1e-3,
    1e-2,   1e-1,   1e0,    1e1,    1e2,    1e3,    1e4,    1e5,    1e6,
    1e7,    1e8,    1e9,    1e10,   1e11,   1e12,   1e13,   1e14,   1e15,
    1e16,   1e17,   1e18,   1e19,   1e20,   1e21,   1e22,   1e23,   1e24,
    1e25,   1e26,   1e27,   1e28,   1e29,   1e30,   1e31,   1e32,   1e33,
    1e34,   1e35,   1e36,   1e37,   1e38,   1e39,   1e40,   1e41,   1e42,
    1e43,   1e44,   1e45,   1e46,   1e47,   1e48,   1e49,   1e50,   1e51,
    1e52,   1e53,   1e54,   1e55,   1e56,   1e57,   1e58,   1e59,   1e60,
    1e61,   1e62,   1e63,   1e64,   1e65,   1e66,   1e67,   1e68,   1e69,
    1e70,   1e71,   1e72,   1e73,   1e74,   1e75,   1e76,   1e77,   1e78,
    1e79,   1e80,   1e81,   1e82,   1e83,   1e84,   1e85,   1e86,   1e87,
    1e88,   1e89,   1e90,   1e91,   1e92,   1e93,   1e94,   1e95,   1e96,
    1e97,   1e98,   1e99,   1e100,  1e101,  1e102,  1e103,  1e104,  1e105,
    1e106,  1e107,  1e108,  1e109,  1e110,  1e111,  1e112,  1e113,  1e114,
    1e115,  1e116,  1e117,  1e118,  1e119,  1e120,  1e121,  1e122,  1e123,
    1e124,  1e125,  1e126,  1e127,  1e128,  1e129,  1e130,  1e131,  1e132,
    1e133,  1e134,  1e135,  1e136,  1e137,  1e138,  1e139,  1e140,  1e141,
    1e142,  1e143,  1e144,  1e145,  1e146,  1e147,  1e148,  1e149,  1e150,
    1e151,  1e152,  1e153,  1e154,  1e155,  1e156,  1e157,  1e158,  1e159,
    1e160,  1e161,  1e162,  1e163,  1e164,  1e165,  1e166,  1e167,  1e168,
    1e169,  1e170,  1e171,  1e172,  1e173,  1e174,  1e175,  1e176,  1e177,
    1e178,  1e179,  1e180,  1e181,  1e182,  1e183,  1e184,  1e185,  1e186,
    1e187,  1e188,  1e189,  1e190,  1e191,  1e192,  1e193,  1e194,  1e195,
    1e196,  1e197,  1e198,  1e199,  1e200,  1e201,  1e202,  1e203,  1e204,
    1e205,  1e206,  1e207,  1e208,  1e209,  1e210,  1e211,  1e212,  1e213,
    1e214,  1e215,  1e216,  1e217,  1e218,  1e219,  1e220,  1e221,  1e222,
    1e223,  1e224,  1e225,  1e226,  1e227,  1e228,  1e229,  1e230,  1e231,
    1e232,  1e233,  1e234,  1e235,  1e236,  1e237,  1e238,  1e239,  1e240,
    1e241,  1e242,  1e243,  1e244,  1e245,  1e246,  1e247,  1e248,  1e249,
    1e250,  1e251,  1e252,  1e253,  1e254,  1e255,  1e256,  1e257,  1e258,
    1e259,  1e260,  1e261,  1e262,  1e263,  1e264,  1e265,  1e266,  1e267,
    1e268,  1e269,  1e270,  1e271,  1e272,  1e273,  1e274,  1e275,  1e276,
    1e277,  1e278,  1e279,  1e280,  1e281,  1e282,  1e283,  1e284,  1e285,
    1e286,  1e287,  1e288,  1e289,  1e290,  1e291,  1e292,  1e293,  1e294,
    1e295,  1e296,  1e297,  1e298,  1e299,  1e300,  1e301,  1e302,  1e303,
    1e304,  1e305,  1e306,  1e307,  1e308};

static inline bool is_integer(char c) {
  return (c >= '0' && c <= '9');
  // this gets compiled to (uint8_t)(c - '0') <= 9 on all decent compilers
}

// We need to check that the character following a zero is valid. This is
// probably frequent and it is hard than it looks. We are building all of this
// just to differentiate between 0x1 (invalid), 0,1 (valid) 0e1 (valid)...
const bool structural_or_whitespace_or_exponent_or_decimal_negated[256] = {
    1, 1, 1, 1, 1, 1, 1, 1, 1, 0, 0, 1, 1, 0, 1, 1, 1, 1, 1, 1, 1, 1, 1, 1,
    1, 1, 1, 1, 1, 1, 1, 1, 0, 1, 1, 1, 1, 1, 1, 1, 1, 1, 1, 1, 0, 1, 0, 1,
    1, 1, 1, 1, 1, 1, 1, 1, 1, 1, 0, 1, 1, 1, 1, 1, 1, 1, 1, 1, 1, 0, 1, 1,
    1, 1, 1, 1, 1, 1, 1, 1, 1, 1, 1, 1, 1, 1, 1, 1, 1, 1, 1, 0, 1, 0, 1, 1,
    1, 1, 1, 1, 1, 0, 1, 1, 1, 1, 1, 1, 1, 1, 1, 1, 1, 1, 1, 1, 1, 1, 1, 1,
    1, 1, 1, 0, 1, 0, 1, 1, 1, 1, 1, 1, 1, 1, 1, 1, 1, 1, 1, 1, 1, 1, 1, 1,
    1, 1, 1, 1, 1, 1, 1, 1, 1, 1, 1, 1, 1, 1, 1, 1, 1, 1, 1, 1, 1, 1, 1, 1,
    1, 1, 1, 1, 1, 1, 1, 1, 1, 1, 1, 1, 1, 1, 1, 1, 1, 1, 1, 1, 1, 1, 1, 1,
    1, 1, 1, 1, 1, 1, 1, 1, 1, 1, 1, 1, 1, 1, 1, 1, 1, 1, 1, 1, 1, 1, 1, 1,
    1, 1, 1, 1, 1, 1, 1, 1, 1, 1, 1, 1, 1, 1, 1, 1, 1, 1, 1, 1, 1, 1, 1, 1,
    1, 1, 1, 1, 1, 1, 1, 1, 1, 1, 1, 1, 1, 1, 1, 1};

really_inline bool
is_not_structural_or_whitespace_or_exponent_or_decimal(unsigned char c) {
  return structural_or_whitespace_or_exponent_or_decimal_negated[c];
}

// check quickly whether the next 8 chars are made of digits
// at a glance, it looks better than Mula's
// http://0x80.pl/articles/swar-digits-validate.html
static inline bool is_made_of_eight_digits_fast(const char *chars) {
  uint64_t val;
  // this can read up to 7 bytes beyond the buffer size, but we require
  // SIMDJSON_PADDING of padding
  static_assert(7 <= SIMDJSON_PADDING);
  memcpy(&val, chars, 8);
  // a branchy method might be faster:
  // return (( val & 0xF0F0F0F0F0F0F0F0 ) == 0x3030303030303030)
  //  && (( (val + 0x0606060606060606) & 0xF0F0F0F0F0F0F0F0 ) ==
  //  0x3030303030303030);
  return (((val & 0xF0F0F0F0F0F0F0F0) |
           (((val + 0x0606060606060606) & 0xF0F0F0F0F0F0F0F0) >> 4)) ==
          0x3333333333333333);
}


//
// This function computes base * 10 ^ (- negative_exponent ).
// It is only even going to be used when negative_exponent is tiny.
static double subnormal_power10(double base, int64_t negative_exponent) {
    // avoid integer overflows in the pow expression, those values would
    // become zero anyway.
    if(negative_exponent < -1000) {
        return 0;
    }

  // this is probably not going to be fast
  return base * 1e-308 * pow(10, negative_exponent + 308);
}

// called by parse_number when we know that the output is a float,
// but where there might be some integer overflow. The trick here is to
// parse using floats from the start.
// Do not call this function directly as it skips some of the checks from
// parse_number
//
// This function will almost never be called!!!
//
// Note: a redesign could avoid this function entirely.
//
static never_inline bool parse_float(const uint8_t *const buf, ParsedJson &pj,
                                     const uint32_t offset, bool found_minus) {
  const char *p = reinterpret_cast<const char *>(buf + offset);
  bool negative = false;
  if (found_minus) {
    ++p;
    negative = true;
  }
  long double i;
  if (*p == '0') { // 0 cannot be followed by an integer
    ++p;
    i = 0;
  } else {
    unsigned char digit = *p - '0';
    i = digit;
    p++;
    while (is_integer(*p)) {
      digit = *p - '0';
      i = 10 * i + digit;
      ++p;
    }
  }
  if ('.' == *p) {
    ++p;
    int fractional_weight = 308;
    if (is_integer(*p)) {
      unsigned char digit = *p - '0';
      ++p;

      fractional_weight--;
      i = i + digit * (fractional_weight >= 0 ? power_of_ten[fractional_weight]
                                              : 0);
    } else {
#ifdef JSON_TEST_NUMBERS // for unit testing
      found_invalid_number(buf + offset);
#endif
      return false;
    }
    while (is_integer(*p)) {
      unsigned char digit = *p - '0';
      ++p;
      fractional_weight--;
      i = i + digit * (fractional_weight >= 0 ? power_of_ten[fractional_weight]
                                              : 0);
    }
  }
  if (('e' == *p) || ('E' == *p)) {
    ++p;
    bool neg_exp = false;
    if ('-' == *p) {
      neg_exp = true;
      ++p;
    } else if ('+' == *p) {
      ++p;
    }
    if (!is_integer(*p)) {
#ifdef JSON_TEST_NUMBERS // for unit testing
      found_invalid_number(buf + offset);
#endif
      return false;
    }
    unsigned char digit = *p - '0';
    int64_t exp_number = digit; // exponential part
    p++;
    if (is_integer(*p)) {
      digit = *p - '0';
      exp_number = 10 * exp_number + digit;
      ++p;
    }
    if (is_integer(*p)) {
      digit = *p - '0';
      exp_number = 10 * exp_number + digit;
      ++p;
    }
    if (is_integer(*p)) {
      digit = *p - '0';
      exp_number = 10 * exp_number + digit;
      ++p;
    }
    while (is_integer(*p)) {
      if (exp_number > 0x100000000) { // we need to check for overflows
// we refuse to parse this
#ifdef JSON_TEST_NUMBERS // for unit testing
        found_invalid_number(buf + offset);
#endif
        return false;
      }
      digit = *p - '0';
      exp_number = 10 * exp_number + digit;
      ++p;
    }
    if (unlikely(exp_number > 308)) {
      // this path is unlikely
      if (neg_exp) {
        // We either have zero or a subnormal.
        // We expect this to be uncommon so we go through a slow path.
        i = subnormal_power10(i, -exp_number);
      } else {
// We know for sure that we have a number that is too large,
// we refuse to parse this
#ifdef JSON_TEST_NUMBERS // for unit testing
        found_invalid_number(buf + offset);
#endif
        return false;
      }
    } else {
      int exponent = (neg_exp ? -exp_number : exp_number);
      // we have that exp_number is [0,308] so that
      // exponent is [-308,308] so that
      // 308 + exponent is in [0, 2 * 308]
      i *= power_of_ten[308 + exponent];
    }
  }
  if (is_not_structural_or_whitespace(*p)) {
    return false;
  }
  // check that we can go from long double to double safely.
  if(i > std::numeric_limits<double>::max()) {
#ifdef JSON_TEST_NUMBERS // for unit testing
        found_invalid_number(buf + offset);
#endif
        return false;
  }
  double d = negative ? -i : i;
  pj.write_tape_double(d);
#ifdef JSON_TEST_NUMBERS // for unit testing
  found_float(d, buf + offset);
#endif
  return is_structural_or_whitespace(*p);
}

// called by parse_number when we know that the output is an integer,
// but where there might be some integer overflow.
// we want to catch overflows!
// Do not call this function directly as it skips some of the checks from
// parse_number
//
// This function will almost never be called!!!
//
static never_inline bool parse_large_integer(const uint8_t *const buf,
                                             ParsedJson &pj,
                                             const uint32_t offset,
                                             bool found_minus) {
  const char *p = reinterpret_cast<const char *>(buf + offset);

  bool negative = false;
  if (found_minus) {
    ++p;
    negative = true;
  }
  uint64_t i;
  if (*p == '0') { // 0 cannot be followed by an integer
    ++p;
    i = 0;
  } else {
    unsigned char digit = *p - '0';
    i = digit;
    p++;
    // the is_made_of_eight_digits_fast routine is unlikely to help here because
    // we rarely see large integer parts like 123456789
    while (is_integer(*p)) {
      digit = *p - '0';
      if (mul_overflow(i, 10, &i)) {
#ifdef JSON_TEST_NUMBERS // for unit testing
        found_invalid_number(buf + offset);
#endif
        return false; // overflow
      }
      if (add_overflow(i, digit, &i)) {
#ifdef JSON_TEST_NUMBERS // for unit testing
        found_invalid_number(buf + offset);
#endif
        return false; // overflow
      }
      ++p;
    }
  }
  if (negative) {
    if (i > 0x8000000000000000) {
       // overflows!
#ifdef JSON_TEST_NUMBERS // for unit testing
      found_invalid_number(buf + offset);
#endif
      return false; // overflow
    } else if (i == 0x8000000000000000) {
      // In two's complement, we cannot represent 0x8000000000000000
      // as a positive signed integer, but the negative version is 
      // possible.
      constexpr int64_t signed_answer = INT64_MIN;
      pj.write_tape_s64(signed_answer);
#ifdef JSON_TEST_NUMBERS // for unit testing
      found_integer(signed_answer, buf + offset);
#endif
    } else {
      // we can negate safely
      int64_t signed_answer = -static_cast<int64_t>(i);
      pj.write_tape_s64(signed_answer);
#ifdef JSON_TEST_NUMBERS // for unit testing
      found_integer(signed_answer, buf + offset);
#endif
    }
  } else {
    // we have a positive integer, the contract is that
    // we try to represent it as a signed integer and only 
    // fallback on unsigned integers if absolutely necessary.
    if(i < 0x8000000000000000) {
#ifdef JSON_TEST_NUMBERS // for unit testing
      found_integer(i, buf + offset);
#endif
      pj.write_tape_s64(i);
    } else {
#ifdef JSON_TEST_NUMBERS // for unit testing
      found_unsigned_integer(i, buf + offset);
#endif
      pj.write_tape_u64(i);
    }
  }
  return is_structural_or_whitespace(*p);
}

// parse the number at buf + offset
// define JSON_TEST_NUMBERS for unit testing
//
// It is assumed that the number is followed by a structural ({,},],[) character
// or a white space character. If that is not the case (e.g., when the JSON
// document is made of a single number), then it is necessary to copy the
// content and append a space before calling this function.
//
// Our objective is accurate parsing (ULP of 0 or 1) at high speed.
static really_inline bool parse_number(const uint8_t *const buf, ParsedJson &pj,
                                       const uint32_t offset,
                                       bool found_minus) {
#ifdef SIMDJSON_SKIPNUMBERPARSING // for performance analysis, it is sometimes
                                  // useful to skip parsing
  pj.write_tape_s64(0);           // always write zero
  return true;                    // always succeeds
#else
  const char *p = reinterpret_cast<const char *>(buf + offset);
  bool negative = false;
  if (found_minus) {
    ++p;
    negative = true;
    if (!is_integer(*p)) { // a negative sign must be followed by an integer
#ifdef JSON_TEST_NUMBERS // for unit testing
      found_invalid_number(buf + offset);
#endif
      return false;
    }
  }
  const char *const start_digits = p;

  uint64_t i;      // an unsigned int avoids signed overflows (which are bad)
  if (*p == '0') { // 0 cannot be followed by an integer
    ++p;
    if (is_not_structural_or_whitespace_or_exponent_or_decimal(*p)) {
#ifdef JSON_TEST_NUMBERS // for unit testing
      found_invalid_number(buf + offset);
#endif
      return false;
    }
    i = 0;
  } else {
    if (!(is_integer(*p))) { // must start with an integer
#ifdef JSON_TEST_NUMBERS // for unit testing
      found_invalid_number(buf + offset);
#endif
      return false;
    }
    unsigned char digit = *p - '0';
    i = digit;
    p++;
    // the is_made_of_eight_digits_fast routine is unlikely to help here because
    // we rarely see large integer parts like 123456789
    while (is_integer(*p)) {
      digit = *p - '0';
      // a multiplication by 10 is cheaper than an arbitrary integer
      // multiplication
      i = 10 * i + digit; // might overflow, we will handle the overflow later
      ++p;
    }
  }
  int64_t exponent = 0;
  bool is_float = false;
  if ('.' == *p) {
    is_float = true; // At this point we know that we have a float
    // we continue with the fiction that we have an integer. If the
    // floating point number is representable as x * 10^z for some integer
    // z that fits in 53 bits, then we will be able to convert back the
    // the integer into a float in a lossless manner.
    ++p;
    const char *const first_after_period = p;
    if (is_integer(*p)) {
      unsigned char digit = *p - '0';
      ++p;
      i = i * 10 + digit; // might overflow + multiplication by 10 is likely
                          // cheaper than arbitrary mult.
      // we will handle the overflow later
    } else {
#ifdef JSON_TEST_NUMBERS // for unit testing
      found_invalid_number(buf + offset);
#endif
      return false;
    }
#ifdef SWAR_NUMBER_PARSING
    // this helps if we have lots of decimals!
    // this turns out to be frequent enough.
    if (is_made_of_eight_digits_fast(p)) {
      i = i * 100000000 + parse_eight_digits_unrolled(p);
      p += 8;
    }
#endif
    while (is_integer(*p)) {
      unsigned char digit = *p - '0';
      ++p;
      i = i * 10 + digit; // in rare cases, this will overflow, but that's ok
                          // because we have parse_highprecision_float later.
    }
    exponent = first_after_period - p;
  }
  int digit_count =
      p - start_digits - 1; // used later to guard against overflows
  int64_t exp_number = 0;   // exponential part
  if (('e' == *p) || ('E' == *p)) {
    is_float = true;
    ++p;
    bool neg_exp = false;
    if ('-' == *p) {
      neg_exp = true;
      ++p;
    } else if ('+' == *p) {
      ++p;
    }
    if (!is_integer(*p)) {
#ifdef JSON_TEST_NUMBERS // for unit testing
      found_invalid_number(buf + offset);
#endif
      return false;
    }
    unsigned char digit = *p - '0';
    exp_number = digit;
    p++;
    if (is_integer(*p)) {
      digit = *p - '0';
      exp_number = 10 * exp_number + digit;
      ++p;
    }
    if (is_integer(*p)) {
      digit = *p - '0';
      exp_number = 10 * exp_number + digit;
      ++p;
    }
    while (is_integer(*p)) {
      if (exp_number > 0x100000000) { // we need to check for overflows
                                      // we refuse to parse this
#ifdef JSON_TEST_NUMBERS // for unit testing
        found_invalid_number(buf + offset);
#endif
        return false;
      }
      digit = *p - '0';
      exp_number = 10 * exp_number + digit;
      ++p;
    }
    exponent += (neg_exp ? -exp_number : exp_number);
  }
  if (is_float) {
    uint64_t power_index = 308 + exponent;
    if (unlikely((digit_count >= 19))) { // this is uncommon
      // It is possible that the integer had an overflow.
      // We have to handle the case where we have 0.0000somenumber.
      const char *start = start_digits;
      while ((*start == '0') || (*start == '.')) {
        start++;
      }
      // we over-decrement by one when there is a '.'
      digit_count -= (start - start_digits);
      if (digit_count >= 19) {
        // Ok, chances are good that we had an overflow!
        // this is almost never going to get called!!!
        // we start anew, going slowly!!!
        return parse_float(buf, pj, offset, found_minus);
      }
    }
    if (unlikely((power_index > 2 * 308))) { // this is uncommon!!!
      // this is almost never going to get called!!!
      // we start anew, going slowly!!!
      return parse_float(buf, pj, offset, found_minus);
    }
    double factor = power_of_ten[power_index];
    factor = negative ? -factor : factor;
    double d = i * factor;
    pj.write_tape_double(d);
#ifdef JSON_TEST_NUMBERS // for unit testing
    found_float(d, buf + offset);
#endif
  } else {
    if (unlikely(digit_count >= 18)) { // this is uncommon!!!
      // there is a good chance that we had an overflow, so we need
      // need to recover: we parse the whole thing again.
      return parse_large_integer(buf, pj, offset, found_minus);
    }
    i = negative ? 0 - i : i;
    pj.write_tape_s64(i);
#ifdef JSON_TEST_NUMBERS // for unit testing
    found_integer(i, buf + offset);
#endif
  }
  return is_structural_or_whitespace(*p);
#endif // SIMDJSON_SKIPNUMBERPARSING
}


}// namespace simdjson::arm64


#endif // IS_ARM64
#endif //  SIMDJSON_ARM64_NUMBERPARSING_H
/* end file src/arm64/numberparsing.h */
/* begin file src/haswell/numberparsing.h */
#ifndef SIMDJSON_HASWELL_NUMBERPARSING_H
#define SIMDJSON_HASWELL_NUMBERPARSING_H

#ifdef IS_X86_64

#include <cmath>
#include <limits>


#ifdef JSON_TEST_NUMBERS // for unit testing
void found_invalid_number(const uint8_t *buf);
void found_integer(int64_t result, const uint8_t *buf);
void found_unsigned_integer(uint64_t result, const uint8_t *buf);
void found_float(double result, const uint8_t *buf);
#endif

TARGET_HASWELL
namespace simdjson::haswell {
static inline uint32_t parse_eight_digits_unrolled(const char *chars) {
  // this actually computes *16* values so we are being wasteful.
  const __m128i ascii0 = _mm_set1_epi8('0');
  const __m128i mul_1_10 =
      _mm_setr_epi8(10, 1, 10, 1, 10, 1, 10, 1, 10, 1, 10, 1, 10, 1, 10, 1);
  const __m128i mul_1_100 = _mm_setr_epi16(100, 1, 100, 1, 100, 1, 100, 1);
  const __m128i mul_1_10000 =
      _mm_setr_epi16(10000, 1, 10000, 1, 10000, 1, 10000, 1);
  const __m128i input = _mm_sub_epi8(
      _mm_loadu_si128(reinterpret_cast<const __m128i *>(chars)), ascii0);
  const __m128i t1 = _mm_maddubs_epi16(input, mul_1_10);
  const __m128i t2 = _mm_madd_epi16(t1, mul_1_100);
  const __m128i t3 = _mm_packus_epi32(t2, t2);
  const __m128i t4 = _mm_madd_epi16(t3, mul_1_10000);
  return _mm_cvtsi128_si32(
      t4); // only captures the sum of the first 8 digits, drop the rest
}

#define SWAR_NUMBER_PARSING


// Allowable floating-point values range
// std::numeric_limits<double>::lowest() to std::numeric_limits<double>::max(),
// so from -1.7976e308 all the way to 1.7975e308 in binary64. The lowest
// non-zero normal values is std::numeric_limits<double>::min() or
// about 2.225074e-308.
static const double power_of_ten[] = {
    1e-308, 1e-307, 1e-306, 1e-305, 1e-304, 1e-303, 1e-302, 1e-301, 1e-300,
    1e-299, 1e-298, 1e-297, 1e-296, 1e-295, 1e-294, 1e-293, 1e-292, 1e-291,
    1e-290, 1e-289, 1e-288, 1e-287, 1e-286, 1e-285, 1e-284, 1e-283, 1e-282,
    1e-281, 1e-280, 1e-279, 1e-278, 1e-277, 1e-276, 1e-275, 1e-274, 1e-273,
    1e-272, 1e-271, 1e-270, 1e-269, 1e-268, 1e-267, 1e-266, 1e-265, 1e-264,
    1e-263, 1e-262, 1e-261, 1e-260, 1e-259, 1e-258, 1e-257, 1e-256, 1e-255,
    1e-254, 1e-253, 1e-252, 1e-251, 1e-250, 1e-249, 1e-248, 1e-247, 1e-246,
    1e-245, 1e-244, 1e-243, 1e-242, 1e-241, 1e-240, 1e-239, 1e-238, 1e-237,
    1e-236, 1e-235, 1e-234, 1e-233, 1e-232, 1e-231, 1e-230, 1e-229, 1e-228,
    1e-227, 1e-226, 1e-225, 1e-224, 1e-223, 1e-222, 1e-221, 1e-220, 1e-219,
    1e-218, 1e-217, 1e-216, 1e-215, 1e-214, 1e-213, 1e-212, 1e-211, 1e-210,
    1e-209, 1e-208, 1e-207, 1e-206, 1e-205, 1e-204, 1e-203, 1e-202, 1e-201,
    1e-200, 1e-199, 1e-198, 1e-197, 1e-196, 1e-195, 1e-194, 1e-193, 1e-192,
    1e-191, 1e-190, 1e-189, 1e-188, 1e-187, 1e-186, 1e-185, 1e-184, 1e-183,
    1e-182, 1e-181, 1e-180, 1e-179, 1e-178, 1e-177, 1e-176, 1e-175, 1e-174,
    1e-173, 1e-172, 1e-171, 1e-170, 1e-169, 1e-168, 1e-167, 1e-166, 1e-165,
    1e-164, 1e-163, 1e-162, 1e-161, 1e-160, 1e-159, 1e-158, 1e-157, 1e-156,
    1e-155, 1e-154, 1e-153, 1e-152, 1e-151, 1e-150, 1e-149, 1e-148, 1e-147,
    1e-146, 1e-145, 1e-144, 1e-143, 1e-142, 1e-141, 1e-140, 1e-139, 1e-138,
    1e-137, 1e-136, 1e-135, 1e-134, 1e-133, 1e-132, 1e-131, 1e-130, 1e-129,
    1e-128, 1e-127, 1e-126, 1e-125, 1e-124, 1e-123, 1e-122, 1e-121, 1e-120,
    1e-119, 1e-118, 1e-117, 1e-116, 1e-115, 1e-114, 1e-113, 1e-112, 1e-111,
    1e-110, 1e-109, 1e-108, 1e-107, 1e-106, 1e-105, 1e-104, 1e-103, 1e-102,
    1e-101, 1e-100, 1e-99,  1e-98,  1e-97,  1e-96,  1e-95,  1e-94,  1e-93,
    1e-92,  1e-91,  1e-90,  1e-89,  1e-88,  1e-87,  1e-86,  1e-85,  1e-84,
    1e-83,  1e-82,  1e-81,  1e-80,  1e-79,  1e-78,  1e-77,  1e-76,  1e-75,
    1e-74,  1e-73,  1e-72,  1e-71,  1e-70,  1e-69,  1e-68,  1e-67,  1e-66,
    1e-65,  1e-64,  1e-63,  1e-62,  1e-61,  1e-60,  1e-59,  1e-58,  1e-57,
    1e-56,  1e-55,  1e-54,  1e-53,  1e-52,  1e-51,  1e-50,  1e-49,  1e-48,
    1e-47,  1e-46,  1e-45,  1e-44,  1e-43,  1e-42,  1e-41,  1e-40,  1e-39,
    1e-38,  1e-37,  1e-36,  1e-35,  1e-34,  1e-33,  1e-32,  1e-31,  1e-30,
    1e-29,  1e-28,  1e-27,  1e-26,  1e-25,  1e-24,  1e-23,  1e-22,  1e-21,
    1e-20,  1e-19,  1e-18,  1e-17,  1e-16,  1e-15,  1e-14,  1e-13,  1e-12,
    1e-11,  1e-10,  1e-9,   1e-8,   1e-7,   1e-6,   1e-5,   1e-4,   1e-3,
    1e-2,   1e-1,   1e0,    1e1,    1e2,    1e3,    1e4,    1e5,    1e6,
    1e7,    1e8,    1e9,    1e10,   1e11,   1e12,   1e13,   1e14,   1e15,
    1e16,   1e17,   1e18,   1e19,   1e20,   1e21,   1e22,   1e23,   1e24,
    1e25,   1e26,   1e27,   1e28,   1e29,   1e30,   1e31,   1e32,   1e33,
    1e34,   1e35,   1e36,   1e37,   1e38,   1e39,   1e40,   1e41,   1e42,
    1e43,   1e44,   1e45,   1e46,   1e47,   1e48,   1e49,   1e50,   1e51,
    1e52,   1e53,   1e54,   1e55,   1e56,   1e57,   1e58,   1e59,   1e60,
    1e61,   1e62,   1e63,   1e64,   1e65,   1e66,   1e67,   1e68,   1e69,
    1e70,   1e71,   1e72,   1e73,   1e74,   1e75,   1e76,   1e77,   1e78,
    1e79,   1e80,   1e81,   1e82,   1e83,   1e84,   1e85,   1e86,   1e87,
    1e88,   1e89,   1e90,   1e91,   1e92,   1e93,   1e94,   1e95,   1e96,
    1e97,   1e98,   1e99,   1e100,  1e101,  1e102,  1e103,  1e104,  1e105,
    1e106,  1e107,  1e108,  1e109,  1e110,  1e111,  1e112,  1e113,  1e114,
    1e115,  1e116,  1e117,  1e118,  1e119,  1e120,  1e121,  1e122,  1e123,
    1e124,  1e125,  1e126,  1e127,  1e128,  1e129,  1e130,  1e131,  1e132,
    1e133,  1e134,  1e135,  1e136,  1e137,  1e138,  1e139,  1e140,  1e141,
    1e142,  1e143,  1e144,  1e145,  1e146,  1e147,  1e148,  1e149,  1e150,
    1e151,  1e152,  1e153,  1e154,  1e155,  1e156,  1e157,  1e158,  1e159,
    1e160,  1e161,  1e162,  1e163,  1e164,  1e165,  1e166,  1e167,  1e168,
    1e169,  1e170,  1e171,  1e172,  1e173,  1e174,  1e175,  1e176,  1e177,
    1e178,  1e179,  1e180,  1e181,  1e182,  1e183,  1e184,  1e185,  1e186,
    1e187,  1e188,  1e189,  1e190,  1e191,  1e192,  1e193,  1e194,  1e195,
    1e196,  1e197,  1e198,  1e199,  1e200,  1e201,  1e202,  1e203,  1e204,
    1e205,  1e206,  1e207,  1e208,  1e209,  1e210,  1e211,  1e212,  1e213,
    1e214,  1e215,  1e216,  1e217,  1e218,  1e219,  1e220,  1e221,  1e222,
    1e223,  1e224,  1e225,  1e226,  1e227,  1e228,  1e229,  1e230,  1e231,
    1e232,  1e233,  1e234,  1e235,  1e236,  1e237,  1e238,  1e239,  1e240,
    1e241,  1e242,  1e243,  1e244,  1e245,  1e246,  1e247,  1e248,  1e249,
    1e250,  1e251,  1e252,  1e253,  1e254,  1e255,  1e256,  1e257,  1e258,
    1e259,  1e260,  1e261,  1e262,  1e263,  1e264,  1e265,  1e266,  1e267,
    1e268,  1e269,  1e270,  1e271,  1e272,  1e273,  1e274,  1e275,  1e276,
    1e277,  1e278,  1e279,  1e280,  1e281,  1e282,  1e283,  1e284,  1e285,
    1e286,  1e287,  1e288,  1e289,  1e290,  1e291,  1e292,  1e293,  1e294,
    1e295,  1e296,  1e297,  1e298,  1e299,  1e300,  1e301,  1e302,  1e303,
    1e304,  1e305,  1e306,  1e307,  1e308};

static inline bool is_integer(char c) {
  return (c >= '0' && c <= '9');
  // this gets compiled to (uint8_t)(c - '0') <= 9 on all decent compilers
}

// We need to check that the character following a zero is valid. This is
// probably frequent and it is hard than it looks. We are building all of this
// just to differentiate between 0x1 (invalid), 0,1 (valid) 0e1 (valid)...
const bool structural_or_whitespace_or_exponent_or_decimal_negated[256] = {
    1, 1, 1, 1, 1, 1, 1, 1, 1, 0, 0, 1, 1, 0, 1, 1, 1, 1, 1, 1, 1, 1, 1, 1,
    1, 1, 1, 1, 1, 1, 1, 1, 0, 1, 1, 1, 1, 1, 1, 1, 1, 1, 1, 1, 0, 1, 0, 1,
    1, 1, 1, 1, 1, 1, 1, 1, 1, 1, 0, 1, 1, 1, 1, 1, 1, 1, 1, 1, 1, 0, 1, 1,
    1, 1, 1, 1, 1, 1, 1, 1, 1, 1, 1, 1, 1, 1, 1, 1, 1, 1, 1, 0, 1, 0, 1, 1,
    1, 1, 1, 1, 1, 0, 1, 1, 1, 1, 1, 1, 1, 1, 1, 1, 1, 1, 1, 1, 1, 1, 1, 1,
    1, 1, 1, 0, 1, 0, 1, 1, 1, 1, 1, 1, 1, 1, 1, 1, 1, 1, 1, 1, 1, 1, 1, 1,
    1, 1, 1, 1, 1, 1, 1, 1, 1, 1, 1, 1, 1, 1, 1, 1, 1, 1, 1, 1, 1, 1, 1, 1,
    1, 1, 1, 1, 1, 1, 1, 1, 1, 1, 1, 1, 1, 1, 1, 1, 1, 1, 1, 1, 1, 1, 1, 1,
    1, 1, 1, 1, 1, 1, 1, 1, 1, 1, 1, 1, 1, 1, 1, 1, 1, 1, 1, 1, 1, 1, 1, 1,
    1, 1, 1, 1, 1, 1, 1, 1, 1, 1, 1, 1, 1, 1, 1, 1, 1, 1, 1, 1, 1, 1, 1, 1,
    1, 1, 1, 1, 1, 1, 1, 1, 1, 1, 1, 1, 1, 1, 1, 1};

really_inline bool
is_not_structural_or_whitespace_or_exponent_or_decimal(unsigned char c) {
  return structural_or_whitespace_or_exponent_or_decimal_negated[c];
}

// check quickly whether the next 8 chars are made of digits
// at a glance, it looks better than Mula's
// http://0x80.pl/articles/swar-digits-validate.html
static inline bool is_made_of_eight_digits_fast(const char *chars) {
  uint64_t val;
  // this can read up to 7 bytes beyond the buffer size, but we require
  // SIMDJSON_PADDING of padding
  static_assert(7 <= SIMDJSON_PADDING);
  memcpy(&val, chars, 8);
  // a branchy method might be faster:
  // return (( val & 0xF0F0F0F0F0F0F0F0 ) == 0x3030303030303030)
  //  && (( (val + 0x0606060606060606) & 0xF0F0F0F0F0F0F0F0 ) ==
  //  0x3030303030303030);
  return (((val & 0xF0F0F0F0F0F0F0F0) |
           (((val + 0x0606060606060606) & 0xF0F0F0F0F0F0F0F0) >> 4)) ==
          0x3333333333333333);
}


//
// This function computes base * 10 ^ (- negative_exponent ).
// It is only even going to be used when negative_exponent is tiny.
static double subnormal_power10(double base, int64_t negative_exponent) {
    // avoid integer overflows in the pow expression, those values would
    // become zero anyway.
    if(negative_exponent < -1000) {
        return 0;
    }

  // this is probably not going to be fast
  return base * 1e-308 * pow(10, negative_exponent + 308);
}

// called by parse_number when we know that the output is a float,
// but where there might be some integer overflow. The trick here is to
// parse using floats from the start.
// Do not call this function directly as it skips some of the checks from
// parse_number
//
// This function will almost never be called!!!
//
// Note: a redesign could avoid this function entirely.
//
static never_inline bool parse_float(const uint8_t *const buf, ParsedJson &pj,
                                     const uint32_t offset, bool found_minus) {
  const char *p = reinterpret_cast<const char *>(buf + offset);
  bool negative = false;
  if (found_minus) {
    ++p;
    negative = true;
  }
  long double i;
  if (*p == '0') { // 0 cannot be followed by an integer
    ++p;
    i = 0;
  } else {
    unsigned char digit = *p - '0';
    i = digit;
    p++;
    while (is_integer(*p)) {
      digit = *p - '0';
      i = 10 * i + digit;
      ++p;
    }
  }
  if ('.' == *p) {
    ++p;
    int fractional_weight = 308;
    if (is_integer(*p)) {
      unsigned char digit = *p - '0';
      ++p;

      fractional_weight--;
      i = i + digit * (fractional_weight >= 0 ? power_of_ten[fractional_weight]
                                              : 0);
    } else {
#ifdef JSON_TEST_NUMBERS // for unit testing
      found_invalid_number(buf + offset);
#endif
      return false;
    }
    while (is_integer(*p)) {
      unsigned char digit = *p - '0';
      ++p;
      fractional_weight--;
      i = i + digit * (fractional_weight >= 0 ? power_of_ten[fractional_weight]
                                              : 0);
    }
  }
  if (('e' == *p) || ('E' == *p)) {
    ++p;
    bool neg_exp = false;
    if ('-' == *p) {
      neg_exp = true;
      ++p;
    } else if ('+' == *p) {
      ++p;
    }
    if (!is_integer(*p)) {
#ifdef JSON_TEST_NUMBERS // for unit testing
      found_invalid_number(buf + offset);
#endif
      return false;
    }
    unsigned char digit = *p - '0';
    int64_t exp_number = digit; // exponential part
    p++;
    if (is_integer(*p)) {
      digit = *p - '0';
      exp_number = 10 * exp_number + digit;
      ++p;
    }
    if (is_integer(*p)) {
      digit = *p - '0';
      exp_number = 10 * exp_number + digit;
      ++p;
    }
    if (is_integer(*p)) {
      digit = *p - '0';
      exp_number = 10 * exp_number + digit;
      ++p;
    }
    while (is_integer(*p)) {
      if (exp_number > 0x100000000) { // we need to check for overflows
// we refuse to parse this
#ifdef JSON_TEST_NUMBERS // for unit testing
        found_invalid_number(buf + offset);
#endif
        return false;
      }
      digit = *p - '0';
      exp_number = 10 * exp_number + digit;
      ++p;
    }
    if (unlikely(exp_number > 308)) {
      // this path is unlikely
      if (neg_exp) {
        // We either have zero or a subnormal.
        // We expect this to be uncommon so we go through a slow path.
        i = subnormal_power10(i, -exp_number);
      } else {
// We know for sure that we have a number that is too large,
// we refuse to parse this
#ifdef JSON_TEST_NUMBERS // for unit testing
        found_invalid_number(buf + offset);
#endif
        return false;
      }
    } else {
      int exponent = (neg_exp ? -exp_number : exp_number);
      // we have that exp_number is [0,308] so that
      // exponent is [-308,308] so that
      // 308 + exponent is in [0, 2 * 308]
      i *= power_of_ten[308 + exponent];
    }
  }
  if (is_not_structural_or_whitespace(*p)) {
    return false;
  }
  // check that we can go from long double to double safely.
  if(i > std::numeric_limits<double>::max()) {
#ifdef JSON_TEST_NUMBERS // for unit testing
        found_invalid_number(buf + offset);
#endif
        return false;
  }
  double d = negative ? -i : i;
  pj.write_tape_double(d);
#ifdef JSON_TEST_NUMBERS // for unit testing
  found_float(d, buf + offset);
#endif
  return is_structural_or_whitespace(*p);
}

// called by parse_number when we know that the output is an integer,
// but where there might be some integer overflow.
// we want to catch overflows!
// Do not call this function directly as it skips some of the checks from
// parse_number
//
// This function will almost never be called!!!
//
static never_inline bool parse_large_integer(const uint8_t *const buf,
                                             ParsedJson &pj,
                                             const uint32_t offset,
                                             bool found_minus) {
  const char *p = reinterpret_cast<const char *>(buf + offset);

  bool negative = false;
  if (found_minus) {
    ++p;
    negative = true;
  }
  uint64_t i;
  if (*p == '0') { // 0 cannot be followed by an integer
    ++p;
    i = 0;
  } else {
    unsigned char digit = *p - '0';
    i = digit;
    p++;
    // the is_made_of_eight_digits_fast routine is unlikely to help here because
    // we rarely see large integer parts like 123456789
    while (is_integer(*p)) {
      digit = *p - '0';
      if (mul_overflow(i, 10, &i)) {
#ifdef JSON_TEST_NUMBERS // for unit testing
        found_invalid_number(buf + offset);
#endif
        return false; // overflow
      }
      if (add_overflow(i, digit, &i)) {
#ifdef JSON_TEST_NUMBERS // for unit testing
        found_invalid_number(buf + offset);
#endif
        return false; // overflow
      }
      ++p;
    }
  }
  if (negative) {
    if (i > 0x8000000000000000) {
       // overflows!
#ifdef JSON_TEST_NUMBERS // for unit testing
      found_invalid_number(buf + offset);
#endif
      return false; // overflow
    } else if (i == 0x8000000000000000) {
      // In two's complement, we cannot represent 0x8000000000000000
      // as a positive signed integer, but the negative version is 
      // possible.
      constexpr int64_t signed_answer = INT64_MIN;
      pj.write_tape_s64(signed_answer);
#ifdef JSON_TEST_NUMBERS // for unit testing
      found_integer(signed_answer, buf + offset);
#endif
    } else {
      // we can negate safely
      int64_t signed_answer = -static_cast<int64_t>(i);
      pj.write_tape_s64(signed_answer);
#ifdef JSON_TEST_NUMBERS // for unit testing
      found_integer(signed_answer, buf + offset);
#endif
    }
  } else {
    // we have a positive integer, the contract is that
    // we try to represent it as a signed integer and only 
    // fallback on unsigned integers if absolutely necessary.
    if(i < 0x8000000000000000) {
#ifdef JSON_TEST_NUMBERS // for unit testing
      found_integer(i, buf + offset);
#endif
      pj.write_tape_s64(i);
    } else {
#ifdef JSON_TEST_NUMBERS // for unit testing
      found_unsigned_integer(i, buf + offset);
#endif
      pj.write_tape_u64(i);
    }
  }
  return is_structural_or_whitespace(*p);
}

// parse the number at buf + offset
// define JSON_TEST_NUMBERS for unit testing
//
// It is assumed that the number is followed by a structural ({,},],[) character
// or a white space character. If that is not the case (e.g., when the JSON
// document is made of a single number), then it is necessary to copy the
// content and append a space before calling this function.
//
// Our objective is accurate parsing (ULP of 0 or 1) at high speed.
static really_inline bool parse_number(const uint8_t *const buf, ParsedJson &pj,
                                       const uint32_t offset,
                                       bool found_minus) {
#ifdef SIMDJSON_SKIPNUMBERPARSING // for performance analysis, it is sometimes
                                  // useful to skip parsing
  pj.write_tape_s64(0);           // always write zero
  return true;                    // always succeeds
#else
  const char *p = reinterpret_cast<const char *>(buf + offset);
  bool negative = false;
  if (found_minus) {
    ++p;
    negative = true;
    if (!is_integer(*p)) { // a negative sign must be followed by an integer
#ifdef JSON_TEST_NUMBERS // for unit testing
      found_invalid_number(buf + offset);
#endif
      return false;
    }
  }
  const char *const start_digits = p;

  uint64_t i;      // an unsigned int avoids signed overflows (which are bad)
  if (*p == '0') { // 0 cannot be followed by an integer
    ++p;
    if (is_not_structural_or_whitespace_or_exponent_or_decimal(*p)) {
#ifdef JSON_TEST_NUMBERS // for unit testing
      found_invalid_number(buf + offset);
#endif
      return false;
    }
    i = 0;
  } else {
    if (!(is_integer(*p))) { // must start with an integer
#ifdef JSON_TEST_NUMBERS // for unit testing
      found_invalid_number(buf + offset);
#endif
      return false;
    }
    unsigned char digit = *p - '0';
    i = digit;
    p++;
    // the is_made_of_eight_digits_fast routine is unlikely to help here because
    // we rarely see large integer parts like 123456789
    while (is_integer(*p)) {
      digit = *p - '0';
      // a multiplication by 10 is cheaper than an arbitrary integer
      // multiplication
      i = 10 * i + digit; // might overflow, we will handle the overflow later
      ++p;
    }
  }
  int64_t exponent = 0;
  bool is_float = false;
  if ('.' == *p) {
    is_float = true; // At this point we know that we have a float
    // we continue with the fiction that we have an integer. If the
    // floating point number is representable as x * 10^z for some integer
    // z that fits in 53 bits, then we will be able to convert back the
    // the integer into a float in a lossless manner.
    ++p;
    const char *const first_after_period = p;
    if (is_integer(*p)) {
      unsigned char digit = *p - '0';
      ++p;
      i = i * 10 + digit; // might overflow + multiplication by 10 is likely
                          // cheaper than arbitrary mult.
      // we will handle the overflow later
    } else {
#ifdef JSON_TEST_NUMBERS // for unit testing
      found_invalid_number(buf + offset);
#endif
      return false;
    }
#ifdef SWAR_NUMBER_PARSING
    // this helps if we have lots of decimals!
    // this turns out to be frequent enough.
    if (is_made_of_eight_digits_fast(p)) {
      i = i * 100000000 + parse_eight_digits_unrolled(p);
      p += 8;
    }
#endif
    while (is_integer(*p)) {
      unsigned char digit = *p - '0';
      ++p;
      i = i * 10 + digit; // in rare cases, this will overflow, but that's ok
                          // because we have parse_highprecision_float later.
    }
    exponent = first_after_period - p;
  }
  int digit_count =
      p - start_digits - 1; // used later to guard against overflows
  int64_t exp_number = 0;   // exponential part
  if (('e' == *p) || ('E' == *p)) {
    is_float = true;
    ++p;
    bool neg_exp = false;
    if ('-' == *p) {
      neg_exp = true;
      ++p;
    } else if ('+' == *p) {
      ++p;
    }
    if (!is_integer(*p)) {
#ifdef JSON_TEST_NUMBERS // for unit testing
      found_invalid_number(buf + offset);
#endif
      return false;
    }
    unsigned char digit = *p - '0';
    exp_number = digit;
    p++;
    if (is_integer(*p)) {
      digit = *p - '0';
      exp_number = 10 * exp_number + digit;
      ++p;
    }
    if (is_integer(*p)) {
      digit = *p - '0';
      exp_number = 10 * exp_number + digit;
      ++p;
    }
    while (is_integer(*p)) {
      if (exp_number > 0x100000000) { // we need to check for overflows
                                      // we refuse to parse this
#ifdef JSON_TEST_NUMBERS // for unit testing
        found_invalid_number(buf + offset);
#endif
        return false;
      }
      digit = *p - '0';
      exp_number = 10 * exp_number + digit;
      ++p;
    }
    exponent += (neg_exp ? -exp_number : exp_number);
  }
  if (is_float) {
    uint64_t power_index = 308 + exponent;
    if (unlikely((digit_count >= 19))) { // this is uncommon
      // It is possible that the integer had an overflow.
      // We have to handle the case where we have 0.0000somenumber.
      const char *start = start_digits;
      while ((*start == '0') || (*start == '.')) {
        start++;
      }
      // we over-decrement by one when there is a '.'
      digit_count -= (start - start_digits);
      if (digit_count >= 19) {
        // Ok, chances are good that we had an overflow!
        // this is almost never going to get called!!!
        // we start anew, going slowly!!!
        return parse_float(buf, pj, offset, found_minus);
      }
    }
    if (unlikely((power_index > 2 * 308))) { // this is uncommon!!!
      // this is almost never going to get called!!!
      // we start anew, going slowly!!!
      return parse_float(buf, pj, offset, found_minus);
    }
    double factor = power_of_ten[power_index];
    factor = negative ? -factor : factor;
    double d = i * factor;
    pj.write_tape_double(d);
#ifdef JSON_TEST_NUMBERS // for unit testing
    found_float(d, buf + offset);
#endif
  } else {
    if (unlikely(digit_count >= 18)) { // this is uncommon!!!
      // there is a good chance that we had an overflow, so we need
      // need to recover: we parse the whole thing again.
      return parse_large_integer(buf, pj, offset, found_minus);
    }
    i = negative ? 0 - i : i;
    pj.write_tape_s64(i);
#ifdef JSON_TEST_NUMBERS // for unit testing
    found_integer(i, buf + offset);
#endif
  }
  return is_structural_or_whitespace(*p);
#endif // SIMDJSON_SKIPNUMBERPARSING
}

} // namespace simdjson::haswell
UNTARGET_REGION




#endif // IS_X86_64


#endif //  SIMDJSON_HASWELL_NUMBERPARSING_H
/* end file src/haswell/numberparsing.h */
/* begin file src/westmere/numberparsing.h */
#ifndef SIMDJSON_WESTMERE_NUMBERPARSING_H
#define SIMDJSON_WESTMERE_NUMBERPARSING_H

#ifdef IS_X86_64

#include <cmath>
#include <limits>


#ifdef JSON_TEST_NUMBERS // for unit testing
void found_invalid_number(const uint8_t *buf);
void found_integer(int64_t result, const uint8_t *buf);
void found_unsigned_integer(uint64_t result, const uint8_t *buf);
void found_float(double result, const uint8_t *buf);
#endif


TARGET_WESTMERE
namespace simdjson::westmere {
static inline uint32_t parse_eight_digits_unrolled(const char *chars) {
  // this actually computes *16* values so we are being wasteful.
  const __m128i ascii0 = _mm_set1_epi8('0');
  const __m128i mul_1_10 =
      _mm_setr_epi8(10, 1, 10, 1, 10, 1, 10, 1, 10, 1, 10, 1, 10, 1, 10, 1);
  const __m128i mul_1_100 = _mm_setr_epi16(100, 1, 100, 1, 100, 1, 100, 1);
  const __m128i mul_1_10000 =
      _mm_setr_epi16(10000, 1, 10000, 1, 10000, 1, 10000, 1);
  const __m128i input = _mm_sub_epi8(
      _mm_loadu_si128(reinterpret_cast<const __m128i *>(chars)), ascii0);
  const __m128i t1 = _mm_maddubs_epi16(input, mul_1_10);
  const __m128i t2 = _mm_madd_epi16(t1, mul_1_100);
  const __m128i t3 = _mm_packus_epi32(t2, t2);
  const __m128i t4 = _mm_madd_epi16(t3, mul_1_10000);
  return _mm_cvtsi128_si32(
      t4); // only captures the sum of the first 8 digits, drop the rest
}

#define SWAR_NUMBER_PARSING


// Allowable floating-point values range
// std::numeric_limits<double>::lowest() to std::numeric_limits<double>::max(),
// so from -1.7976e308 all the way to 1.7975e308 in binary64. The lowest
// non-zero normal values is std::numeric_limits<double>::min() or
// about 2.225074e-308.
static const double power_of_ten[] = {
    1e-308, 1e-307, 1e-306, 1e-305, 1e-304, 1e-303, 1e-302, 1e-301, 1e-300,
    1e-299, 1e-298, 1e-297, 1e-296, 1e-295, 1e-294, 1e-293, 1e-292, 1e-291,
    1e-290, 1e-289, 1e-288, 1e-287, 1e-286, 1e-285, 1e-284, 1e-283, 1e-282,
    1e-281, 1e-280, 1e-279, 1e-278, 1e-277, 1e-276, 1e-275, 1e-274, 1e-273,
    1e-272, 1e-271, 1e-270, 1e-269, 1e-268, 1e-267, 1e-266, 1e-265, 1e-264,
    1e-263, 1e-262, 1e-261, 1e-260, 1e-259, 1e-258, 1e-257, 1e-256, 1e-255,
    1e-254, 1e-253, 1e-252, 1e-251, 1e-250, 1e-249, 1e-248, 1e-247, 1e-246,
    1e-245, 1e-244, 1e-243, 1e-242, 1e-241, 1e-240, 1e-239, 1e-238, 1e-237,
    1e-236, 1e-235, 1e-234, 1e-233, 1e-232, 1e-231, 1e-230, 1e-229, 1e-228,
    1e-227, 1e-226, 1e-225, 1e-224, 1e-223, 1e-222, 1e-221, 1e-220, 1e-219,
    1e-218, 1e-217, 1e-216, 1e-215, 1e-214, 1e-213, 1e-212, 1e-211, 1e-210,
    1e-209, 1e-208, 1e-207, 1e-206, 1e-205, 1e-204, 1e-203, 1e-202, 1e-201,
    1e-200, 1e-199, 1e-198, 1e-197, 1e-196, 1e-195, 1e-194, 1e-193, 1e-192,
    1e-191, 1e-190, 1e-189, 1e-188, 1e-187, 1e-186, 1e-185, 1e-184, 1e-183,
    1e-182, 1e-181, 1e-180, 1e-179, 1e-178, 1e-177, 1e-176, 1e-175, 1e-174,
    1e-173, 1e-172, 1e-171, 1e-170, 1e-169, 1e-168, 1e-167, 1e-166, 1e-165,
    1e-164, 1e-163, 1e-162, 1e-161, 1e-160, 1e-159, 1e-158, 1e-157, 1e-156,
    1e-155, 1e-154, 1e-153, 1e-152, 1e-151, 1e-150, 1e-149, 1e-148, 1e-147,
    1e-146, 1e-145, 1e-144, 1e-143, 1e-142, 1e-141, 1e-140, 1e-139, 1e-138,
    1e-137, 1e-136, 1e-135, 1e-134, 1e-133, 1e-132, 1e-131, 1e-130, 1e-129,
    1e-128, 1e-127, 1e-126, 1e-125, 1e-124, 1e-123, 1e-122, 1e-121, 1e-120,
    1e-119, 1e-118, 1e-117, 1e-116, 1e-115, 1e-114, 1e-113, 1e-112, 1e-111,
    1e-110, 1e-109, 1e-108, 1e-107, 1e-106, 1e-105, 1e-104, 1e-103, 1e-102,
    1e-101, 1e-100, 1e-99,  1e-98,  1e-97,  1e-96,  1e-95,  1e-94,  1e-93,
    1e-92,  1e-91,  1e-90,  1e-89,  1e-88,  1e-87,  1e-86,  1e-85,  1e-84,
    1e-83,  1e-82,  1e-81,  1e-80,  1e-79,  1e-78,  1e-77,  1e-76,  1e-75,
    1e-74,  1e-73,  1e-72,  1e-71,  1e-70,  1e-69,  1e-68,  1e-67,  1e-66,
    1e-65,  1e-64,  1e-63,  1e-62,  1e-61,  1e-60,  1e-59,  1e-58,  1e-57,
    1e-56,  1e-55,  1e-54,  1e-53,  1e-52,  1e-51,  1e-50,  1e-49,  1e-48,
    1e-47,  1e-46,  1e-45,  1e-44,  1e-43,  1e-42,  1e-41,  1e-40,  1e-39,
    1e-38,  1e-37,  1e-36,  1e-35,  1e-34,  1e-33,  1e-32,  1e-31,  1e-30,
    1e-29,  1e-28,  1e-27,  1e-26,  1e-25,  1e-24,  1e-23,  1e-22,  1e-21,
    1e-20,  1e-19,  1e-18,  1e-17,  1e-16,  1e-15,  1e-14,  1e-13,  1e-12,
    1e-11,  1e-10,  1e-9,   1e-8,   1e-7,   1e-6,   1e-5,   1e-4,   1e-3,
    1e-2,   1e-1,   1e0,    1e1,    1e2,    1e3,    1e4,    1e5,    1e6,
    1e7,    1e8,    1e9,    1e10,   1e11,   1e12,   1e13,   1e14,   1e15,
    1e16,   1e17,   1e18,   1e19,   1e20,   1e21,   1e22,   1e23,   1e24,
    1e25,   1e26,   1e27,   1e28,   1e29,   1e30,   1e31,   1e32,   1e33,
    1e34,   1e35,   1e36,   1e37,   1e38,   1e39,   1e40,   1e41,   1e42,
    1e43,   1e44,   1e45,   1e46,   1e47,   1e48,   1e49,   1e50,   1e51,
    1e52,   1e53,   1e54,   1e55,   1e56,   1e57,   1e58,   1e59,   1e60,
    1e61,   1e62,   1e63,   1e64,   1e65,   1e66,   1e67,   1e68,   1e69,
    1e70,   1e71,   1e72,   1e73,   1e74,   1e75,   1e76,   1e77,   1e78,
    1e79,   1e80,   1e81,   1e82,   1e83,   1e84,   1e85,   1e86,   1e87,
    1e88,   1e89,   1e90,   1e91,   1e92,   1e93,   1e94,   1e95,   1e96,
    1e97,   1e98,   1e99,   1e100,  1e101,  1e102,  1e103,  1e104,  1e105,
    1e106,  1e107,  1e108,  1e109,  1e110,  1e111,  1e112,  1e113,  1e114,
    1e115,  1e116,  1e117,  1e118,  1e119,  1e120,  1e121,  1e122,  1e123,
    1e124,  1e125,  1e126,  1e127,  1e128,  1e129,  1e130,  1e131,  1e132,
    1e133,  1e134,  1e135,  1e136,  1e137,  1e138,  1e139,  1e140,  1e141,
    1e142,  1e143,  1e144,  1e145,  1e146,  1e147,  1e148,  1e149,  1e150,
    1e151,  1e152,  1e153,  1e154,  1e155,  1e156,  1e157,  1e158,  1e159,
    1e160,  1e161,  1e162,  1e163,  1e164,  1e165,  1e166,  1e167,  1e168,
    1e169,  1e170,  1e171,  1e172,  1e173,  1e174,  1e175,  1e176,  1e177,
    1e178,  1e179,  1e180,  1e181,  1e182,  1e183,  1e184,  1e185,  1e186,
    1e187,  1e188,  1e189,  1e190,  1e191,  1e192,  1e193,  1e194,  1e195,
    1e196,  1e197,  1e198,  1e199,  1e200,  1e201,  1e202,  1e203,  1e204,
    1e205,  1e206,  1e207,  1e208,  1e209,  1e210,  1e211,  1e212,  1e213,
    1e214,  1e215,  1e216,  1e217,  1e218,  1e219,  1e220,  1e221,  1e222,
    1e223,  1e224,  1e225,  1e226,  1e227,  1e228,  1e229,  1e230,  1e231,
    1e232,  1e233,  1e234,  1e235,  1e236,  1e237,  1e238,  1e239,  1e240,
    1e241,  1e242,  1e243,  1e244,  1e245,  1e246,  1e247,  1e248,  1e249,
    1e250,  1e251,  1e252,  1e253,  1e254,  1e255,  1e256,  1e257,  1e258,
    1e259,  1e260,  1e261,  1e262,  1e263,  1e264,  1e265,  1e266,  1e267,
    1e268,  1e269,  1e270,  1e271,  1e272,  1e273,  1e274,  1e275,  1e276,
    1e277,  1e278,  1e279,  1e280,  1e281,  1e282,  1e283,  1e284,  1e285,
    1e286,  1e287,  1e288,  1e289,  1e290,  1e291,  1e292,  1e293,  1e294,
    1e295,  1e296,  1e297,  1e298,  1e299,  1e300,  1e301,  1e302,  1e303,
    1e304,  1e305,  1e306,  1e307,  1e308};

static inline bool is_integer(char c) {
  return (c >= '0' && c <= '9');
  // this gets compiled to (uint8_t)(c - '0') <= 9 on all decent compilers
}

// We need to check that the character following a zero is valid. This is
// probably frequent and it is hard than it looks. We are building all of this
// just to differentiate between 0x1 (invalid), 0,1 (valid) 0e1 (valid)...
const bool structural_or_whitespace_or_exponent_or_decimal_negated[256] = {
    1, 1, 1, 1, 1, 1, 1, 1, 1, 0, 0, 1, 1, 0, 1, 1, 1, 1, 1, 1, 1, 1, 1, 1,
    1, 1, 1, 1, 1, 1, 1, 1, 0, 1, 1, 1, 1, 1, 1, 1, 1, 1, 1, 1, 0, 1, 0, 1,
    1, 1, 1, 1, 1, 1, 1, 1, 1, 1, 0, 1, 1, 1, 1, 1, 1, 1, 1, 1, 1, 0, 1, 1,
    1, 1, 1, 1, 1, 1, 1, 1, 1, 1, 1, 1, 1, 1, 1, 1, 1, 1, 1, 0, 1, 0, 1, 1,
    1, 1, 1, 1, 1, 0, 1, 1, 1, 1, 1, 1, 1, 1, 1, 1, 1, 1, 1, 1, 1, 1, 1, 1,
    1, 1, 1, 0, 1, 0, 1, 1, 1, 1, 1, 1, 1, 1, 1, 1, 1, 1, 1, 1, 1, 1, 1, 1,
    1, 1, 1, 1, 1, 1, 1, 1, 1, 1, 1, 1, 1, 1, 1, 1, 1, 1, 1, 1, 1, 1, 1, 1,
    1, 1, 1, 1, 1, 1, 1, 1, 1, 1, 1, 1, 1, 1, 1, 1, 1, 1, 1, 1, 1, 1, 1, 1,
    1, 1, 1, 1, 1, 1, 1, 1, 1, 1, 1, 1, 1, 1, 1, 1, 1, 1, 1, 1, 1, 1, 1, 1,
    1, 1, 1, 1, 1, 1, 1, 1, 1, 1, 1, 1, 1, 1, 1, 1, 1, 1, 1, 1, 1, 1, 1, 1,
    1, 1, 1, 1, 1, 1, 1, 1, 1, 1, 1, 1, 1, 1, 1, 1};

really_inline bool
is_not_structural_or_whitespace_or_exponent_or_decimal(unsigned char c) {
  return structural_or_whitespace_or_exponent_or_decimal_negated[c];
}

// check quickly whether the next 8 chars are made of digits
// at a glance, it looks better than Mula's
// http://0x80.pl/articles/swar-digits-validate.html
static inline bool is_made_of_eight_digits_fast(const char *chars) {
  uint64_t val;
  // this can read up to 7 bytes beyond the buffer size, but we require
  // SIMDJSON_PADDING of padding
  static_assert(7 <= SIMDJSON_PADDING);
  memcpy(&val, chars, 8);
  // a branchy method might be faster:
  // return (( val & 0xF0F0F0F0F0F0F0F0 ) == 0x3030303030303030)
  //  && (( (val + 0x0606060606060606) & 0xF0F0F0F0F0F0F0F0 ) ==
  //  0x3030303030303030);
  return (((val & 0xF0F0F0F0F0F0F0F0) |
           (((val + 0x0606060606060606) & 0xF0F0F0F0F0F0F0F0) >> 4)) ==
          0x3333333333333333);
}


//
// This function computes base * 10 ^ (- negative_exponent ).
// It is only even going to be used when negative_exponent is tiny.
static double subnormal_power10(double base, int64_t negative_exponent) {
    // avoid integer overflows in the pow expression, those values would
    // become zero anyway.
    if(negative_exponent < -1000) {
        return 0;
    }

  // this is probably not going to be fast
  return base * 1e-308 * pow(10, negative_exponent + 308);
}

// called by parse_number when we know that the output is a float,
// but where there might be some integer overflow. The trick here is to
// parse using floats from the start.
// Do not call this function directly as it skips some of the checks from
// parse_number
//
// This function will almost never be called!!!
//
// Note: a redesign could avoid this function entirely.
//
static never_inline bool parse_float(const uint8_t *const buf, ParsedJson &pj,
                                     const uint32_t offset, bool found_minus) {
  const char *p = reinterpret_cast<const char *>(buf + offset);
  bool negative = false;
  if (found_minus) {
    ++p;
    negative = true;
  }
  long double i;
  if (*p == '0') { // 0 cannot be followed by an integer
    ++p;
    i = 0;
  } else {
    unsigned char digit = *p - '0';
    i = digit;
    p++;
    while (is_integer(*p)) {
      digit = *p - '0';
      i = 10 * i + digit;
      ++p;
    }
  }
  if ('.' == *p) {
    ++p;
    int fractional_weight = 308;
    if (is_integer(*p)) {
      unsigned char digit = *p - '0';
      ++p;

      fractional_weight--;
      i = i + digit * (fractional_weight >= 0 ? power_of_ten[fractional_weight]
                                              : 0);
    } else {
#ifdef JSON_TEST_NUMBERS // for unit testing
      found_invalid_number(buf + offset);
#endif
      return false;
    }
    while (is_integer(*p)) {
      unsigned char digit = *p - '0';
      ++p;
      fractional_weight--;
      i = i + digit * (fractional_weight >= 0 ? power_of_ten[fractional_weight]
                                              : 0);
    }
  }
  if (('e' == *p) || ('E' == *p)) {
    ++p;
    bool neg_exp = false;
    if ('-' == *p) {
      neg_exp = true;
      ++p;
    } else if ('+' == *p) {
      ++p;
    }
    if (!is_integer(*p)) {
#ifdef JSON_TEST_NUMBERS // for unit testing
      found_invalid_number(buf + offset);
#endif
      return false;
    }
    unsigned char digit = *p - '0';
    int64_t exp_number = digit; // exponential part
    p++;
    if (is_integer(*p)) {
      digit = *p - '0';
      exp_number = 10 * exp_number + digit;
      ++p;
    }
    if (is_integer(*p)) {
      digit = *p - '0';
      exp_number = 10 * exp_number + digit;
      ++p;
    }
    if (is_integer(*p)) {
      digit = *p - '0';
      exp_number = 10 * exp_number + digit;
      ++p;
    }
    while (is_integer(*p)) {
      if (exp_number > 0x100000000) { // we need to check for overflows
// we refuse to parse this
#ifdef JSON_TEST_NUMBERS // for unit testing
        found_invalid_number(buf + offset);
#endif
        return false;
      }
      digit = *p - '0';
      exp_number = 10 * exp_number + digit;
      ++p;
    }
    if (unlikely(exp_number > 308)) {
      // this path is unlikely
      if (neg_exp) {
        // We either have zero or a subnormal.
        // We expect this to be uncommon so we go through a slow path.
        i = subnormal_power10(i, -exp_number);
      } else {
// We know for sure that we have a number that is too large,
// we refuse to parse this
#ifdef JSON_TEST_NUMBERS // for unit testing
        found_invalid_number(buf + offset);
#endif
        return false;
      }
    } else {
      int exponent = (neg_exp ? -exp_number : exp_number);
      // we have that exp_number is [0,308] so that
      // exponent is [-308,308] so that
      // 308 + exponent is in [0, 2 * 308]
      i *= power_of_ten[308 + exponent];
    }
  }
  if (is_not_structural_or_whitespace(*p)) {
    return false;
  }
  // check that we can go from long double to double safely.
  if(i > std::numeric_limits<double>::max()) {
#ifdef JSON_TEST_NUMBERS // for unit testing
        found_invalid_number(buf + offset);
#endif
        return false;
  }
  double d = negative ? -i : i;
  pj.write_tape_double(d);
#ifdef JSON_TEST_NUMBERS // for unit testing
  found_float(d, buf + offset);
#endif
  return is_structural_or_whitespace(*p);
}

// called by parse_number when we know that the output is an integer,
// but where there might be some integer overflow.
// we want to catch overflows!
// Do not call this function directly as it skips some of the checks from
// parse_number
//
// This function will almost never be called!!!
//
static never_inline bool parse_large_integer(const uint8_t *const buf,
                                             ParsedJson &pj,
                                             const uint32_t offset,
                                             bool found_minus) {
  const char *p = reinterpret_cast<const char *>(buf + offset);

  bool negative = false;
  if (found_minus) {
    ++p;
    negative = true;
  }
  uint64_t i;
  if (*p == '0') { // 0 cannot be followed by an integer
    ++p;
    i = 0;
  } else {
    unsigned char digit = *p - '0';
    i = digit;
    p++;
    // the is_made_of_eight_digits_fast routine is unlikely to help here because
    // we rarely see large integer parts like 123456789
    while (is_integer(*p)) {
      digit = *p - '0';
      if (mul_overflow(i, 10, &i)) {
#ifdef JSON_TEST_NUMBERS // for unit testing
        found_invalid_number(buf + offset);
#endif
        return false; // overflow
      }
      if (add_overflow(i, digit, &i)) {
#ifdef JSON_TEST_NUMBERS // for unit testing
        found_invalid_number(buf + offset);
#endif
        return false; // overflow
      }
      ++p;
    }
  }
  if (negative) {
    if (i > 0x8000000000000000) {
       // overflows!
#ifdef JSON_TEST_NUMBERS // for unit testing
      found_invalid_number(buf + offset);
#endif
      return false; // overflow
    } else if (i == 0x8000000000000000) {
      // In two's complement, we cannot represent 0x8000000000000000
      // as a positive signed integer, but the negative version is 
      // possible.
      constexpr int64_t signed_answer = INT64_MIN;
      pj.write_tape_s64(signed_answer);
#ifdef JSON_TEST_NUMBERS // for unit testing
      found_integer(signed_answer, buf + offset);
#endif
    } else {
      // we can negate safely
      int64_t signed_answer = -static_cast<int64_t>(i);
      pj.write_tape_s64(signed_answer);
#ifdef JSON_TEST_NUMBERS // for unit testing
      found_integer(signed_answer, buf + offset);
#endif
    }
  } else {
    // we have a positive integer, the contract is that
    // we try to represent it as a signed integer and only 
    // fallback on unsigned integers if absolutely necessary.
    if(i < 0x8000000000000000) {
#ifdef JSON_TEST_NUMBERS // for unit testing
      found_integer(i, buf + offset);
#endif
      pj.write_tape_s64(i);
    } else {
#ifdef JSON_TEST_NUMBERS // for unit testing
      found_unsigned_integer(i, buf + offset);
#endif
      pj.write_tape_u64(i);
    }
  }
  return is_structural_or_whitespace(*p);
}

// parse the number at buf + offset
// define JSON_TEST_NUMBERS for unit testing
//
// It is assumed that the number is followed by a structural ({,},],[) character
// or a white space character. If that is not the case (e.g., when the JSON
// document is made of a single number), then it is necessary to copy the
// content and append a space before calling this function.
//
// Our objective is accurate parsing (ULP of 0 or 1) at high speed.
static really_inline bool parse_number(const uint8_t *const buf, ParsedJson &pj,
                                       const uint32_t offset,
                                       bool found_minus) {
#ifdef SIMDJSON_SKIPNUMBERPARSING // for performance analysis, it is sometimes
                                  // useful to skip parsing
  pj.write_tape_s64(0);           // always write zero
  return true;                    // always succeeds
#else
  const char *p = reinterpret_cast<const char *>(buf + offset);
  bool negative = false;
  if (found_minus) {
    ++p;
    negative = true;
    if (!is_integer(*p)) { // a negative sign must be followed by an integer
#ifdef JSON_TEST_NUMBERS // for unit testing
      found_invalid_number(buf + offset);
#endif
      return false;
    }
  }
  const char *const start_digits = p;

  uint64_t i;      // an unsigned int avoids signed overflows (which are bad)
  if (*p == '0') { // 0 cannot be followed by an integer
    ++p;
    if (is_not_structural_or_whitespace_or_exponent_or_decimal(*p)) {
#ifdef JSON_TEST_NUMBERS // for unit testing
      found_invalid_number(buf + offset);
#endif
      return false;
    }
    i = 0;
  } else {
    if (!(is_integer(*p))) { // must start with an integer
#ifdef JSON_TEST_NUMBERS // for unit testing
      found_invalid_number(buf + offset);
#endif
      return false;
    }
    unsigned char digit = *p - '0';
    i = digit;
    p++;
    // the is_made_of_eight_digits_fast routine is unlikely to help here because
    // we rarely see large integer parts like 123456789
    while (is_integer(*p)) {
      digit = *p - '0';
      // a multiplication by 10 is cheaper than an arbitrary integer
      // multiplication
      i = 10 * i + digit; // might overflow, we will handle the overflow later
      ++p;
    }
  }
  int64_t exponent = 0;
  bool is_float = false;
  if ('.' == *p) {
    is_float = true; // At this point we know that we have a float
    // we continue with the fiction that we have an integer. If the
    // floating point number is representable as x * 10^z for some integer
    // z that fits in 53 bits, then we will be able to convert back the
    // the integer into a float in a lossless manner.
    ++p;
    const char *const first_after_period = p;
    if (is_integer(*p)) {
      unsigned char digit = *p - '0';
      ++p;
      i = i * 10 + digit; // might overflow + multiplication by 10 is likely
                          // cheaper than arbitrary mult.
      // we will handle the overflow later
    } else {
#ifdef JSON_TEST_NUMBERS // for unit testing
      found_invalid_number(buf + offset);
#endif
      return false;
    }
#ifdef SWAR_NUMBER_PARSING
    // this helps if we have lots of decimals!
    // this turns out to be frequent enough.
    if (is_made_of_eight_digits_fast(p)) {
      i = i * 100000000 + parse_eight_digits_unrolled(p);
      p += 8;
    }
#endif
    while (is_integer(*p)) {
      unsigned char digit = *p - '0';
      ++p;
      i = i * 10 + digit; // in rare cases, this will overflow, but that's ok
                          // because we have parse_highprecision_float later.
    }
    exponent = first_after_period - p;
  }
  int digit_count =
      p - start_digits - 1; // used later to guard against overflows
  int64_t exp_number = 0;   // exponential part
  if (('e' == *p) || ('E' == *p)) {
    is_float = true;
    ++p;
    bool neg_exp = false;
    if ('-' == *p) {
      neg_exp = true;
      ++p;
    } else if ('+' == *p) {
      ++p;
    }
    if (!is_integer(*p)) {
#ifdef JSON_TEST_NUMBERS // for unit testing
      found_invalid_number(buf + offset);
#endif
      return false;
    }
    unsigned char digit = *p - '0';
    exp_number = digit;
    p++;
    if (is_integer(*p)) {
      digit = *p - '0';
      exp_number = 10 * exp_number + digit;
      ++p;
    }
    if (is_integer(*p)) {
      digit = *p - '0';
      exp_number = 10 * exp_number + digit;
      ++p;
    }
    while (is_integer(*p)) {
      if (exp_number > 0x100000000) { // we need to check for overflows
                                      // we refuse to parse this
#ifdef JSON_TEST_NUMBERS // for unit testing
        found_invalid_number(buf + offset);
#endif
        return false;
      }
      digit = *p - '0';
      exp_number = 10 * exp_number + digit;
      ++p;
    }
    exponent += (neg_exp ? -exp_number : exp_number);
  }
  if (is_float) {
    uint64_t power_index = 308 + exponent;
    if (unlikely((digit_count >= 19))) { // this is uncommon
      // It is possible that the integer had an overflow.
      // We have to handle the case where we have 0.0000somenumber.
      const char *start = start_digits;
      while ((*start == '0') || (*start == '.')) {
        start++;
      }
      // we over-decrement by one when there is a '.'
      digit_count -= (start - start_digits);
      if (digit_count >= 19) {
        // Ok, chances are good that we had an overflow!
        // this is almost never going to get called!!!
        // we start anew, going slowly!!!
        return parse_float(buf, pj, offset, found_minus);
      }
    }
    if (unlikely((power_index > 2 * 308))) { // this is uncommon!!!
      // this is almost never going to get called!!!
      // we start anew, going slowly!!!
      return parse_float(buf, pj, offset, found_minus);
    }
    double factor = power_of_ten[power_index];
    factor = negative ? -factor : factor;
    double d = i * factor;
    pj.write_tape_double(d);
#ifdef JSON_TEST_NUMBERS // for unit testing
    found_float(d, buf + offset);
#endif
  } else {
    if (unlikely(digit_count >= 18)) { // this is uncommon!!!
      // there is a good chance that we had an overflow, so we need
      // need to recover: we parse the whole thing again.
      return parse_large_integer(buf, pj, offset, found_minus);
    }
    i = negative ? 0 - i : i;
    pj.write_tape_s64(i);
#ifdef JSON_TEST_NUMBERS // for unit testing
    found_integer(i, buf + offset);
#endif
  }
  return is_structural_or_whitespace(*p);
#endif // SIMDJSON_SKIPNUMBERPARSING
}

} // namespace simdjson::westmere
UNTARGET_REGION



#endif // IS_X86_64
#endif //  SIMDJSON_WESTMERE_NUMBERPARSING_H
/* end file src/westmere/numberparsing.h */
/* begin file src/arm64/bitmask.h */
#ifndef SIMDJSON_ARM64_BITMASK_H
#define SIMDJSON_ARM64_BITMASK_H


#ifdef IS_ARM64


namespace simdjson::arm64 {

//
// Perform a "cumulative bitwise xor," flipping bits each time a 1 is encountered.
//
// For example, prefix_xor(00100100) == 00011100
//
really_inline uint64_t prefix_xor(uint64_t bitmask) {
  /////////////
  // We could do this with PMULL, but it is apparently slow.
  //  
  //#ifdef __ARM_FEATURE_CRYPTO // some ARM processors lack this extension
  //return vmull_p64(-1ULL, bitmask);
  //#else
  // Analysis by @sebpop:
  // When diffing the assembly for src/stage1_find_marks.cpp I see that the eors are all spread out
  // in between other vector code, so effectively the extra cycles of the sequence do not matter 
  // because the GPR units are idle otherwise and the critical path is on the FP side.
  // Also the PMULL requires two extra fmovs: GPR->FP (3 cycles in N1, 5 cycles in A72 ) 
  // and FP->GPR (2 cycles on N1 and 5 cycles on A72.)
  ///////////
  bitmask ^= bitmask << 1;
  bitmask ^= bitmask << 2;
  bitmask ^= bitmask << 4;
  bitmask ^= bitmask << 8;
  bitmask ^= bitmask << 16;
  bitmask ^= bitmask << 32;
  return bitmask;
}

} // namespace simdjson::arm64
UNTARGET_REGION

#endif // IS_ARM64
#endif
/* end file src/arm64/bitmask.h */
/* begin file src/haswell/bitmask.h */
#ifndef SIMDJSON_HASWELL_BITMASK_H
#define SIMDJSON_HASWELL_BITMASK_H


#ifdef IS_X86_64


TARGET_HASWELL
namespace simdjson::haswell {

//
// Perform a "cumulative bitwise xor," flipping bits each time a 1 is encountered.
//
// For example, prefix_xor(00100100) == 00011100
//
really_inline uint64_t prefix_xor(const uint64_t bitmask) {
  // There should be no such thing with a processor supporting avx2
  // but not clmul.
  __m128i all_ones = _mm_set1_epi8('\xFF');
  __m128i result = _mm_clmulepi64_si128(_mm_set_epi64x(0ULL, bitmask), all_ones, 0);
  return _mm_cvtsi128_si64(result);
}

} // namespace simdjson::haswell
UNTARGET_REGION

#endif // IS_X86_64
#endif
/* end file src/haswell/bitmask.h */
/* begin file src/westmere/bitmask.h */
#ifndef SIMDJSON_WESTMERE_BITMASK_H
#define SIMDJSON_WESTMERE_BITMASK_H


#ifdef IS_X86_64


TARGET_WESTMERE
namespace simdjson::westmere {

//
// Perform a "cumulative bitwise xor," flipping bits each time a 1 is encountered.
//
// For example, prefix_xor(00100100) == 00011100
//
really_inline uint64_t prefix_xor(const uint64_t bitmask) {
  // There should be no such thing with a processing supporting avx2
  // but not clmul.
  __m128i all_ones = _mm_set1_epi8('\xFF');
  __m128i result = _mm_clmulepi64_si128(_mm_set_epi64x(0ULL, bitmask), all_ones, 0);
  return _mm_cvtsi128_si64(result);
}

} // namespace simdjson::westmere
UNTARGET_REGION

#endif // IS_X86_64
#endif
/* end file src/westmere/bitmask.h */
/* begin file src/arm64/simd.h */
#ifndef SIMDJSON_ARM64_SIMD_H
#define SIMDJSON_ARM64_SIMD_H


#ifdef IS_ARM64


namespace simdjson::arm64::simd {

  template<typename T>
  struct simd8;

  //
  // Base class of simd8<uint8_t> and simd8<bool>, both of which use uint8x16_t internally.
  //
  template<typename T, typename Mask=simd8<bool>>
  struct base_u8 {
    uint8x16_t value;
    static const int SIZE = sizeof(value);

    // Conversion from/to SIMD register
    really_inline base_u8(const uint8x16_t _value) : value(_value) {}
    really_inline operator const uint8x16_t&() const { return this->value; }
    really_inline operator uint8x16_t&() { return this->value; }

    // Bit operations
    really_inline simd8<T> operator|(const simd8<T> other) const { return vorrq_u8(*this, other); }
    really_inline simd8<T> operator&(const simd8<T> other) const { return vandq_u8(*this, other); }
    really_inline simd8<T> operator^(const simd8<T> other) const { return veorq_u8(*this, other); }
    really_inline simd8<T> bit_andnot(const simd8<T> other) const { return vbicq_u8(*this, other); }
    really_inline simd8<T> operator~() const { return *this ^ 0xFFu; }
    really_inline simd8<T>& operator|=(const simd8<T> other) { auto this_cast = (simd8<T>*)this; *this_cast = *this_cast | other; return *this_cast; }
    really_inline simd8<T>& operator&=(const simd8<T> other) { auto this_cast = (simd8<T>*)this; *this_cast = *this_cast & other; return *this_cast; }
    really_inline simd8<T>& operator^=(const simd8<T> other) { auto this_cast = (simd8<T>*)this; *this_cast = *this_cast ^ other; return *this_cast; }

    really_inline Mask operator==(const simd8<T> other) const { return vceqq_u8(*this, other); }

    template<int N=1>
    really_inline simd8<T> prev(const simd8<T> prev_chunk) const {
      return vextq_u8(prev_chunk, *this, 16 - N);
    }
  };

  // SIMD byte mask type (returned by things like eq and gt)
  template<>
  struct simd8<bool>: base_u8<bool> {
    typedef uint16_t bitmask_t;
    typedef uint32_t bitmask2_t;

    static really_inline simd8<bool> splat(bool _value) { return vmovq_n_u8(-(!!_value)); }

    really_inline simd8(const uint8x16_t _value) : base_u8<bool>(_value) {}
    // False constructor
    really_inline simd8() : simd8(vdupq_n_u8(0)) {}
    // Splat constructor
    really_inline simd8(bool _value) : simd8(splat(_value)) {}

    // We return uint32_t instead of uint16_t because that seems to be more efficient for most
    // purposes (cutting it down to uint16_t costs performance in some compilers).
    really_inline uint32_t to_bitmask() const {
      const uint8x16_t bit_mask = {0x01, 0x02, 0x4, 0x8, 0x10, 0x20, 0x40, 0x80,
                                   0x01, 0x02, 0x4, 0x8, 0x10, 0x20, 0x40, 0x80};
      auto minput = *this & bit_mask;
      uint8x16_t tmp = vpaddq_u8(minput, minput);
      tmp = vpaddq_u8(tmp, tmp);
      tmp = vpaddq_u8(tmp, tmp);
      return vgetq_lane_u16(vreinterpretq_u16_u8(tmp), 0);
    }
    really_inline bool any() const { return vmaxvq_u8(*this) != 0; }
  };

  // Unsigned bytes
  template<>
  struct simd8<uint8_t>: base_u8<uint8_t> {
    static really_inline uint8x16_t splat(uint8_t _value) { return vmovq_n_u8(_value); }
    static really_inline uint8x16_t zero() { return vdupq_n_u8(0); }
    static really_inline uint8x16_t load(const uint8_t* values) { return vld1q_u8(values); }

    really_inline simd8(const uint8x16_t _value) : base_u8<uint8_t>(_value) {}
    // Zero constructor
    really_inline simd8() : simd8(zero()) {}
    // Array constructor
    really_inline simd8(const uint8_t values[16]) : simd8(load(values)) {}
    // Splat constructor
    really_inline simd8(uint8_t _value) : simd8(splat(_value)) {}
    // Member-by-member initialization
    really_inline simd8(
      uint8_t v0,  uint8_t v1,  uint8_t v2,  uint8_t v3,  uint8_t v4,  uint8_t v5,  uint8_t v6,  uint8_t v7,
      uint8_t v8,  uint8_t v9,  uint8_t v10, uint8_t v11, uint8_t v12, uint8_t v13, uint8_t v14, uint8_t v15
    ) : simd8(uint8x16_t{
      v0, v1, v2, v3, v4, v5, v6, v7,
      v8, v9, v10,v11,v12,v13,v14,v15
    }) {}
    // Repeat 16 values as many times as necessary (usually for lookup tables)
    really_inline static simd8<uint8_t> repeat_16(
      uint8_t v0,  uint8_t v1,  uint8_t v2,  uint8_t v3,  uint8_t v4,  uint8_t v5,  uint8_t v6,  uint8_t v7,
      uint8_t v8,  uint8_t v9,  uint8_t v10, uint8_t v11, uint8_t v12, uint8_t v13, uint8_t v14, uint8_t v15
    ) {
      return simd8<uint8_t>(
        v0, v1, v2, v3, v4, v5, v6, v7,
        v8, v9, v10,v11,v12,v13,v14,v15
      );
    }

    // Store to array
    really_inline void store(uint8_t dst[16]) const { return vst1q_u8(dst, *this); }

    // Saturated math
    really_inline simd8<uint8_t> saturating_add(const simd8<uint8_t> other) const { return vqaddq_u8(*this, other); }
    really_inline simd8<uint8_t> saturating_sub(const simd8<uint8_t> other) const { return vqsubq_u8(*this, other); }

    // Addition/subtraction are the same for signed and unsigned
    really_inline simd8<uint8_t> operator+(const simd8<uint8_t> other) const { return vaddq_u8(*this, other); }
    really_inline simd8<uint8_t> operator-(const simd8<uint8_t> other) const { return vsubq_u8(*this, other); }
    really_inline simd8<uint8_t>& operator+=(const simd8<uint8_t> other) { *this = *this + other; return *this; }
    really_inline simd8<uint8_t>& operator-=(const simd8<uint8_t> other) { *this = *this - other; return *this; }

    // Order-specific operations
    really_inline uint8_t max() const { return vmaxvq_u8(*this); }
    really_inline uint8_t min() const { return vminvq_u8(*this); }
    really_inline simd8<uint8_t> max(const simd8<uint8_t> other) const { return vmaxq_u8(*this, other); }
    really_inline simd8<uint8_t> min(const simd8<uint8_t> other) const { return vminq_u8(*this, other); }
    really_inline simd8<bool> operator<=(const simd8<uint8_t> other) const { return vcleq_u8(*this, other); }
    really_inline simd8<bool> operator>=(const simd8<uint8_t> other) const { return vcgeq_u8(*this, other); }
    really_inline simd8<bool> operator<(const simd8<uint8_t> other) const { return vcltq_u8(*this, other); }
    really_inline simd8<bool> operator>(const simd8<uint8_t> other) const { return vcgtq_u8(*this, other); }
    // Same as >, but instead of guaranteeing all 1's == true, false = 0 and true = nonzero. For ARM, returns all 1's.
    really_inline simd8<uint8_t> gt_bits(const simd8<uint8_t> other) const { return simd8<uint8_t>(*this > other); }
    // Same as <, but instead of guaranteeing all 1's == true, false = 0 and true = nonzero. For ARM, returns all 1's.
    really_inline simd8<uint8_t> lt_bits(const simd8<uint8_t> other) const { return simd8<uint8_t>(*this < other); }

    // Bit-specific operations
    really_inline simd8<bool> any_bits_set(simd8<uint8_t> bits) const { return vtstq_u8(*this, bits); }
    really_inline bool any_bits_set_anywhere() const { return this->max() != 0; }
    really_inline bool any_bits_set_anywhere(simd8<uint8_t> bits) const { return (*this & bits).any_bits_set_anywhere(); }
    template<int N>
    really_inline simd8<uint8_t> shr() const { return vshrq_n_u8(*this, N); }
    template<int N>
    really_inline simd8<uint8_t> shl() const { return vshlq_n_u8(*this, N); }

    // Perform a lookup assuming the value is between 0 and 16 (undefined behavior for out of range values)
    template<typename L>
    really_inline simd8<L> lookup_16(simd8<L> lookup_table) const {
      return lookup_table.apply_lookup_16_to(*this);
    }
    template<typename L>
    really_inline simd8<L> lookup_16(
        L replace0,  L replace1,  L replace2,  L replace3,
        L replace4,  L replace5,  L replace6,  L replace7,
        L replace8,  L replace9,  L replace10, L replace11,
        L replace12, L replace13, L replace14, L replace15) const {
      return lookup_16(simd8<L>::repeat_16(
        replace0,  replace1,  replace2,  replace3,
        replace4,  replace5,  replace6,  replace7,
        replace8,  replace9,  replace10, replace11,
        replace12, replace13, replace14, replace15
      ));
    }

    template<typename T>
    really_inline simd8<uint8_t> apply_lookup_16_to(const simd8<T> original) {
      return vqtbl1q_u8(*this, simd8<uint8_t>(original));
    }
  };

  // Signed bytes
  template<>
  struct simd8<int8_t> {
    int8x16_t value;

    static really_inline simd8<int8_t> splat(int8_t _value) { return vmovq_n_s8(_value); }
    static really_inline simd8<int8_t> zero() { return vdupq_n_s8(0); }
    static really_inline simd8<int8_t> load(const int8_t values[16]) { return vld1q_s8(values); }

    // Conversion from/to SIMD register
    really_inline simd8(const int8x16_t _value) : value{_value} {}
    really_inline operator const int8x16_t&() const { return this->value; }
    really_inline operator int8x16_t&() { return this->value; }

    // Zero constructor
    really_inline simd8() : simd8(zero()) {}
    // Splat constructor
    really_inline simd8(int8_t _value) : simd8(splat(_value)) {}
    // Array constructor
    really_inline simd8(const int8_t* values) : simd8(load(values)) {}
    // Member-by-member initialization
    really_inline simd8(
      int8_t v0,  int8_t v1,  int8_t v2,  int8_t v3, int8_t v4,  int8_t v5,  int8_t v6,  int8_t v7,
      int8_t v8,  int8_t v9,  int8_t v10, int8_t v11, int8_t v12, int8_t v13, int8_t v14, int8_t v15
    ) : simd8(int8x16_t{
      v0, v1, v2, v3, v4, v5, v6, v7,
      v8, v9, v10,v11,v12,v13,v14,v15
    }) {}
    // Repeat 16 values as many times as necessary (usually for lookup tables)
    really_inline static simd8<int8_t> repeat_16(
      int8_t v0,  int8_t v1,  int8_t v2,  int8_t v3,  int8_t v4,  int8_t v5,  int8_t v6,  int8_t v7,
      int8_t v8,  int8_t v9,  int8_t v10, int8_t v11, int8_t v12, int8_t v13, int8_t v14, int8_t v15
    ) {
      return simd8<int8_t>(
        v0, v1, v2, v3, v4, v5, v6, v7,
        v8, v9, v10,v11,v12,v13,v14,v15
      );
    }

    // Store to array
    really_inline void store(int8_t dst[16]) const { return vst1q_s8(dst, *this); }

    // Explicit conversion to/from unsigned
    really_inline explicit simd8(const uint8x16_t other): simd8(vreinterpretq_s8_u8(other)) {}
    really_inline explicit operator simd8<uint8_t>() const { return vreinterpretq_u8_s8(*this); }

    // Math
    really_inline simd8<int8_t> operator+(const simd8<int8_t> other) const { return vaddq_s8(*this, other); }
    really_inline simd8<int8_t> operator-(const simd8<int8_t> other) const { return vsubq_s8(*this, other); }
    really_inline simd8<int8_t>& operator+=(const simd8<int8_t> other) { *this = *this + other; return *this; }
    really_inline simd8<int8_t>& operator-=(const simd8<int8_t> other) { *this = *this - other; return *this; }

    // Order-sensitive comparisons
    really_inline simd8<int8_t> max(const simd8<int8_t> other) const { return vmaxq_s8(*this, other); }
    really_inline simd8<int8_t> min(const simd8<int8_t> other) const { return vminq_s8(*this, other); }
    really_inline simd8<bool> operator>(const simd8<int8_t> other) const { return vcgtq_s8(*this, other); }
    really_inline simd8<bool> operator<(const simd8<int8_t> other) const { return vcltq_s8(*this, other); }
    really_inline simd8<bool> operator==(const simd8<int8_t> other) const { return vceqq_s8(*this, other); }

    template<int N=1>
    really_inline simd8<int8_t> prev(const simd8<int8_t> prev_chunk) const {
      return vextq_s8(prev_chunk, *this, 16 - N);
    }

    // Perform a lookup assuming no value is larger than 16
    template<typename L>
    really_inline simd8<L> lookup_16(simd8<L> lookup_table) const {
      return lookup_table.apply_lookup_16_to(*this);
    }
    template<typename L>
    really_inline simd8<L> lookup_16(
        L replace0,  L replace1,  L replace2,  L replace3,
        L replace4,  L replace5,  L replace6,  L replace7,
        L replace8,  L replace9,  L replace10, L replace11,
        L replace12, L replace13, L replace14, L replace15) const {
      return lookup_16(simd8<L>::repeat_16(
        replace0,  replace1,  replace2,  replace3,
        replace4,  replace5,  replace6,  replace7,
        replace8,  replace9,  replace10, replace11,
        replace12, replace13, replace14, replace15
      ));
    }

    template<typename T>
    really_inline simd8<int8_t> apply_lookup_16_to(const simd8<T> original) {
      return vqtbl1q_s8(*this, simd8<uint8_t>(original));
    }
  };

  template<typename T>
  struct simd8x64 {
    static const int NUM_CHUNKS = 64 / sizeof(simd8<T>);
    const simd8<T> chunks[NUM_CHUNKS];

    really_inline simd8x64() : chunks{simd8<T>(), simd8<T>(), simd8<T>(), simd8<T>()} {}
    really_inline simd8x64(const simd8<T> chunk0, const simd8<T> chunk1, const simd8<T> chunk2, const simd8<T> chunk3) : chunks{chunk0, chunk1, chunk2, chunk3} {}
    really_inline simd8x64(const T ptr[64]) : chunks{simd8<T>::load(ptr), simd8<T>::load(ptr+16), simd8<T>::load(ptr+32), simd8<T>::load(ptr+48)} {}

    really_inline void store(T ptr[64]) const {
      this->chunks[0].store(ptr+sizeof(simd8<T>)*0);
      this->chunks[1].store(ptr+sizeof(simd8<T>)*1);
      this->chunks[2].store(ptr+sizeof(simd8<T>)*2);
      this->chunks[3].store(ptr+sizeof(simd8<T>)*3);
    }

    template <typename F>
    static really_inline void each_index(F const& each) {
      each(0);
      each(1);
      each(2);
      each(3);
    }

    template <typename F>
    really_inline void each(F const& each_chunk) const
    {
      each_chunk(this->chunks[0]);
      each_chunk(this->chunks[1]);
      each_chunk(this->chunks[2]);
      each_chunk(this->chunks[3]);
    }

    template <typename R=bool, typename F>
    really_inline simd8x64<R> map(F const& map_chunk) const {
      return simd8x64<R>(
        map_chunk(this->chunks[0]),
        map_chunk(this->chunks[1]),
        map_chunk(this->chunks[2]),
        map_chunk(this->chunks[3])
      );
    }

    template <typename R=bool, typename F>
    really_inline simd8x64<R> map(const simd8x64<T> b, F const& map_chunk) const {
      return simd8x64<R>(
        map_chunk(this->chunks[0], b.chunks[0]),
        map_chunk(this->chunks[1], b.chunks[1]),
        map_chunk(this->chunks[2], b.chunks[2]),
        map_chunk(this->chunks[3], b.chunks[3])
      );
    }

    template <typename F>
    really_inline simd8<T> reduce(F const& reduce_pair) const {
      return reduce_pair(
        reduce_pair(this->chunks[0], this->chunks[1]),
        reduce_pair(this->chunks[2], this->chunks[3])
      );
    }

    really_inline uint64_t to_bitmask() const {
      const uint8x16_t bit_mask = {
        0x01, 0x02, 0x4, 0x8, 0x10, 0x20, 0x40, 0x80,
        0x01, 0x02, 0x4, 0x8, 0x10, 0x20, 0x40, 0x80
      };
      // Add each of the elements next to each other, successively, to stuff each 8 byte mask into one.
      uint8x16_t sum0 = vpaddq_u8(this->chunks[0] & bit_mask, this->chunks[1] & bit_mask);
      uint8x16_t sum1 = vpaddq_u8(this->chunks[2] & bit_mask, this->chunks[3] & bit_mask);
      sum0 = vpaddq_u8(sum0, sum1);
      sum0 = vpaddq_u8(sum0, sum0);
      return vgetq_lane_u64(vreinterpretq_u64_u8(sum0), 0);
    }

    really_inline simd8x64<T> bit_or(const T m) const {
      const simd8<T> mask = simd8<T>::splat(m);
      return this->map( [&](auto a) { return a | mask; } );
    }

    really_inline uint64_t eq(const T m) const {
      const simd8<T> mask = simd8<T>::splat(m);
      return this->map( [&](auto a) { return a == mask; } ).to_bitmask();
    }

    really_inline uint64_t lteq(const T m) const {
      const simd8<T> mask = simd8<T>::splat(m);
      return this->map( [&](auto a) { return a <= mask; } ).to_bitmask();
    }

  }; // struct simd8x64<T>

} // namespace simdjson::arm64::simd

#endif // IS_ARM64
#endif // SIMDJSON_ARM64_SIMD_H
/* end file src/arm64/simd.h */
/* begin file src/haswell/simd.h */
#ifndef SIMDJSON_HASWELL_SIMD_H
#define SIMDJSON_HASWELL_SIMD_H


#ifdef IS_X86_64


TARGET_HASWELL
namespace simdjson::haswell::simd {

  // Forward-declared so they can be used by splat and friends.
  template<typename Child>
  struct base {
    __m256i value;

    // Zero constructor
    really_inline base() : value{__m256i()} {}

    // Conversion from SIMD register
    really_inline base(const __m256i _value) : value(_value) {}

    // Conversion to SIMD register
    really_inline operator const __m256i&() const { return this->value; }
    really_inline operator __m256i&() { return this->value; }

    // Bit operations
    really_inline Child operator|(const Child other) const { return _mm256_or_si256(*this, other); }
    really_inline Child operator&(const Child other) const { return _mm256_and_si256(*this, other); }
    really_inline Child operator^(const Child other) const { return _mm256_xor_si256(*this, other); }
    really_inline Child bit_andnot(const Child other) const { return _mm256_andnot_si256(other, *this); }
    really_inline Child operator~() const { return *this ^ 0xFFu; }
    really_inline Child& operator|=(const Child other) { auto this_cast = (Child*)this; *this_cast = *this_cast | other; return *this_cast; }
    really_inline Child& operator&=(const Child other) { auto this_cast = (Child*)this; *this_cast = *this_cast & other; return *this_cast; }
    really_inline Child& operator^=(const Child other) { auto this_cast = (Child*)this; *this_cast = *this_cast ^ other; return *this_cast; }
  };

  // Forward-declared so they can be used by splat and friends.
  template<typename T>
  struct simd8;

  template<typename T, typename Mask=simd8<bool>>
  struct base8: base<simd8<T>> {
    typedef uint32_t bitmask_t;
    typedef uint64_t bitmask2_t;

    really_inline base8() : base<simd8<T>>() {}
    really_inline base8(const __m256i _value) : base<simd8<T>>(_value) {}

    really_inline Mask operator==(const simd8<T> other) const { return _mm256_cmpeq_epi8(*this, other); }

    static const int SIZE = sizeof(base<T>::value);

    template<int N=1>
    really_inline simd8<T> prev(const simd8<T> prev_chunk) const {
      return _mm256_alignr_epi8(*this, _mm256_permute2x128_si256(prev_chunk, *this, 0x21), 16 - N);
    }
  };

  // SIMD byte mask type (returned by things like eq and gt)
  template<>
  struct simd8<bool>: base8<bool> {
    static really_inline simd8<bool> splat(bool _value) { return _mm256_set1_epi8(-(!!_value)); }

    really_inline simd8<bool>() : base8() {}
    really_inline simd8<bool>(const __m256i _value) : base8<bool>(_value) {}
    // Splat constructor
    really_inline simd8<bool>(bool _value) : base8<bool>(splat(_value)) {}

    really_inline int to_bitmask() const { return _mm256_movemask_epi8(*this); }
    really_inline bool any() const { return !_mm256_testz_si256(*this, *this); }
  };

  template<typename T>
  struct base8_numeric: base8<T> {
    static really_inline simd8<T> splat(T _value) { return _mm256_set1_epi8(_value); }
    static really_inline simd8<T> zero() { return _mm256_setzero_si256(); }
    static really_inline simd8<T> load(const T values[32]) {
      return _mm256_loadu_si256(reinterpret_cast<const __m256i *>(values));
    }
    // Repeat 16 values as many times as necessary (usually for lookup tables)
    static really_inline simd8<T> repeat_16(
      T v0,  T v1,  T v2,  T v3,  T v4,  T v5,  T v6,  T v7,
      T v8,  T v9,  T v10, T v11, T v12, T v13, T v14, T v15
    ) {
      return simd8<T>(
        v0, v1, v2, v3, v4, v5, v6, v7,
        v8, v9, v10,v11,v12,v13,v14,v15,
        v0, v1, v2, v3, v4, v5, v6, v7,
        v8, v9, v10,v11,v12,v13,v14,v15
      );
    }

    really_inline base8_numeric() : base8<T>() {}
    really_inline base8_numeric(const __m256i _value) : base8<T>(_value) {}

    // Store to array
    really_inline void store(T dst[32]) const { return _mm256_storeu_si256(reinterpret_cast<__m256i *>(dst), *this); }

    // Addition/subtraction are the same for signed and unsigned
    really_inline simd8<T> operator+(const simd8<T> other) const { return _mm256_add_epi8(*this, other); }
    really_inline simd8<T> operator-(const simd8<T> other) const { return _mm256_sub_epi8(*this, other); }
    really_inline simd8<T>& operator+=(const simd8<T> other) { *this = *this + other; return *(simd8<T>*)this; }
    really_inline simd8<T>& operator-=(const simd8<T> other) { *this = *this - other; return *(simd8<T>*)this; }

    // Perform a lookup assuming the value is between 0 and 16 (undefined behavior for out of range values)
    template<typename L>
    really_inline simd8<L> lookup_16(simd8<L> lookup_table) const {
      return _mm256_shuffle_epi8(lookup_table, *this);
    }
    template<typename L>
    really_inline simd8<L> lookup_16(
        L replace0,  L replace1,  L replace2,  L replace3,
        L replace4,  L replace5,  L replace6,  L replace7,
        L replace8,  L replace9,  L replace10, L replace11,
        L replace12, L replace13, L replace14, L replace15) const {
      return lookup_16(simd8<L>::repeat_16(
        replace0,  replace1,  replace2,  replace3,
        replace4,  replace5,  replace6,  replace7,
        replace8,  replace9,  replace10, replace11,
        replace12, replace13, replace14, replace15
      ));
    }
  };

  // Signed bytes
  template<>
  struct simd8<int8_t> : base8_numeric<int8_t> {
    really_inline simd8() : base8_numeric<int8_t>() {}
    really_inline simd8(const __m256i _value) : base8_numeric<int8_t>(_value) {}
    // Splat constructor
    really_inline simd8(int8_t _value) : simd8(splat(_value)) {}
    // Array constructor
    really_inline simd8(const int8_t values[32]) : simd8(load(values)) {}
    // Member-by-member initialization
    really_inline simd8(
      int8_t v0,  int8_t v1,  int8_t v2,  int8_t v3,  int8_t v4,  int8_t v5,  int8_t v6,  int8_t v7,
      int8_t v8,  int8_t v9,  int8_t v10, int8_t v11, int8_t v12, int8_t v13, int8_t v14, int8_t v15,
      int8_t v16, int8_t v17, int8_t v18, int8_t v19, int8_t v20, int8_t v21, int8_t v22, int8_t v23,
      int8_t v24, int8_t v25, int8_t v26, int8_t v27, int8_t v28, int8_t v29, int8_t v30, int8_t v31
    ) : simd8(_mm256_setr_epi8(
      v0, v1, v2, v3, v4, v5, v6, v7,
      v8, v9, v10,v11,v12,v13,v14,v15,
      v16,v17,v18,v19,v20,v21,v22,v23,
      v24,v25,v26,v27,v28,v29,v30,v31
    )) {}
    // Repeat 16 values as many times as necessary (usually for lookup tables)
    really_inline static simd8<int8_t> repeat_16(
      int8_t v0,  int8_t v1,  int8_t v2,  int8_t v3,  int8_t v4,  int8_t v5,  int8_t v6,  int8_t v7,
      int8_t v8,  int8_t v9,  int8_t v10, int8_t v11, int8_t v12, int8_t v13, int8_t v14, int8_t v15
    ) {
      return simd8<int8_t>(
        v0, v1, v2, v3, v4, v5, v6, v7,
        v8, v9, v10,v11,v12,v13,v14,v15,
        v0, v1, v2, v3, v4, v5, v6, v7,
        v8, v9, v10,v11,v12,v13,v14,v15
      );
    }

    // Order-sensitive comparisons
    really_inline simd8<int8_t> max(const simd8<int8_t> other) const { return _mm256_max_epi8(*this, other); }
    really_inline simd8<int8_t> min(const simd8<int8_t> other) const { return _mm256_min_epi8(*this, other); }
    really_inline simd8<bool> operator>(const simd8<int8_t> other) const { return _mm256_cmpgt_epi8(*this, other); }
    really_inline simd8<bool> operator<(const simd8<int8_t> other) const { return _mm256_cmpgt_epi8(other, *this); }
  };

  // Unsigned bytes
  template<>
  struct simd8<uint8_t>: base8_numeric<uint8_t> {
    really_inline simd8() : base8_numeric<uint8_t>() {}
    really_inline simd8(const __m256i _value) : base8_numeric<uint8_t>(_value) {}
    // Splat constructor
    really_inline simd8(uint8_t _value) : simd8(splat(_value)) {}
    // Array constructor
    really_inline simd8(const uint8_t values[32]) : simd8(load(values)) {}
    // Member-by-member initialization
    really_inline simd8(
      uint8_t v0,  uint8_t v1,  uint8_t v2,  uint8_t v3,  uint8_t v4,  uint8_t v5,  uint8_t v6,  uint8_t v7,
      uint8_t v8,  uint8_t v9,  uint8_t v10, uint8_t v11, uint8_t v12, uint8_t v13, uint8_t v14, uint8_t v15,
      uint8_t v16, uint8_t v17, uint8_t v18, uint8_t v19, uint8_t v20, uint8_t v21, uint8_t v22, uint8_t v23,
      uint8_t v24, uint8_t v25, uint8_t v26, uint8_t v27, uint8_t v28, uint8_t v29, uint8_t v30, uint8_t v31
    ) : simd8(_mm256_setr_epi8(
      v0, v1, v2, v3, v4, v5, v6, v7,
      v8, v9, v10,v11,v12,v13,v14,v15,
      v16,v17,v18,v19,v20,v21,v22,v23,
      v24,v25,v26,v27,v28,v29,v30,v31
    )) {}
    // Repeat 16 values as many times as necessary (usually for lookup tables)
    really_inline static simd8<uint8_t> repeat_16(
      uint8_t v0,  uint8_t v1,  uint8_t v2,  uint8_t v3,  uint8_t v4,  uint8_t v5,  uint8_t v6,  uint8_t v7,
      uint8_t v8,  uint8_t v9,  uint8_t v10, uint8_t v11, uint8_t v12, uint8_t v13, uint8_t v14, uint8_t v15
    ) {
      return simd8<uint8_t>(
        v0, v1, v2, v3, v4, v5, v6, v7,
        v8, v9, v10,v11,v12,v13,v14,v15,
        v0, v1, v2, v3, v4, v5, v6, v7,
        v8, v9, v10,v11,v12,v13,v14,v15
      );
    }

    // Saturated math
    really_inline simd8<uint8_t> saturating_add(const simd8<uint8_t> other) const { return _mm256_adds_epu8(*this, other); }
    really_inline simd8<uint8_t> saturating_sub(const simd8<uint8_t> other) const { return _mm256_subs_epu8(*this, other); }

    // Order-specific operations
    really_inline simd8<uint8_t> max(const simd8<uint8_t> other) const { return _mm256_max_epu8(*this, other); }
    really_inline simd8<uint8_t> min(const simd8<uint8_t> other) const { return _mm256_min_epu8(other, *this); }
    // Same as >, but only guarantees true is nonzero (< guarantees true = -1)
    really_inline simd8<uint8_t> gt_bits(const simd8<uint8_t> other) const { return this->saturating_sub(other); }
    // Same as <, but only guarantees true is nonzero (< guarantees true = -1)
    really_inline simd8<uint8_t> lt_bits(const simd8<uint8_t> other) const { return other.saturating_sub(*this); }
    really_inline simd8<bool> operator<=(const simd8<uint8_t> other) const { return other.max(*this) == other; }
    really_inline simd8<bool> operator>=(const simd8<uint8_t> other) const { return other.min(*this) == other; }
    really_inline simd8<bool> operator>(const simd8<uint8_t> other) const { return this->gt_bits(other).any_bits_set(); }
    really_inline simd8<bool> operator<(const simd8<uint8_t> other) const { return this->lt_bits(other).any_bits_set(); }

    // Bit-specific operations
    really_inline simd8<bool> bits_not_set() const { return *this == uint8_t(0); }
    really_inline simd8<bool> bits_not_set(simd8<uint8_t> bits) const { return (*this & bits).bits_not_set(); }
    really_inline simd8<bool> any_bits_set() const { return ~this->bits_not_set(); }
    really_inline simd8<bool> any_bits_set(simd8<uint8_t> bits) const { return ~this->bits_not_set(bits); }
    really_inline bool bits_not_set_anywhere() const { return _mm256_testz_si256(*this, *this); }
    really_inline bool any_bits_set_anywhere() const { return !bits_not_set_anywhere(); }
    really_inline bool bits_not_set_anywhere(simd8<uint8_t> bits) const { return _mm256_testz_si256(*this, bits); }
    really_inline bool any_bits_set_anywhere(simd8<uint8_t> bits) const { return !bits_not_set_anywhere(bits); }
    template<int N>
    really_inline simd8<uint8_t> shr() const { return simd8<uint8_t>(_mm256_srli_epi16(*this, N)) & uint8_t(0xFFu >> N); }
    template<int N>
    really_inline simd8<uint8_t> shl() const { return simd8<uint8_t>(_mm256_slli_epi16(*this, N)) & uint8_t(0xFFu << N); }
    // Get one of the bits and make a bitmask out of it.
    // e.g. value.get_bit<7>() gets the high bit
    template<int N>
    really_inline int get_bit() const { return _mm256_movemask_epi8(_mm256_slli_epi16(*this, 7-N)); }
  };

  template<typename T>
  struct simd8x64 {
    static const int NUM_CHUNKS = 64 / sizeof(simd8<T>);
    const simd8<T> chunks[NUM_CHUNKS];

    really_inline simd8x64() : chunks{simd8<T>(), simd8<T>()} {}
    really_inline simd8x64(const simd8<T> chunk0, const simd8<T> chunk1) : chunks{chunk0, chunk1} {}
    really_inline simd8x64(const T ptr[64]) : chunks{simd8<T>::load(ptr), simd8<T>::load(ptr+32)} {}

    template <typename F>
    static really_inline void each_index(F const& each) {
      each(0);
      each(1);
    }

    really_inline void store(T ptr[64]) const {
      this->chunks[0].store(ptr+sizeof(simd8<T>)*0);
      this->chunks[1].store(ptr+sizeof(simd8<T>)*1);
    }

    template <typename F>
    really_inline void each(F const& each_chunk) const
    {
      each_chunk(this->chunks[0]);
      each_chunk(this->chunks[1]);
    }

    template <typename R=bool, typename F>
    really_inline simd8x64<R> map(F const& map_chunk) const {
      return simd8x64<R>(
        map_chunk(this->chunks[0]),
        map_chunk(this->chunks[1])
      );
    }

    template <typename R=bool, typename F>
    really_inline simd8x64<R> map(const simd8x64<uint8_t> b, F const& map_chunk) const {
      return simd8x64<R>(
        map_chunk(this->chunks[0], b.chunks[0]),
        map_chunk(this->chunks[1], b.chunks[1])
      );
    }

    template <typename F>
    really_inline simd8<T> reduce(F const& reduce_pair) const {
      return reduce_pair(this->chunks[0], this->chunks[1]);
    }

    really_inline uint64_t to_bitmask() const {
      uint64_t r_lo = static_cast<uint32_t>(this->chunks[0].to_bitmask());
      uint64_t r_hi =                       this->chunks[1].to_bitmask();
      return r_lo | (r_hi << 32);
    }

    really_inline simd8x64<T> bit_or(const T m) const {
      const simd8<T> mask = simd8<T>::splat(m);
      return this->map( [&](auto a) { return a | mask; } );
    }

    really_inline uint64_t eq(const T m) const {
      const simd8<T> mask = simd8<T>::splat(m);
      return this->map( [&](auto a) { return a == mask; } ).to_bitmask();
    }

    really_inline uint64_t lteq(const T m) const {
      const simd8<T> mask = simd8<T>::splat(m);
      return this->map( [&](auto a) { return a <= mask; } ).to_bitmask();
    }

  }; // struct simd8x64<T>

} // namespace simdjson::haswell::simd
UNTARGET_REGION

#endif // IS_X86_64
#endif // SIMDJSON_HASWELL_SIMD_H
/* end file src/haswell/simd.h */
/* begin file src/westmere/simd.h */
#ifndef SIMDJSON_WESTMERE_SIMD_H
#define SIMDJSON_WESTMERE_SIMD_H


#ifdef IS_X86_64


TARGET_WESTMERE
namespace simdjson::westmere::simd {

  template<typename Child>
  struct base {
    __m128i value;

    // Zero constructor
    really_inline base() : value{__m128i()} {}

    // Conversion from SIMD register
    really_inline base(const __m128i _value) : value(_value) {}

    // Conversion to SIMD register
    really_inline operator const __m128i&() const { return this->value; }
    really_inline operator __m128i&() { return this->value; }

    // Bit operations
    really_inline Child operator|(const Child other) const { return _mm_or_si128(*this, other); }
    really_inline Child operator&(const Child other) const { return _mm_and_si128(*this, other); }
    really_inline Child operator^(const Child other) const { return _mm_xor_si128(*this, other); }
    really_inline Child bit_andnot(const Child other) const { return _mm_andnot_si128(other, *this); }
    really_inline Child operator~() const { return *this ^ 0xFFu; }
    really_inline Child& operator|=(const Child other) { auto this_cast = (Child*)this; *this_cast = *this_cast | other; return *this_cast; }
    really_inline Child& operator&=(const Child other) { auto this_cast = (Child*)this; *this_cast = *this_cast & other; return *this_cast; }
    really_inline Child& operator^=(const Child other) { auto this_cast = (Child*)this; *this_cast = *this_cast ^ other; return *this_cast; }
  };

  // Forward-declared so they can be used by splat and friends.
  template<typename T>
  struct simd8;

  template<typename T, typename Mask=simd8<bool>>
  struct base8: base<simd8<T>> {
    typedef uint16_t bitmask_t;
    typedef uint32_t bitmask2_t;

    really_inline base8() : base<simd8<T>>() {}
    really_inline base8(const __m128i _value) : base<simd8<T>>(_value) {}

    really_inline Mask operator==(const simd8<T> other) const { return _mm_cmpeq_epi8(*this, other); }

    static const int SIZE = sizeof(base<simd8<T>>::value);

    template<int N=1>
    really_inline simd8<T> prev(const simd8<T> prev_chunk) const {
      return _mm_alignr_epi8(*this, prev_chunk, 16 - N);
    }
  };

  // SIMD byte mask type (returned by things like eq and gt)
  template<>
  struct simd8<bool>: base8<bool> {
    static really_inline simd8<bool> splat(bool _value) { return _mm_set1_epi8(-(!!_value)); }

    really_inline simd8<bool>() : base8() {}
    really_inline simd8<bool>(const __m128i _value) : base8<bool>(_value) {}
    // Splat constructor
    really_inline simd8<bool>(bool _value) : base8<bool>(splat(_value)) {}

    really_inline int to_bitmask() const { return _mm_movemask_epi8(*this); }
    really_inline bool any() const { return !_mm_testz_si128(*this, *this); }
  };

  template<typename T>
  struct base8_numeric: base8<T> {
    static really_inline simd8<T> splat(T _value) { return _mm_set1_epi8(_value); }
    static really_inline simd8<T> zero() { return _mm_setzero_si128(); }
    static really_inline simd8<T> load(const T values[16]) {
      return _mm_loadu_si128(reinterpret_cast<const __m128i *>(values));
    }
    // Repeat 16 values as many times as necessary (usually for lookup tables)
    static really_inline simd8<T> repeat_16(
      T v0,  T v1,  T v2,  T v3,  T v4,  T v5,  T v6,  T v7,
      T v8,  T v9,  T v10, T v11, T v12, T v13, T v14, T v15
    ) {
      return simd8<T>(
        v0, v1, v2, v3, v4, v5, v6, v7,
        v8, v9, v10,v11,v12,v13,v14,v15
      );
    }

    really_inline base8_numeric() : base8<T>() {}
    really_inline base8_numeric(const __m128i _value) : base8<T>(_value) {}

    // Store to array
    really_inline void store(T dst[16]) const { return _mm_storeu_si128(reinterpret_cast<__m128i *>(dst), *this); }

    // Addition/subtraction are the same for signed and unsigned
    really_inline simd8<T> operator+(const simd8<T> other) const { return _mm_add_epi8(*this, other); }
    really_inline simd8<T> operator-(const simd8<T> other) const { return _mm_sub_epi8(*this, other); }
    really_inline simd8<T>& operator+=(const simd8<T> other) { *this = *this + other; return *(simd8<T>*)this; }
    really_inline simd8<T>& operator-=(const simd8<T> other) { *this = *this - other; return *(simd8<T>*)this; }

    // Perform a lookup assuming the value is between 0 and 16 (undefined behavior for out of range values)
    template<typename L>
    really_inline simd8<L> lookup_16(simd8<L> lookup_table) const {
      return _mm_shuffle_epi8(lookup_table, *this);
    }
    template<typename L>
    really_inline simd8<L> lookup_16(
        L replace0,  L replace1,  L replace2,  L replace3,
        L replace4,  L replace5,  L replace6,  L replace7,
        L replace8,  L replace9,  L replace10, L replace11,
        L replace12, L replace13, L replace14, L replace15) const {
      return lookup_16(simd8<L>::repeat_16(
        replace0,  replace1,  replace2,  replace3,
        replace4,  replace5,  replace6,  replace7,
        replace8,  replace9,  replace10, replace11,
        replace12, replace13, replace14, replace15
      ));
    }
  };

  // Signed bytes
  template<>
  struct simd8<int8_t> : base8_numeric<int8_t> {
    really_inline simd8() : base8_numeric<int8_t>() {}
    really_inline simd8(const __m128i _value) : base8_numeric<int8_t>(_value) {}
    // Splat constructor
    really_inline simd8(int8_t _value) : simd8(splat(_value)) {}
    // Array constructor
    really_inline simd8(const int8_t* values) : simd8(load(values)) {}
    // Member-by-member initialization
    really_inline simd8(
      int8_t v0,  int8_t v1,  int8_t v2,  int8_t v3,  int8_t v4,  int8_t v5,  int8_t v6,  int8_t v7,
      int8_t v8,  int8_t v9,  int8_t v10, int8_t v11, int8_t v12, int8_t v13, int8_t v14, int8_t v15
    ) : simd8(_mm_setr_epi8(
      v0, v1, v2, v3, v4, v5, v6, v7,
      v8, v9, v10,v11,v12,v13,v14,v15
    )) {}
    // Repeat 16 values as many times as necessary (usually for lookup tables)
    really_inline static simd8<int8_t> repeat_16(
      int8_t v0,  int8_t v1,  int8_t v2,  int8_t v3,  int8_t v4,  int8_t v5,  int8_t v6,  int8_t v7,
      int8_t v8,  int8_t v9,  int8_t v10, int8_t v11, int8_t v12, int8_t v13, int8_t v14, int8_t v15
    ) {
      return simd8<int8_t>(
        v0, v1, v2, v3, v4, v5, v6, v7,
        v8, v9, v10,v11,v12,v13,v14,v15
      );
    }

    // Order-sensitive comparisons
    really_inline simd8<int8_t> max(const simd8<int8_t> other) const { return _mm_max_epi8(*this, other); }
    really_inline simd8<int8_t> min(const simd8<int8_t> other) const { return _mm_min_epi8(*this, other); }
    really_inline simd8<bool> operator>(const simd8<int8_t> other) const { return _mm_cmpgt_epi8(*this, other); }
    really_inline simd8<bool> operator<(const simd8<int8_t> other) const { return _mm_cmpgt_epi8(other, *this); }
  };

  // Unsigned bytes
  template<>
  struct simd8<uint8_t>: base8_numeric<uint8_t> {
    really_inline simd8() : base8_numeric<uint8_t>() {}
    really_inline simd8(const __m128i _value) : base8_numeric<uint8_t>(_value) {}
    // Splat constructor
    really_inline simd8(uint8_t _value) : simd8(splat(_value)) {}
    // Array constructor
    really_inline simd8(const uint8_t* values) : simd8(load(values)) {}
    // Member-by-member initialization
    really_inline simd8(
      uint8_t v0,  uint8_t v1,  uint8_t v2,  uint8_t v3,  uint8_t v4,  uint8_t v5,  uint8_t v6,  uint8_t v7,
      uint8_t v8,  uint8_t v9,  uint8_t v10, uint8_t v11, uint8_t v12, uint8_t v13, uint8_t v14, uint8_t v15
    ) : simd8(_mm_setr_epi8(
      v0, v1, v2, v3, v4, v5, v6, v7,
      v8, v9, v10,v11,v12,v13,v14,v15
    )) {}
    // Repeat 16 values as many times as necessary (usually for lookup tables)
    really_inline static simd8<uint8_t> repeat_16(
      uint8_t v0,  uint8_t v1,  uint8_t v2,  uint8_t v3,  uint8_t v4,  uint8_t v5,  uint8_t v6,  uint8_t v7,
      uint8_t v8,  uint8_t v9,  uint8_t v10, uint8_t v11, uint8_t v12, uint8_t v13, uint8_t v14, uint8_t v15
    ) {
      return simd8<uint8_t>(
        v0, v1, v2, v3, v4, v5, v6, v7,
        v8, v9, v10,v11,v12,v13,v14,v15
      );
    }

    // Saturated math
    really_inline simd8<uint8_t> saturating_add(const simd8<uint8_t> other) const { return _mm_adds_epu8(*this, other); }
    really_inline simd8<uint8_t> saturating_sub(const simd8<uint8_t> other) const { return _mm_subs_epu8(*this, other); }

    // Order-specific operations
    really_inline simd8<uint8_t> max(const simd8<uint8_t> other) const { return _mm_max_epu8(*this, other); }
    really_inline simd8<uint8_t> min(const simd8<uint8_t> other) const { return _mm_min_epu8(*this, other); }
    // Same as >, but only guarantees true is nonzero (< guarantees true = -1)
    really_inline simd8<uint8_t> gt_bits(const simd8<uint8_t> other) const { return this->saturating_sub(other); }
    // Same as <, but only guarantees true is nonzero (< guarantees true = -1)
    really_inline simd8<uint8_t> lt_bits(const simd8<uint8_t> other) const { return other.saturating_sub(*this); }
    really_inline simd8<bool> operator<=(const simd8<uint8_t> other) const { return other.max(*this) == other; }
    really_inline simd8<bool> operator>=(const simd8<uint8_t> other) const { return other.min(*this) == other; }
    really_inline simd8<bool> operator>(const simd8<uint8_t> other) const { return this->gt_bits(other).any_bits_set(); }
    really_inline simd8<bool> operator<(const simd8<uint8_t> other) const { return this->gt_bits(other).any_bits_set(); }

    // Bit-specific operations
    really_inline simd8<bool> bits_not_set() const { return *this == uint8_t(0); }
    really_inline simd8<bool> bits_not_set(simd8<uint8_t> bits) const { return (*this & bits).bits_not_set(); }
    really_inline simd8<bool> any_bits_set() const { return ~this->bits_not_set(); }
    really_inline simd8<bool> any_bits_set(simd8<uint8_t> bits) const { return ~this->bits_not_set(bits); }
    really_inline bool bits_not_set_anywhere() const { return _mm_testz_si128(*this, *this); }
    really_inline bool any_bits_set_anywhere() const { return !bits_not_set_anywhere(); }
    really_inline bool bits_not_set_anywhere(simd8<uint8_t> bits) const { return _mm_testz_si128(*this, bits); }
    really_inline bool any_bits_set_anywhere(simd8<uint8_t> bits) const { return !bits_not_set_anywhere(bits); }
    template<int N>
    really_inline simd8<uint8_t> shr() const { return simd8<uint8_t>(_mm_srli_epi16(*this, N)) & uint8_t(0xFFu >> N); }
    template<int N>
    really_inline simd8<uint8_t> shl() const { return simd8<uint8_t>(_mm_slli_epi16(*this, N)) & uint8_t(0xFFu << N); }
    // Get one of the bits and make a bitmask out of it.
    // e.g. value.get_bit<7>() gets the high bit
    template<int N>
    really_inline int get_bit() const { return _mm_movemask_epi8(_mm_slli_epi16(*this, 7-N)); }
  };

  template<typename T>
  struct simd8x64 {
    static const int NUM_CHUNKS = 64 / sizeof(simd8<T>);
    const simd8<T> chunks[NUM_CHUNKS];

    really_inline simd8x64() : chunks{simd8<T>(), simd8<T>(), simd8<T>(), simd8<T>()} {}
    really_inline simd8x64(const simd8<T> chunk0, const simd8<T> chunk1, const simd8<T> chunk2, const simd8<T> chunk3) : chunks{chunk0, chunk1, chunk2, chunk3} {}
    really_inline simd8x64(const T ptr[64]) : chunks{simd8<T>::load(ptr), simd8<T>::load(ptr+16), simd8<T>::load(ptr+32), simd8<T>::load(ptr+48)} {}

    really_inline void store(T ptr[64]) const {
      this->chunks[0].store(ptr+sizeof(simd8<T>)*0);
      this->chunks[1].store(ptr+sizeof(simd8<T>)*1);
      this->chunks[2].store(ptr+sizeof(simd8<T>)*2);
      this->chunks[3].store(ptr+sizeof(simd8<T>)*3);
    }

    template <typename F>
    static really_inline void each_index(F const& each) {
      each(0);
      each(1);
      each(2);
      each(3);
    }

    template <typename F>
    really_inline void each(F const& each_chunk) const
    {
      each_chunk(this->chunks[0]);
      each_chunk(this->chunks[1]);
      each_chunk(this->chunks[2]);
      each_chunk(this->chunks[3]);
    }

    template <typename F, typename R=bool>
    really_inline simd8x64<R> map(F const& map_chunk) const {
      return simd8x64<R>(
        map_chunk(this->chunks[0]),
        map_chunk(this->chunks[1]),
        map_chunk(this->chunks[2]),
        map_chunk(this->chunks[3])
      );
    }

    template <typename F, typename R=bool>
    really_inline simd8x64<R> map(const simd8x64<uint8_t> b, F const& map_chunk) const {
      return simd8x64<R>(
        map_chunk(this->chunks[0], b.chunks[0]),
        map_chunk(this->chunks[1], b.chunks[1]),
        map_chunk(this->chunks[2], b.chunks[2]),
        map_chunk(this->chunks[3], b.chunks[3])
      );
    }

    template <typename F>
    really_inline simd8<T> reduce(F const& reduce_pair) const {
      return reduce_pair(
        reduce_pair(this->chunks[0], this->chunks[1]),
        reduce_pair(this->chunks[2], this->chunks[3])
      );
    }

    really_inline uint64_t to_bitmask() const {
      uint64_t r0 = static_cast<uint32_t>(this->chunks[0].to_bitmask());
      uint64_t r1 =                       this->chunks[1].to_bitmask();
      uint64_t r2 =                       this->chunks[2].to_bitmask();
      uint64_t r3 =                       this->chunks[3].to_bitmask();
      return r0 | (r1 << 16) | (r2 << 32) | (r3 << 48);
    }

    really_inline simd8x64<T> bit_or(const T m) const {
      const simd8<T> mask = simd8<T>::splat(m);
      return this->map( [&](auto a) { return a | mask; } );
    }

    really_inline uint64_t eq(const T m) const {
      const simd8<T> mask = simd8<T>::splat(m);
      return this->map( [&](auto a) { return a == mask; } ).to_bitmask();
    }

    really_inline uint64_t lteq(const T m) const {
      const simd8<T> mask = simd8<T>::splat(m);
      return this->map( [&](auto a) { return a <= mask; } ).to_bitmask();
    }

  }; // struct simd8x64<T>

} // namespace simdjson::westmere::simd
UNTARGET_REGION

#endif // IS_X86_64
#endif // SIMDJSON_WESTMERE_SIMD_INPUT_H
/* end file src/westmere/simd.h */
/* begin file src/arm64/stage1_find_marks.h */
#ifndef SIMDJSON_ARM64_STAGE1_FIND_MARKS_H
#define SIMDJSON_ARM64_STAGE1_FIND_MARKS_H


#ifdef IS_ARM64


namespace simdjson::arm64 {

using namespace simd;

really_inline void find_whitespace_and_operators(
  const simd::simd8x64<uint8_t> in,
  uint64_t &whitespace, uint64_t &op) {

  auto v = in.map<uint8_t>([&](simd8<uint8_t> chunk) {
    auto nib_lo = chunk & 0xf;
    auto nib_hi = chunk.shr<4>();
    auto shuf_lo = nib_lo.lookup_16<uint8_t>(16, 0, 0, 0, 0, 0, 0, 0, 0, 8, 12, 1, 2, 9, 0, 0);
    auto shuf_hi = nib_hi.lookup_16<uint8_t>(8, 0, 18, 4, 0, 1, 0, 1, 0, 0, 0, 3, 2, 1, 0, 0);
    return shuf_lo & shuf_hi;
  });

  op = v.map([&](simd8<uint8_t> _v) { return _v.any_bits_set(0x7); }).to_bitmask();
  whitespace = v.map([&](simd8<uint8_t> _v) { return _v.any_bits_set(0x18); }).to_bitmask();
}

really_inline bool is_ascii(simd8x64<uint8_t> input) {
    simd8<uint8_t> bits = input.reduce([&](auto a,auto b) { return a|b; });
    return bits.max() < 0b10000000u;
}

really_inline simd8<bool> must_be_continuation(simd8<uint8_t> prev1, simd8<uint8_t> prev2, simd8<uint8_t> prev3) {
    simd8<bool> is_second_byte = prev1 >= uint8_t(0b11000000u);
    simd8<bool> is_third_byte  = prev2 >= uint8_t(0b11100000u);
    simd8<bool> is_fourth_byte = prev3 >= uint8_t(0b11110000u);
    // Use ^ instead of | for is_*_byte, because ^ is commutative, and the caller is using ^ as well.
    // This will work fine because we only have to report errors for cases with 0-1 lead bytes.
    // Multiple lead bytes implies 2 overlapping multibyte characters, and if that happens, there is
    // guaranteed to be at least *one* lead byte that is part of only 1 other multibyte character.
    // The error will be detected there.
    return is_second_byte ^ is_third_byte ^ is_fourth_byte;
}

//
// Detect Unicode errors.
//
// UTF-8 is designed to allow multiple bytes and be compatible with ASCII. It's a fairly basic
// encoding that uses the first few bits on each byte to denote a "byte type", and all other bits
// are straight up concatenated into the final value. The first byte of a multibyte character is a
// "leading byte" and starts with N 1's, where N is the total number of bytes (110_____ = 2 byte
// lead). The remaining bytes of a multibyte character all start with 10. 1-byte characters just
// start with 0, because that's what ASCII looks like. Here's what each size 
//
// - ASCII (7 bits):              0_______
// - 2 byte character (11 bits):  110_____ 10______
// - 3 byte character (17 bits):  1110____ 10______ 10______
// - 4 byte character (23 bits):  11110___ 10______ 10______ 10______
// - 5+ byte character (illegal): 11111___ <illegal>
//
// There are 5 classes of error that can happen in Unicode:
//
// - TOO_SHORT: when you have a multibyte character with too few bytes (i.e. missing continuation).
//   We detect this by looking for new characters (lead bytes) inside the range of a multibyte
//   character.
//
//   e.g. 11000000 01100001 (2-byte character where second byte is ASCII)
//
// - TOO_LONG: when there are more bytes in your character than you need (i.e. extra continuation).
//   We detect this by requiring that the next byte after your multibyte character be a new
//   character--so a continuation after your character is wrong.
//
//   e.g. 11011111 10111111 10111111 (2-byte character followed by *another* continuation byte)
//
// - TOO_LARGE: Unicode only goes up to U+10FFFF. These characters are too large.
//
//   e.g. 11110111 10111111 10111111 10111111 (bigger than 10FFFF).
//
// - OVERLONG: multibyte characters with a bunch of leading zeroes, where you could have
//   used fewer bytes to make the same character. Like encoding an ASCII character in 4 bytes is
//   technically possible, but UTF-8 disallows it so that there is only one way to write an "a".
//
//   e.g. 11000001 10100001 (2-byte encoding of "a", which only requires 1 byte: 01100001)
//
// - SURROGATE: Unicode U+D800-U+DFFF is a *surrogate* character, reserved for use in UCS-2 and
//   WTF-8 encodings for characters with > 2 bytes. These are illegal in pure UTF-8.
//
//   e.g. 11101101 10100000 10000000 (U+D800)
//
// - INVALID_5_BYTE: 5-byte, 6-byte, 7-byte and 8-byte characters are unsupported; Unicode does not
//   support values with more than 23 bits (which a 4-byte character supports).
//
//   e.g. 11111000 10100000 10000000 10000000 10000000 (U+800000)
//   
// Legal utf-8 byte sequences per  http://www.unicode.org/versions/Unicode6.0.0/ch03.pdf - page 94:
// 
//   Code Points        1st       2s       3s       4s
//  U+0000..U+007F     00..7F
//  U+0080..U+07FF     C2..DF   80..BF
//  U+0800..U+0FFF     E0       A0..BF   80..BF
//  U+1000..U+CFFF     E1..EC   80..BF   80..BF
//  U+D000..U+D7FF     ED       80..9F   80..BF
//  U+E000..U+FFFF     EE..EF   80..BF   80..BF
//  U+10000..U+3FFFF   F0       90..BF   80..BF   80..BF
//  U+40000..U+FFFFF   F1..F3   80..BF   80..BF   80..BF
//  U+100000..U+10FFFF F4       80..8F   80..BF   80..BF
//
using namespace simd;

namespace utf8_validation {

  //
  // Find special case UTF-8 errors where the character is technically readable (has the right length)
  // but the *value* is disallowed.
  //
  // This includes overlong encodings, surrogates and values too large for Unicode.
  //
  // It turns out the bad character ranges can all be detected by looking at the first 12 bits of the
  // UTF-8 encoded character (i.e. all of byte 1, and the high 4 bits of byte 2). This algorithm does a
  // 3 4-bit table lookups, identifying which errors that 4 bits could match, and then &'s them together.
  // If all 3 lookups detect the same error, it's an error.
  //
  really_inline simd8<uint8_t> check_special_cases(const simd8<uint8_t> input, const simd8<uint8_t> prev1) {
    //
    // These are the errors we're going to match for bytes 1-2, by looking at the first three
    // nibbles of the character: <high bits of byte 1>> & <low bits of byte 1> & <high bits of byte 2>
    //
    static const int OVERLONG_2  = 0x01; // 1100000_ 10______ (technically we match 10______ but we could match ________, they both yield errors either way)
    static const int OVERLONG_3  = 0x02; // 11100000 100_____ ________
    static const int OVERLONG_4  = 0x04; // 11110000 1000____ ________ ________
    static const int SURROGATE   = 0x08; // 11101101 [101_]____
    static const int TOO_LARGE   = 0x10; // 11110100 (1001|101_)____
    static const int TOO_LARGE_2 = 0x20; // 1111(1___|011_|0101) 10______

    // After processing the rest of byte 1 (the low bits), we're still not done--we have to check
    // byte 2 to be sure which things are errors and which aren't.
    // Since high_bits is byte 5, byte 2 is high_bits.prev<3>
    static const int CARRY = OVERLONG_2 | TOO_LARGE_2;
    const simd8<uint8_t> byte_2_high = input.shr<4>().lookup_16<uint8_t>(
        // ASCII: ________ [0___]____
        CARRY, CARRY, CARRY, CARRY,
        // ASCII: ________ [0___]____
        CARRY, CARRY, CARRY, CARRY,
        // Continuations: ________ [10__]____
        CARRY | OVERLONG_3 | OVERLONG_4, // ________ [1000]____
        CARRY | OVERLONG_3 | TOO_LARGE,  // ________ [1001]____
        CARRY | TOO_LARGE  | SURROGATE,  // ________ [1010]____
        CARRY | TOO_LARGE  | SURROGATE,  // ________ [1011]____
        // Multibyte Leads: ________ [11__]____
        CARRY, CARRY, CARRY, CARRY
    );

    const simd8<uint8_t> byte_1_high = prev1.shr<4>().lookup_16<uint8_t>(
      // [0___]____ (ASCII)
      0, 0, 0, 0,                          
      0, 0, 0, 0,
      // [10__]____ (continuation)
      0, 0, 0, 0,
      // [11__]____ (2+-byte leads)
      OVERLONG_2, 0,                       // [110_]____ (2-byte lead)
      OVERLONG_3 | SURROGATE,              // [1110]____ (3-byte lead)
      OVERLONG_4 | TOO_LARGE | TOO_LARGE_2 // [1111]____ (4+-byte lead)
    );

    const simd8<uint8_t> byte_1_low = (prev1 & 0x0F).lookup_16<uint8_t>(
      // ____[00__] ________
      OVERLONG_2 | OVERLONG_3 | OVERLONG_4, // ____[0000] ________
      OVERLONG_2,                           // ____[0001] ________
      0, 0,
      // ____[01__] ________
      TOO_LARGE,                            // ____[0100] ________
      TOO_LARGE_2,
      TOO_LARGE_2,
      TOO_LARGE_2,
      // ____[10__] ________
      TOO_LARGE_2, TOO_LARGE_2, TOO_LARGE_2, TOO_LARGE_2,
      // ____[11__] ________
      TOO_LARGE_2,
      TOO_LARGE_2 | SURROGATE,                            // ____[1101] ________
      TOO_LARGE_2, TOO_LARGE_2
    );

    return byte_1_high & byte_1_low & byte_2_high;
  }

  //
  // Validate the length of multibyte characters (that each multibyte character has the right number
  // of continuation characters, and that all continuation characters are part of a multibyte
  // character).
  //
  // Algorithm
  // =========
  //
  // This algorithm compares *expected* continuation characters with *actual* continuation bytes,
  // and emits an error anytime there is a mismatch.
  //
  // For example, in the string "𝄞₿֏ab", which has a 4-, 3-, 2- and 1-byte
  // characters, the file will look like this:
  //
  // | Character             | 𝄞  |    |    |    | ₿  |    |    | ֏  |    | a  | b  |
  // |-----------------------|----|----|----|----|----|----|----|----|----|----|----|
  // | Character Length      |  4 |    |    |    |  3 |    |    |  2 |    |  1 |  1 |
  // | Byte                  | F0 | 9D | 84 | 9E | E2 | 82 | BF | D6 | 8F | 61 | 62 |
  // | is_second_byte        |    |  X |    |    |    |  X |    |    |  X |    |    |
  // | is_third_byte         |    |    |  X |    |    |    |  X |    |    |    |    |
  // | is_fourth_byte        |    |    |    |  X |    |    |    |    |    |    |    |
  // | expected_continuation |    |  X |  X |  X |    |  X |  X |    |  X |    |    |
  // | is_continuation       |    |  X |  X |  X |    |  X |  X |    |  X |    |    |
  //
  // The errors here are basically (Second Byte OR Third Byte OR Fourth Byte == Continuation):
  //
  // - **Extra Continuations:** Any continuation that is not a second, third or fourth byte is not
  //   part of a valid 2-, 3- or 4-byte character and is thus an error. It could be that it's just
  //   floating around extra outside of any character, or that there is an illegal 5-byte character,
  //   or maybe it's at the beginning of the file before any characters have started; but it's an
  //   error in all these cases.
  // - **Missing Continuations:** Any second, third or fourth byte that *isn't* a continuation is an error, because that means
  //   we started a new character before we were finished with the current one.
  //
  // Getting the Previous Bytes
  // --------------------------
  //
  // Because we want to know if a byte is the *second* (or third, or fourth) byte of a multibyte
  // character, we need to "shift the bytes" to find that out. This is what they mean:
  //
  // - `is_continuation`: if the current byte is a continuation.
  // - `is_second_byte`: if 1 byte back is the start of a 2-, 3- or 4-byte character.
  // - `is_third_byte`: if 2 bytes back is the start of a 3- or 4-byte character.
  // - `is_fourth_byte`: if 3 bytes back is the start of a 4-byte character.
  //
  // We use shuffles to go n bytes back, selecting part of the current `input` and part of the
  // `prev_input` (search for `.prev<1>`, `.prev<2>`, etc.). These are passed in by the caller
  // function, because the 1-byte-back data is used by other checks as well.
  //
  // Getting the Continuation Mask
  // -----------------------------
  //
  // Once we have the right bytes, we have to get the masks. To do this, we treat UTF-8 bytes as
  // numbers, using signed `<` and `>` operations to check if they are continuations or leads.
  // In fact, we treat the numbers as *signed*, partly because it helps us, and partly because
  // Intel's SIMD presently only offers signed `<` and `>` operations (not unsigned ones).
  //
  // In UTF-8, bytes that start with the bits 110, 1110 and 11110 are 2-, 3- and 4-byte "leads,"
  // respectively, meaning they expect to have 1, 2 and 3 "continuation bytes" after them.
  // Continuation bytes start with 10, and ASCII (1-byte characters) starts with 0.
  //
  // When treated as signed numbers, they look like this:
  //
  // | Type         | High Bits  | Binary Range | Signed |
  // |--------------|------------|--------------|--------|
  // | ASCII        | `0`        | `01111111`   |   127  |
  // |              |            | `00000000`   |     0  |
  // | 4+-Byte Lead | `1111`     | `11111111`   |    -1  |
  // |              |            | `11110000    |   -16  |
  // | 3-Byte Lead  | `1110`     | `11101111`   |   -17  |
  // |              |            | `11100000    |   -32  |
  // | 2-Byte Lead  | `110`      | `11011111`   |   -33  |
  // |              |            | `11000000    |   -64  |
  // | Continuation | `10`       | `10111111`   |   -65  |
  // |              |            | `10000000    |  -128  |
  //
  // This makes it pretty easy to get the continuation mask! It's just a single comparison:
  //
  // ```
  // is_continuation = input < -64`
  // ```
  //
  // We can do something similar for the others, but it takes two comparisons instead of one: "is
  // the start of a 4-byte character" is `< -32` and `> -65`, for example. And 2+ bytes is `< 0` and
  // `> -64`. Surely we can do better, they're right next to each other!
  //
  // Getting the is_xxx Masks: Shifting the Range
  // --------------------------------------------
  //
  // Notice *why* continuations were a single comparison. The actual *range* would require two
  // comparisons--`< -64` and `> -129`--but all characters are always greater than -128, so we get
  // that for free. In fact, if we had *unsigned* comparisons, 2+, 3+ and 4+ comparisons would be
  // just as easy: 4+ would be `> 239`, 3+ would be `> 223`, and 2+ would be `> 191`.
  //
  // Instead, we add 128 to each byte, shifting the range up to make comparison easy. This wraps
  // ASCII down into the negative, and puts 4+-Byte Lead at the top:
  //
  // | Type                 | High Bits  | Binary Range | Signed |
  // |----------------------|------------|--------------|-------|
  // | 4+-Byte Lead (+ 127) | `0111`     | `01111111`   |   127 |
  // |                      |            | `01110000    |   112 |
  // |----------------------|------------|--------------|-------|
  // | 3-Byte Lead (+ 127)  | `0110`     | `01101111`   |   111 |
  // |                      |            | `01100000    |    96 |
  // |----------------------|------------|--------------|-------|
  // | 2-Byte Lead (+ 127)  | `010`      | `01011111`   |    95 |
  // |                      |            | `01000000    |    64 |
  // |----------------------|------------|--------------|-------|
  // | Continuation (+ 127) | `00`       | `00111111`   |    63 |
  // |                      |            | `00000000    |     0 |
  // |----------------------|------------|--------------|-------|
  // | ASCII (+ 127)        | `1`        | `11111111`   |    -1 |
  // |                      |            | `10000000`   |  -128 |
  // |----------------------|------------|--------------|-------|
  // 
  // *Now* we can use signed `>` on all of them:
  //
  // ```
  // prev1 = input.prev<1>
  // prev2 = input.prev<2>
  // prev3 = input.prev<3>
  // prev1_flipped = input.prev<1>(prev_input) ^ 0x80; // Same as `+ 128`
  // prev2_flipped = input.prev<2>(prev_input) ^ 0x80; // Same as `+ 128`
  // prev3_flipped = input.prev<3>(prev_input) ^ 0x80; // Same as `+ 128`
  // is_second_byte = prev1_flipped > 63;  // 2+-byte lead
  // is_third_byte  = prev2_flipped > 95;  // 3+-byte lead
  // is_fourth_byte = prev3_flipped > 111; // 4+-byte lead
  // ```
  //
  // NOTE: we use `^ 0x80` instead of `+ 128` in the code, which accomplishes the same thing, and even takes the same number
  // of cycles as `+`, but on many Intel architectures can be parallelized better (you can do 3
  // `^`'s at a time on Haswell, but only 2 `+`'s).
  //
  // That doesn't look like it saved us any instructions, did it? Well, because we're adding the
  // same number to all of them, we can save one of those `+ 128` operations by assembling
  // `prev2_flipped` out of prev 1 and prev 3 instead of assembling it from input and adding 128
  // to it. One more instruction saved!
  //
  // ```
  // prev1 = input.prev<1>
  // prev3 = input.prev<3>
  // prev1_flipped = prev1 ^ 0x80; // Same as `+ 128`
  // prev3_flipped = prev3 ^ 0x80; // Same as `+ 128`
  // prev2_flipped = prev1_flipped.concat<2>(prev3_flipped): // <shuffle: take the first 2 bytes from prev1 and the rest from prev3  
  // ```
  //
  // ### Bringing It All Together: Detecting the Errors
  //
  // At this point, we have `is_continuation`, `is_first_byte`, `is_second_byte` and `is_third_byte`.
  // All we have left to do is check if they match!
  //
  // ```
  // return (is_second_byte | is_third_byte | is_fourth_byte) ^ is_continuation;
  // ```
  //
  // But wait--there's more. The above statement is only 3 operations, but they *cannot be done in
  // parallel*. You have to do 2 `|`'s and then 1 `&`. Haswell, at least, has 3 ports that can do
  // bitwise operations, and we're only using 1!
  //
  // Epilogue: Addition For Booleans
  // -------------------------------
  //
  // There is one big case the above code doesn't explicitly talk about--what if is_second_byte
  // and is_third_byte are BOTH true? That means there is a 3-byte and 2-byte character right next
  // to each other (or any combination), and the continuation could be part of either of them!
  // Our algorithm using `&` and `|` won't detect that the continuation byte is problematic.
  //
  // Never fear, though. If that situation occurs, we'll already have detected that the second
  // leading byte was an error, because it was supposed to be a part of the preceding multibyte
  // character, but it *wasn't a continuation*.
  //
  // We could stop here, but it turns out that we can fix it using `+` and `-` instead of `|` and
  // `&`, which is both interesting and possibly useful (even though we're not using it here). It
  // exploits the fact that in SIMD, a *true* value is -1, and a *false* value is 0. So those
  // comparisons were giving us numbers!
  //
  // Given that, if you do `is_second_byte + is_third_byte + is_fourth_byte`, under normal
  // circumstances you will either get 0 (0 + 0 + 0) or -1 (-1 + 0 + 0, etc.). Thus,
  // `(is_second_byte + is_third_byte + is_fourth_byte) - is_continuation` will yield 0 only if
  // *both* or *neither* are 0 (0-0 or -1 - -1). You'll get 1 or -1 if they are different. Because
  // *any* nonzero value is treated as an error (not just -1), we're just fine here :)
  //
  // Further, if *more than one* multibyte character overlaps,
  // `is_second_byte + is_third_byte + is_fourth_byte` will be -2 or -3! Subtracting `is_continuation`
  // from *that* is guaranteed to give you a nonzero value (-1, -2 or -3). So it'll always be
  // considered an error.
  //
  // One reason you might want to do this is parallelism. ^ and | are not associative, so
  // (A | B | C) ^ D will always be three operations in a row: either you do A | B -> | C -> ^ D, or
  // you do B | C -> | A -> ^ D. But addition and subtraction *are* associative: (A + B + C) - D can
  // be written as `(A + B) + (C - D)`. This means you can do A + B and C - D at the same time, and
  // then adds the result together. Same number of operations, but if the processor can run
  // independent things in parallel (which most can), it runs faster.
  //
  // This doesn't help us on Intel, but might help us elsewhere: on Haswell, at least, | and ^ have
  // a super nice advantage in that more of them can be run at the same time (they can run on 3
  // ports, while + and - can run on 2)! This means that we can do A | B while we're still doing C,
  // saving us the cycle we would have earned by using +. Even more, using an instruction with a
  // wider array of ports can help *other* code run ahead, too, since these instructions can "get
  // out of the way," running on a port other instructions can't.
  // 
  // Epilogue II: One More Trick
  // ---------------------------
  //
  // There's one more relevant trick up our sleeve, it turns out: it turns out on Intel we can "pay
  // for" the (prev<1> + 128) instruction, because it can be used to save an instruction in
  // check_special_cases()--but we'll talk about that there :)
  //
  really_inline simd8<uint8_t> check_multibyte_lengths(simd8<uint8_t> input, simd8<uint8_t> prev_input, simd8<uint8_t> prev1) {
    simd8<uint8_t> prev2 = input.prev<2>(prev_input);
    simd8<uint8_t> prev3 = input.prev<3>(prev_input);

    // Cont is 10000000-101111111 (-65...-128)
    simd8<bool> is_continuation = simd8<int8_t>(input) < int8_t(-64);
    // must_be_continuation is architecture-specific because Intel doesn't have unsigned comparisons
    return simd8<uint8_t>(must_be_continuation(prev1, prev2, prev3) ^ is_continuation);
  }

  //
  // Return nonzero if there are incomplete multibyte characters at the end of the block:
  // e.g. if there is a 4-byte character, but it's 3 bytes from the end.
  //
  really_inline simd8<uint8_t> is_incomplete(simd8<uint8_t> input) {
    // If the previous input's last 3 bytes match this, they're too short (they ended at EOF):
    // ... 1111____ 111_____ 11______
    static const uint8_t max_array[32] = {
      255, 255, 255, 255, 255, 255, 255, 255,
      255, 255, 255, 255, 255, 255, 255, 255,
      255, 255, 255, 255, 255, 255, 255, 255,
      255, 255, 255, 255, 255, 0b11110000u-1, 0b11100000u-1, 0b11000000u-1
    };
    const simd8<uint8_t> max_value(&max_array[sizeof(max_array)-sizeof(simd8<uint8_t>)]);
    return input.gt_bits(max_value);
  }

  struct utf8_checker {
    // If this is nonzero, there has been a UTF-8 error.
    simd8<uint8_t> error;
    // The last input we received
    simd8<uint8_t> prev_input_block;
    // Whether the last input we received was incomplete (used for ASCII fast path)
    simd8<uint8_t> prev_incomplete;

    //
    // Check whether the current bytes are valid UTF-8.
    //
    really_inline void check_utf8_bytes(const simd8<uint8_t> input, const simd8<uint8_t> prev_input) {
      // Flip prev1...prev3 so we can easily determine if they are 2+, 3+ or 4+ lead bytes
      // (2, 3, 4-byte leads become large positive numbers instead of small negative numbers)
      simd8<uint8_t> prev1 = input.prev<1>(prev_input);
      this->error |= check_special_cases(input, prev1);
      this->error |= check_multibyte_lengths(input, prev_input, prev1);
    }

    // The only problem that can happen at EOF is that a multibyte character is too short.
    really_inline void check_eof() {
      // If the previous block had incomplete UTF-8 characters at the end, an ASCII block can't
      // possibly finish them.
      this->error |= this->prev_incomplete;
    }

    really_inline void check_next_input(simd8x64<uint8_t> input) {
      if (likely(is_ascii(input))) {
        // If the previous block had incomplete UTF-8 characters at the end, an ASCII block can't
        // possibly finish them.
        this->error |= this->prev_incomplete;
      } else {
        this->check_utf8_bytes(input.chunks[0], this->prev_input_block);
        for (int i=1; i<simd8x64<uint8_t>::NUM_CHUNKS; i++) {
          this->check_utf8_bytes(input.chunks[i], input.chunks[i-1]);
        }
        this->prev_incomplete = is_incomplete(input.chunks[simd8x64<uint8_t>::NUM_CHUNKS-1]);
        this->prev_input_block = input.chunks[simd8x64<uint8_t>::NUM_CHUNKS-1];
      }
    }

    really_inline ErrorValues errors() {
      return this->error.any_bits_set_anywhere() ? simdjson::UTF8_ERROR : simdjson::SUCCESS;
    }

  }; // struct utf8_checker
}

using utf8_validation::utf8_checker;
// This file contains the common code every implementation uses in stage1
// It is intended to be included multiple times and compiled multiple times
// We assume the file in which it is included already includes
// "simdjson/stage1_find_marks.h" (this simplifies amalgation)

namespace stage1 {

class bit_indexer {
public:
  uint32_t *tail;

  bit_indexer(uint32_t *index_buf) : tail(index_buf) {}

  // flatten out values in 'bits' assuming that they are are to have values of idx
  // plus their position in the bitvector, and store these indexes at
  // base_ptr[base] incrementing base as we go
  // will potentially store extra values beyond end of valid bits, so base_ptr
  // needs to be large enough to handle this
  really_inline void write_indexes(uint32_t idx, uint64_t bits) {
    // In some instances, the next branch is expensive because it is mispredicted.
    // Unfortunately, in other cases,
    // it helps tremendously.
    if (bits == 0)
        return;
    uint32_t cnt = hamming(bits);

    // Do the first 8 all together
    for (int i=0; i<8; i++) {
      this->tail[i] = idx + trailing_zeroes(bits);
      bits = clear_lowest_bit(bits);
    }

    // Do the next 8 all together (we hope in most cases it won't happen at all
    // and the branch is easily predicted).
    if (unlikely(cnt > 8)) {
      for (int i=8; i<16; i++) {
        this->tail[i] = idx + trailing_zeroes(bits);
        bits = clear_lowest_bit(bits);
      }

      // Most files don't have 16+ structurals per block, so we take several basically guaranteed
      // branch mispredictions here. 16+ structurals per block means either punctuation ({} [] , :)
      // or the start of a value ("abc" true 123) every four characters.
      if (unlikely(cnt > 16)) {
        uint32_t i = 16;
        do {
          this->tail[i] = idx + trailing_zeroes(bits);
          bits = clear_lowest_bit(bits);
          i++;
        } while (i < cnt);
      }
    }

    this->tail += cnt;
  }
};

class json_structural_scanner {
public:
  // Whether the first character of the next iteration is escaped.
  uint64_t prev_escaped = 0ULL;
  // Whether the last iteration was still inside a string (all 1's = true, all 0's = false).
  uint64_t prev_in_string = 0ULL;
  // Whether the last character of the previous iteration is a primitive value character
  // (anything except whitespace, braces, comma or colon).
  uint64_t prev_primitive = 0ULL;
  // Mask of structural characters from the last iteration.
  // Kept around for performance reasons, so we can call flatten_bits to soak up some unused
  // CPU capacity while the next iteration is busy with an expensive clmul in compute_quote_mask.
  uint64_t prev_structurals = 0;
  // Errors with unescaped characters in strings (ASCII codepoints < 0x20)
  uint64_t unescaped_chars_error = 0;
  bit_indexer structural_indexes;

  json_structural_scanner(uint32_t *_structural_indexes) : structural_indexes{_structural_indexes} {}

  //
  // Finish the scan and return any errors.
  //
  // This may detect errors as well, such as unclosed string and certain UTF-8 errors.
  // if streaming is set to true, an unclosed string is allowed.
  //
  really_inline ErrorValues detect_errors_on_eof(bool streaming = false);

  //
  // Return a mask of all string characters plus end quotes.
  //
  // prev_escaped is overflow saying whether the next character is escaped.
  // prev_in_string is overflow saying whether we're still in a string.
  //
  // Backslash sequences outside of quotes will be detected in stage 2.
  //
  really_inline uint64_t find_strings(const simd::simd8x64<uint8_t> in);

  //
  // Determine which characters are *structural*:
  // - braces: [] and {}
  // - the start of primitives (123, true, false, null)
  // - the start of invalid non-whitespace (+, &, ture, UTF-8)
  //
  // Also detects value sequence errors:
  // - two values with no separator between ("hello" "world")
  // - separators with no values ([1,] [1,,]and [,2])
  //
  // This method will find all of the above whether it is in a string or not.
  //
  // To reduce dependency on the expensive "what is in a string" computation, this method treats the
  // contents of a string the same as content outside. Errors and structurals inside the string or on
  // the trailing quote will need to be removed later when the correct string information is known.
  //
  really_inline uint64_t find_potential_structurals(const simd::simd8x64<uint8_t> in);

  //
  // Find the important bits of JSON in a STEP_SIZE-byte chunk, and add them to structural_indexes.
  //
  template<size_t STEP_SIZE>
  really_inline void scan_step(const uint8_t *buf, const size_t idx, utf8_checker &utf8_checker);

  //
  // Parse the entire input in STEP_SIZE-byte chunks.
  //
  template<size_t STEP_SIZE>
  really_inline void scan(const uint8_t *buf, const size_t len, utf8_checker &utf8_checker);
};

// Routines to print masks and text for debugging bitmask operations
UNUSED static char * format_input_text(const simd8x64<uint8_t> in) {
  static char *buf = (char*)malloc(sizeof(simd8x64<uint8_t>) + 1);
  in.store((uint8_t*)buf);
  for (size_t i=0; i<sizeof(simd8x64<uint8_t>); i++) {
    if (buf[i] < ' ') { buf[i] = '_'; }
  }
  buf[sizeof(simd8x64<uint8_t>)] = '\0';
  return buf;
}

UNUSED static char * format_mask(uint64_t mask) {
  static char *buf = (char*)malloc(64 + 1);
  for (size_t i=0; i<64; i++) {
    buf[i] = (mask & (size_t(1) << i)) ? 'X' : ' ';
  }
  buf[64] = '\0';
  return buf;
}

//
// Finds escaped characters (characters following \).
//
// Handles runs of backslashes like \\\" and \\\\" correctly (yielding 0101 and 01010, respectively).
//
// Does this by:
// - Shift the escape mask to get potentially escaped characters (characters after backslashes).
// - Mask escaped sequences that start on *even* bits with 1010101010 (odd bits are escaped, even bits are not)
// - Mask escaped sequences that start on *odd* bits with 0101010101 (even bits are escaped, odd bits are not)
//
// To distinguish between escaped sequences starting on even/odd bits, it finds the start of all
// escape sequences, filters out the ones that start on even bits, and adds that to the mask of
// escape sequences. This causes the addition to clear out the sequences starting on odd bits (since
// the start bit causes a carry), and leaves even-bit sequences alone.
//
// Example:
//
// text           |  \\\ | \\\"\\\" \\\" \\"\\" |
// escape         |  xxx |  xx xxx  xxx  xx xx  | Removed overflow backslash; will | it into follows_escape
// odd_starts     |  x   |  x       x       x   | escape & ~even_bits & ~follows_escape
// even_seq       |     c|    cxxx     c xx   c | c = carry bit -- will be masked out later
// invert_mask    |      |     cxxx     c xx   c| even_seq << 1
// follows_escape |   xx | x xx xxx  xxx  xx xx | Includes overflow bit
// escaped        |   x  | x x  x x  x x  x  x  |
// desired        |   x  | x x  x x  x x  x  x  |
// text           |  \\\ | \\\"\\\" \\\" \\"\\" |
//
really_inline uint64_t find_escaped(uint64_t escape, uint64_t &escaped_overflow) {
  // If there was overflow, pretend the first character isn't a backslash
  escape &= ~escaped_overflow;
  uint64_t follows_escape = escape << 1 | escaped_overflow;

  // Get sequences starting on even bits by clearing out the odd series using +
  const uint64_t even_bits = 0x5555555555555555ULL;
  uint64_t odd_sequence_starts = escape & ~even_bits & ~follows_escape;
  uint64_t sequences_starting_on_even_bits;
  escaped_overflow = add_overflow(odd_sequence_starts, escape, &sequences_starting_on_even_bits);
  uint64_t invert_mask = sequences_starting_on_even_bits << 1; // The mask we want to return is the *escaped* bits, not escapes.

  // Mask every other backslashed character as an escaped character
  // Flip the mask for sequences that start on even bits, to correct them
  return (even_bits ^ invert_mask) & follows_escape;
}

//
// Check if the current character immediately follows a matching character.
//
// For example, this checks for quotes with backslashes in front of them:
//
//     const uint64_t backslashed_quote = in.eq('"') & immediately_follows(in.eq('\'), prev_backslash);
//
really_inline uint64_t follows(const uint64_t match, uint64_t &overflow) {
  const uint64_t result = match << 1 | overflow;
  overflow = match >> 63;
  return result;
}

//
// Check if the current character follows a matching character, with possible "filler" between.
// For example, this checks for empty curly braces, e.g. 
//
//     in.eq('}') & follows(in.eq('['), in.eq(' '), prev_empty_array) // { <whitespace>* }
//
really_inline uint64_t follows(const uint64_t match, const uint64_t filler, uint64_t &overflow) {
  uint64_t follows_match = follows(match, overflow);
  uint64_t result;
  overflow |= add_overflow(follows_match, filler, &result);
  return result;
}

really_inline ErrorValues json_structural_scanner::detect_errors_on_eof(bool streaming) {
  if ((prev_in_string) and (not streaming)) {
    return UNCLOSED_STRING;
  }
  if (unescaped_chars_error) {
    return UNESCAPED_CHARS;
  }
  return SUCCESS;
}

//
// Return a mask of all string characters plus end quotes.
//
// prev_escaped is overflow saying whether the next character is escaped.
// prev_in_string is overflow saying whether we're still in a string.
//
// Backslash sequences outside of quotes will be detected in stage 2.
//
really_inline uint64_t json_structural_scanner::find_strings(const simd::simd8x64<uint8_t> in) {
  const uint64_t backslash = in.eq('\\');
  const uint64_t escaped = find_escaped(backslash, prev_escaped);
  const uint64_t quote = in.eq('"') & ~escaped;
  // prefix_xor flips on bits inside the string (and flips off the end quote).
  const uint64_t in_string = prefix_xor(quote) ^ prev_in_string;
  /* right shift of a signed value expected to be well-defined and standard
  * compliant as of C++20,
  * John Regher from Utah U. says this is fine code */
  prev_in_string = static_cast<uint64_t>(static_cast<int64_t>(in_string) >> 63);
  // Use ^ to turn the beginning quote off, and the end quote on.
  return in_string ^ quote;
}

//
// Determine which characters are *structural*:
// - braces: [] and {}
// - the start of primitives (123, true, false, null)
// - the start of invalid non-whitespace (+, &, ture, UTF-8)
//
// Also detects value sequence errors:
// - two values with no separator between ("hello" "world")
// - separators with no values ([1,] [1,,]and [,2])
//
// This method will find all of the above whether it is in a string or not.
//
// To reduce dependency on the expensive "what is in a string" computation, this method treats the
// contents of a string the same as content outside. Errors and structurals inside the string or on
// the trailing quote will need to be removed later when the correct string information is known.
//
really_inline uint64_t json_structural_scanner::find_potential_structurals(const simd::simd8x64<uint8_t> in) {
  // These use SIMD so let's kick them off before running the regular 64-bit stuff ...
  uint64_t whitespace, op;
  find_whitespace_and_operators(in, whitespace, op);

  // Detect the start of a run of primitive characters. Includes numbers, booleans, and strings (").
  // Everything except whitespace, braces, colon and comma.
  const uint64_t primitive = ~(op | whitespace);
  const uint64_t follows_primitive = follows(primitive, prev_primitive);
  const uint64_t start_primitive = primitive & ~follows_primitive;

  // Return final structurals
  return op | start_primitive;
}

//
// Find the important bits of JSON in a 128-byte chunk, and add them to structural_indexes.
//
// PERF NOTES:
// We pipe 2 inputs through these stages:
// 1. Load JSON into registers. This takes a long time and is highly parallelizable, so we load
//    2 inputs' worth at once so that by the time step 2 is looking for them input, it's available.
// 2. Scan the JSON for critical data: strings, primitives and operators. This is the critical path.
//    The output of step 1 depends entirely on this information. These functions don't quite use
//    up enough CPU: the second half of the functions is highly serial, only using 1 execution core
//    at a time. The second input's scans has some dependency on the first ones finishing it, but
//    they can make a lot of progress before they need that information.
// 3. Step 1 doesn't use enough capacity, so we run some extra stuff while we're waiting for that
//    to finish: utf-8 checks and generating the output from the last iteration.
// 
// The reason we run 2 inputs at a time, is steps 2 and 3 are *still* not enough to soak up all
// available capacity with just one input. Running 2 at a time seems to give the CPU a good enough
// workout.
//
template<>
really_inline void json_structural_scanner::scan_step<128>(const uint8_t *buf, const size_t idx, utf8_checker &utf8_checker) {
  //
  // Load up all 128 bytes into SIMD registers
  //
  simd::simd8x64<uint8_t> in_1(buf);
  simd::simd8x64<uint8_t> in_2(buf+64);

  //
  // Find the strings and potential structurals (operators / primitives).
  //
  // This will include false structurals that are *inside* strings--we'll filter strings out
  // before we return.
  //
  uint64_t string_1 = this->find_strings(in_1);
  uint64_t structurals_1 = this->find_potential_structurals(in_1);
  uint64_t string_2 = this->find_strings(in_2);
  uint64_t structurals_2 = this->find_potential_structurals(in_2);

  //
  // Do miscellaneous work while the processor is busy calculating strings and structurals.
  //
  // After that, weed out structurals that are inside strings and find invalid string characters.
  //
  uint64_t unescaped_1 = in_1.lteq(0x1F);
  utf8_checker.check_next_input(in_1);
  this->structural_indexes.write_indexes(idx-64, this->prev_structurals); // Output *last* iteration's structurals to ParsedJson
  this->prev_structurals = structurals_1 & ~string_1;
  this->unescaped_chars_error |= unescaped_1 & string_1;

  uint64_t unescaped_2 = in_2.lteq(0x1F);
  utf8_checker.check_next_input(in_2);
  this->structural_indexes.write_indexes(idx, this->prev_structurals); // Output *last* iteration's structurals to ParsedJson
  this->prev_structurals = structurals_2 & ~string_2;
  this->unescaped_chars_error |= unescaped_2 & string_2;
}

//
// Find the important bits of JSON in a 64-byte chunk, and add them to structural_indexes.
//
template<>
really_inline void json_structural_scanner::scan_step<64>(const uint8_t *buf, const size_t idx, utf8_checker &utf8_checker) {
  //
  // Load up bytes into SIMD registers
  //
  simd::simd8x64<uint8_t> in_1(buf);

  //
  // Find the strings and potential structurals (operators / primitives).
  //
  // This will include false structurals that are *inside* strings--we'll filter strings out
  // before we return.
  //
  uint64_t string_1 = this->find_strings(in_1);
  uint64_t structurals_1 = this->find_potential_structurals(in_1);

  //
  // Do miscellaneous work while the processor is busy calculating strings and structurals.
  //
  // After that, weed out structurals that are inside strings and find invalid string characters.
  //
  uint64_t unescaped_1 = in_1.lteq(0x1F);
  utf8_checker.check_next_input(in_1);
  this->structural_indexes.write_indexes(idx-64, this->prev_structurals); // Output *last* iteration's structurals to ParsedJson
  this->prev_structurals = structurals_1 & ~string_1;
  this->unescaped_chars_error |= unescaped_1 & string_1;
}

template<size_t STEP_SIZE>
really_inline void json_structural_scanner::scan(const uint8_t *buf, const size_t len, utf8_checker &utf8_checker) {
  size_t lenminusstep = len < STEP_SIZE ? 0 : len - STEP_SIZE;
  size_t idx = 0;

  for (; idx < lenminusstep; idx += STEP_SIZE) {
    this->scan_step<STEP_SIZE>(&buf[idx], idx, utf8_checker);
  }

  /* If we have a final chunk of less than STEP_SIZE bytes, pad it to STEP_SIZE with
  * spaces  before processing it (otherwise, we risk invalidating the UTF-8
  * checks). */
  if (likely(idx < len)) {
    uint8_t tmp_buf[STEP_SIZE];
    memset(tmp_buf, 0x20, STEP_SIZE);
    memcpy(tmp_buf, buf + idx, len - idx);
    this->scan_step<STEP_SIZE>(&tmp_buf[0], idx, utf8_checker);
    idx += STEP_SIZE;
  }

  /* finally, flatten out the remaining structurals from the last iteration */
  this->structural_indexes.write_indexes(idx-64, this->prev_structurals);
}

// Setting the streaming parameter to true allows the find_structural_bits to tolerate unclosed strings.
// The caller should still ensure that the input is valid UTF-8. If you are processing substrings,
// you may want to call on a function like trimmed_length_safe_utf8.
template<size_t STEP_SIZE>
int find_structural_bits(const uint8_t *buf, size_t len, simdjson::ParsedJson &pj, bool streaming) {
  if (unlikely(len > pj.byte_capacity)) {
    return simdjson::CAPACITY;
  }
  utf8_checker utf8_checker{};
  json_structural_scanner scanner{pj.structural_indexes.get()};
  scanner.scan<STEP_SIZE>(buf, len, utf8_checker);
  // we might tolerate an unclosed string if streaming is true
  simdjson::ErrorValues error = scanner.detect_errors_on_eof(streaming);
  if (unlikely(error != simdjson::SUCCESS)) {
    return error;
  }
  pj.n_structural_indexes = scanner.structural_indexes.tail - pj.structural_indexes.get();
  /* a valid JSON file cannot have zero structural indexes - we should have
   * found something */
  if (unlikely(pj.n_structural_indexes == 0u)) {
    return simdjson::EMPTY;
  }
  if (unlikely(pj.structural_indexes[pj.n_structural_indexes - 1] > len)) {
    return simdjson::UNEXPECTED_ERROR;
  }
  if (len != pj.structural_indexes[pj.n_structural_indexes - 1]) {
    /* the string might not be NULL terminated, but we add a virtual NULL
     * ending character. */
    pj.structural_indexes[pj.n_structural_indexes++] = len;
  }
  /* make it safe to dereference one beyond this array */
  pj.structural_indexes[pj.n_structural_indexes] = 0;
  return utf8_checker.errors();
}

} // namespace stage1

} // namespace simdjson::arm64

namespace simdjson {

template <>
int find_structural_bits<Architecture::ARM64>(const uint8_t *buf, size_t len, simdjson::ParsedJson &pj, bool streaming) {
  return arm64::stage1::find_structural_bits<64>(buf, len, pj, streaming);
}

} // namespace simdjson

#endif // IS_ARM64
#endif // SIMDJSON_ARM64_STAGE1_FIND_MARKS_H
/* end file src/arm64/stage1_find_marks.h */
/* begin file src/haswell/stage1_find_marks.h */
#ifndef SIMDJSON_HASWELL_STAGE1_FIND_MARKS_H
#define SIMDJSON_HASWELL_STAGE1_FIND_MARKS_H


#ifdef IS_X86_64


TARGET_HASWELL
namespace simdjson::haswell {

using namespace simd;

really_inline void find_whitespace_and_operators(simd8x64<uint8_t> in, uint64_t &whitespace, uint64_t &op) {

  // These lookups rely on the fact that anything < 127 will match the lower 4 bits, which is why
  // we can't use the generic lookup_16.
  auto whitespace_table = simd8<uint8_t>::repeat_16(' ', 100, 100, 100, 17, 100, 113, 2, 100, '\t', '\n', 112, 100, '\r', 100, 100);
  auto op_table = simd8<uint8_t>::repeat_16(',', '}', 0, 0, 0xc0u, 0, 0, 0, 0, 0, 0, 0, 0, 0, ':', '{');

  whitespace = in.map([&](simd8<uint8_t> _in) {
    return _in == simd8<uint8_t>(_mm256_shuffle_epi8(whitespace_table, _in));
  }).to_bitmask();

  op = in.map([&](simd8<uint8_t> _in) {
    // | 32 handles the fact that { } and [ ] are exactly 32 bytes apart
    return (_in | 32) == simd8<uint8_t>(_mm256_shuffle_epi8(op_table, _in-','));
  }).to_bitmask();
}

really_inline bool is_ascii(simd8x64<uint8_t> input) {
  simd8<uint8_t> bits = input.reduce([&](auto a,auto b) { return a|b; });
  return !bits.any_bits_set_anywhere(0b10000000u);
}

really_inline simd8<bool> must_be_continuation(simd8<uint8_t> prev1, simd8<uint8_t> prev2, simd8<uint8_t> prev3) {
  simd8<uint8_t> is_second_byte = prev1.saturating_sub(0b11000000u-1); // Only 11______ will be > 0
  simd8<uint8_t> is_third_byte  = prev2.saturating_sub(0b11100000u-1); // Only 111_____ will be > 0
  simd8<uint8_t> is_fourth_byte = prev3.saturating_sub(0b11110000u-1); // Only 1111____ will be > 0
  // Caller requires a bool (all 1's). All values resulting from the subtraction will be <= 64, so signed comparison is fine.
  return simd8<int8_t>(is_second_byte | is_third_byte | is_fourth_byte) > int8_t(0);
}

//
// Detect Unicode errors.
//
// UTF-8 is designed to allow multiple bytes and be compatible with ASCII. It's a fairly basic
// encoding that uses the first few bits on each byte to denote a "byte type", and all other bits
// are straight up concatenated into the final value. The first byte of a multibyte character is a
// "leading byte" and starts with N 1's, where N is the total number of bytes (110_____ = 2 byte
// lead). The remaining bytes of a multibyte character all start with 10. 1-byte characters just
// start with 0, because that's what ASCII looks like. Here's what each size 
//
// - ASCII (7 bits):              0_______
// - 2 byte character (11 bits):  110_____ 10______
// - 3 byte character (17 bits):  1110____ 10______ 10______
// - 4 byte character (23 bits):  11110___ 10______ 10______ 10______
// - 5+ byte character (illegal): 11111___ <illegal>
//
// There are 5 classes of error that can happen in Unicode:
//
// - TOO_SHORT: when you have a multibyte character with too few bytes (i.e. missing continuation).
//   We detect this by looking for new characters (lead bytes) inside the range of a multibyte
//   character.
//
//   e.g. 11000000 01100001 (2-byte character where second byte is ASCII)
//
// - TOO_LONG: when there are more bytes in your character than you need (i.e. extra continuation).
//   We detect this by requiring that the next byte after your multibyte character be a new
//   character--so a continuation after your character is wrong.
//
//   e.g. 11011111 10111111 10111111 (2-byte character followed by *another* continuation byte)
//
// - TOO_LARGE: Unicode only goes up to U+10FFFF. These characters are too large.
//
//   e.g. 11110111 10111111 10111111 10111111 (bigger than 10FFFF).
//
// - OVERLONG: multibyte characters with a bunch of leading zeroes, where you could have
//   used fewer bytes to make the same character. Like encoding an ASCII character in 4 bytes is
//   technically possible, but UTF-8 disallows it so that there is only one way to write an "a".
//
//   e.g. 11000001 10100001 (2-byte encoding of "a", which only requires 1 byte: 01100001)
//
// - SURROGATE: Unicode U+D800-U+DFFF is a *surrogate* character, reserved for use in UCS-2 and
//   WTF-8 encodings for characters with > 2 bytes. These are illegal in pure UTF-8.
//
//   e.g. 11101101 10100000 10000000 (U+D800)
//
// - INVALID_5_BYTE: 5-byte, 6-byte, 7-byte and 8-byte characters are unsupported; Unicode does not
//   support values with more than 23 bits (which a 4-byte character supports).
//
//   e.g. 11111000 10100000 10000000 10000000 10000000 (U+800000)
//   
// Legal utf-8 byte sequences per  http://www.unicode.org/versions/Unicode6.0.0/ch03.pdf - page 94:
// 
//   Code Points        1st       2s       3s       4s
//  U+0000..U+007F     00..7F
//  U+0080..U+07FF     C2..DF   80..BF
//  U+0800..U+0FFF     E0       A0..BF   80..BF
//  U+1000..U+CFFF     E1..EC   80..BF   80..BF
//  U+D000..U+D7FF     ED       80..9F   80..BF
//  U+E000..U+FFFF     EE..EF   80..BF   80..BF
//  U+10000..U+3FFFF   F0       90..BF   80..BF   80..BF
//  U+40000..U+FFFFF   F1..F3   80..BF   80..BF   80..BF
//  U+100000..U+10FFFF F4       80..8F   80..BF   80..BF
//
using namespace simd;

namespace utf8_validation {

  //
  // Find special case UTF-8 errors where the character is technically readable (has the right length)
  // but the *value* is disallowed.
  //
  // This includes overlong encodings, surrogates and values too large for Unicode.
  //
  // It turns out the bad character ranges can all be detected by looking at the first 12 bits of the
  // UTF-8 encoded character (i.e. all of byte 1, and the high 4 bits of byte 2). This algorithm does a
  // 3 4-bit table lookups, identifying which errors that 4 bits could match, and then &'s them together.
  // If all 3 lookups detect the same error, it's an error.
  //
  really_inline simd8<uint8_t> check_special_cases(const simd8<uint8_t> input, const simd8<uint8_t> prev1) {
    //
    // These are the errors we're going to match for bytes 1-2, by looking at the first three
    // nibbles of the character: <high bits of byte 1>> & <low bits of byte 1> & <high bits of byte 2>
    //
    static const int OVERLONG_2  = 0x01; // 1100000_ 10______ (technically we match 10______ but we could match ________, they both yield errors either way)
    static const int OVERLONG_3  = 0x02; // 11100000 100_____ ________
    static const int OVERLONG_4  = 0x04; // 11110000 1000____ ________ ________
    static const int SURROGATE   = 0x08; // 11101101 [101_]____
    static const int TOO_LARGE   = 0x10; // 11110100 (1001|101_)____
    static const int TOO_LARGE_2 = 0x20; // 1111(1___|011_|0101) 10______

    // After processing the rest of byte 1 (the low bits), we're still not done--we have to check
    // byte 2 to be sure which things are errors and which aren't.
    // Since high_bits is byte 5, byte 2 is high_bits.prev<3>
    static const int CARRY = OVERLONG_2 | TOO_LARGE_2;
    const simd8<uint8_t> byte_2_high = input.shr<4>().lookup_16<uint8_t>(
        // ASCII: ________ [0___]____
        CARRY, CARRY, CARRY, CARRY,
        // ASCII: ________ [0___]____
        CARRY, CARRY, CARRY, CARRY,
        // Continuations: ________ [10__]____
        CARRY | OVERLONG_3 | OVERLONG_4, // ________ [1000]____
        CARRY | OVERLONG_3 | TOO_LARGE,  // ________ [1001]____
        CARRY | TOO_LARGE  | SURROGATE,  // ________ [1010]____
        CARRY | TOO_LARGE  | SURROGATE,  // ________ [1011]____
        // Multibyte Leads: ________ [11__]____
        CARRY, CARRY, CARRY, CARRY
    );

    const simd8<uint8_t> byte_1_high = prev1.shr<4>().lookup_16<uint8_t>(
      // [0___]____ (ASCII)
      0, 0, 0, 0,                          
      0, 0, 0, 0,
      // [10__]____ (continuation)
      0, 0, 0, 0,
      // [11__]____ (2+-byte leads)
      OVERLONG_2, 0,                       // [110_]____ (2-byte lead)
      OVERLONG_3 | SURROGATE,              // [1110]____ (3-byte lead)
      OVERLONG_4 | TOO_LARGE | TOO_LARGE_2 // [1111]____ (4+-byte lead)
    );

    const simd8<uint8_t> byte_1_low = (prev1 & 0x0F).lookup_16<uint8_t>(
      // ____[00__] ________
      OVERLONG_2 | OVERLONG_3 | OVERLONG_4, // ____[0000] ________
      OVERLONG_2,                           // ____[0001] ________
      0, 0,
      // ____[01__] ________
      TOO_LARGE,                            // ____[0100] ________
      TOO_LARGE_2,
      TOO_LARGE_2,
      TOO_LARGE_2,
      // ____[10__] ________
      TOO_LARGE_2, TOO_LARGE_2, TOO_LARGE_2, TOO_LARGE_2,
      // ____[11__] ________
      TOO_LARGE_2,
      TOO_LARGE_2 | SURROGATE,                            // ____[1101] ________
      TOO_LARGE_2, TOO_LARGE_2
    );

    return byte_1_high & byte_1_low & byte_2_high;
  }

  //
  // Validate the length of multibyte characters (that each multibyte character has the right number
  // of continuation characters, and that all continuation characters are part of a multibyte
  // character).
  //
  // Algorithm
  // =========
  //
  // This algorithm compares *expected* continuation characters with *actual* continuation bytes,
  // and emits an error anytime there is a mismatch.
  //
  // For example, in the string "𝄞₿֏ab", which has a 4-, 3-, 2- and 1-byte
  // characters, the file will look like this:
  //
  // | Character             | 𝄞  |    |    |    | ₿  |    |    | ֏  |    | a  | b  |
  // |-----------------------|----|----|----|----|----|----|----|----|----|----|----|
  // | Character Length      |  4 |    |    |    |  3 |    |    |  2 |    |  1 |  1 |
  // | Byte                  | F0 | 9D | 84 | 9E | E2 | 82 | BF | D6 | 8F | 61 | 62 |
  // | is_second_byte        |    |  X |    |    |    |  X |    |    |  X |    |    |
  // | is_third_byte         |    |    |  X |    |    |    |  X |    |    |    |    |
  // | is_fourth_byte        |    |    |    |  X |    |    |    |    |    |    |    |
  // | expected_continuation |    |  X |  X |  X |    |  X |  X |    |  X |    |    |
  // | is_continuation       |    |  X |  X |  X |    |  X |  X |    |  X |    |    |
  //
  // The errors here are basically (Second Byte OR Third Byte OR Fourth Byte == Continuation):
  //
  // - **Extra Continuations:** Any continuation that is not a second, third or fourth byte is not
  //   part of a valid 2-, 3- or 4-byte character and is thus an error. It could be that it's just
  //   floating around extra outside of any character, or that there is an illegal 5-byte character,
  //   or maybe it's at the beginning of the file before any characters have started; but it's an
  //   error in all these cases.
  // - **Missing Continuations:** Any second, third or fourth byte that *isn't* a continuation is an error, because that means
  //   we started a new character before we were finished with the current one.
  //
  // Getting the Previous Bytes
  // --------------------------
  //
  // Because we want to know if a byte is the *second* (or third, or fourth) byte of a multibyte
  // character, we need to "shift the bytes" to find that out. This is what they mean:
  //
  // - `is_continuation`: if the current byte is a continuation.
  // - `is_second_byte`: if 1 byte back is the start of a 2-, 3- or 4-byte character.
  // - `is_third_byte`: if 2 bytes back is the start of a 3- or 4-byte character.
  // - `is_fourth_byte`: if 3 bytes back is the start of a 4-byte character.
  //
  // We use shuffles to go n bytes back, selecting part of the current `input` and part of the
  // `prev_input` (search for `.prev<1>`, `.prev<2>`, etc.). These are passed in by the caller
  // function, because the 1-byte-back data is used by other checks as well.
  //
  // Getting the Continuation Mask
  // -----------------------------
  //
  // Once we have the right bytes, we have to get the masks. To do this, we treat UTF-8 bytes as
  // numbers, using signed `<` and `>` operations to check if they are continuations or leads.
  // In fact, we treat the numbers as *signed*, partly because it helps us, and partly because
  // Intel's SIMD presently only offers signed `<` and `>` operations (not unsigned ones).
  //
  // In UTF-8, bytes that start with the bits 110, 1110 and 11110 are 2-, 3- and 4-byte "leads,"
  // respectively, meaning they expect to have 1, 2 and 3 "continuation bytes" after them.
  // Continuation bytes start with 10, and ASCII (1-byte characters) starts with 0.
  //
  // When treated as signed numbers, they look like this:
  //
  // | Type         | High Bits  | Binary Range | Signed |
  // |--------------|------------|--------------|--------|
  // | ASCII        | `0`        | `01111111`   |   127  |
  // |              |            | `00000000`   |     0  |
  // | 4+-Byte Lead | `1111`     | `11111111`   |    -1  |
  // |              |            | `11110000    |   -16  |
  // | 3-Byte Lead  | `1110`     | `11101111`   |   -17  |
  // |              |            | `11100000    |   -32  |
  // | 2-Byte Lead  | `110`      | `11011111`   |   -33  |
  // |              |            | `11000000    |   -64  |
  // | Continuation | `10`       | `10111111`   |   -65  |
  // |              |            | `10000000    |  -128  |
  //
  // This makes it pretty easy to get the continuation mask! It's just a single comparison:
  //
  // ```
  // is_continuation = input < -64`
  // ```
  //
  // We can do something similar for the others, but it takes two comparisons instead of one: "is
  // the start of a 4-byte character" is `< -32` and `> -65`, for example. And 2+ bytes is `< 0` and
  // `> -64`. Surely we can do better, they're right next to each other!
  //
  // Getting the is_xxx Masks: Shifting the Range
  // --------------------------------------------
  //
  // Notice *why* continuations were a single comparison. The actual *range* would require two
  // comparisons--`< -64` and `> -129`--but all characters are always greater than -128, so we get
  // that for free. In fact, if we had *unsigned* comparisons, 2+, 3+ and 4+ comparisons would be
  // just as easy: 4+ would be `> 239`, 3+ would be `> 223`, and 2+ would be `> 191`.
  //
  // Instead, we add 128 to each byte, shifting the range up to make comparison easy. This wraps
  // ASCII down into the negative, and puts 4+-Byte Lead at the top:
  //
  // | Type                 | High Bits  | Binary Range | Signed |
  // |----------------------|------------|--------------|-------|
  // | 4+-Byte Lead (+ 127) | `0111`     | `01111111`   |   127 |
  // |                      |            | `01110000    |   112 |
  // |----------------------|------------|--------------|-------|
  // | 3-Byte Lead (+ 127)  | `0110`     | `01101111`   |   111 |
  // |                      |            | `01100000    |    96 |
  // |----------------------|------------|--------------|-------|
  // | 2-Byte Lead (+ 127)  | `010`      | `01011111`   |    95 |
  // |                      |            | `01000000    |    64 |
  // |----------------------|------------|--------------|-------|
  // | Continuation (+ 127) | `00`       | `00111111`   |    63 |
  // |                      |            | `00000000    |     0 |
  // |----------------------|------------|--------------|-------|
  // | ASCII (+ 127)        | `1`        | `11111111`   |    -1 |
  // |                      |            | `10000000`   |  -128 |
  // |----------------------|------------|--------------|-------|
  // 
  // *Now* we can use signed `>` on all of them:
  //
  // ```
  // prev1 = input.prev<1>
  // prev2 = input.prev<2>
  // prev3 = input.prev<3>
  // prev1_flipped = input.prev<1>(prev_input) ^ 0x80; // Same as `+ 128`
  // prev2_flipped = input.prev<2>(prev_input) ^ 0x80; // Same as `+ 128`
  // prev3_flipped = input.prev<3>(prev_input) ^ 0x80; // Same as `+ 128`
  // is_second_byte = prev1_flipped > 63;  // 2+-byte lead
  // is_third_byte  = prev2_flipped > 95;  // 3+-byte lead
  // is_fourth_byte = prev3_flipped > 111; // 4+-byte lead
  // ```
  //
  // NOTE: we use `^ 0x80` instead of `+ 128` in the code, which accomplishes the same thing, and even takes the same number
  // of cycles as `+`, but on many Intel architectures can be parallelized better (you can do 3
  // `^`'s at a time on Haswell, but only 2 `+`'s).
  //
  // That doesn't look like it saved us any instructions, did it? Well, because we're adding the
  // same number to all of them, we can save one of those `+ 128` operations by assembling
  // `prev2_flipped` out of prev 1 and prev 3 instead of assembling it from input and adding 128
  // to it. One more instruction saved!
  //
  // ```
  // prev1 = input.prev<1>
  // prev3 = input.prev<3>
  // prev1_flipped = prev1 ^ 0x80; // Same as `+ 128`
  // prev3_flipped = prev3 ^ 0x80; // Same as `+ 128`
  // prev2_flipped = prev1_flipped.concat<2>(prev3_flipped): // <shuffle: take the first 2 bytes from prev1 and the rest from prev3  
  // ```
  //
  // ### Bringing It All Together: Detecting the Errors
  //
  // At this point, we have `is_continuation`, `is_first_byte`, `is_second_byte` and `is_third_byte`.
  // All we have left to do is check if they match!
  //
  // ```
  // return (is_second_byte | is_third_byte | is_fourth_byte) ^ is_continuation;
  // ```
  //
  // But wait--there's more. The above statement is only 3 operations, but they *cannot be done in
  // parallel*. You have to do 2 `|`'s and then 1 `&`. Haswell, at least, has 3 ports that can do
  // bitwise operations, and we're only using 1!
  //
  // Epilogue: Addition For Booleans
  // -------------------------------
  //
  // There is one big case the above code doesn't explicitly talk about--what if is_second_byte
  // and is_third_byte are BOTH true? That means there is a 3-byte and 2-byte character right next
  // to each other (or any combination), and the continuation could be part of either of them!
  // Our algorithm using `&` and `|` won't detect that the continuation byte is problematic.
  //
  // Never fear, though. If that situation occurs, we'll already have detected that the second
  // leading byte was an error, because it was supposed to be a part of the preceding multibyte
  // character, but it *wasn't a continuation*.
  //
  // We could stop here, but it turns out that we can fix it using `+` and `-` instead of `|` and
  // `&`, which is both interesting and possibly useful (even though we're not using it here). It
  // exploits the fact that in SIMD, a *true* value is -1, and a *false* value is 0. So those
  // comparisons were giving us numbers!
  //
  // Given that, if you do `is_second_byte + is_third_byte + is_fourth_byte`, under normal
  // circumstances you will either get 0 (0 + 0 + 0) or -1 (-1 + 0 + 0, etc.). Thus,
  // `(is_second_byte + is_third_byte + is_fourth_byte) - is_continuation` will yield 0 only if
  // *both* or *neither* are 0 (0-0 or -1 - -1). You'll get 1 or -1 if they are different. Because
  // *any* nonzero value is treated as an error (not just -1), we're just fine here :)
  //
  // Further, if *more than one* multibyte character overlaps,
  // `is_second_byte + is_third_byte + is_fourth_byte` will be -2 or -3! Subtracting `is_continuation`
  // from *that* is guaranteed to give you a nonzero value (-1, -2 or -3). So it'll always be
  // considered an error.
  //
  // One reason you might want to do this is parallelism. ^ and | are not associative, so
  // (A | B | C) ^ D will always be three operations in a row: either you do A | B -> | C -> ^ D, or
  // you do B | C -> | A -> ^ D. But addition and subtraction *are* associative: (A + B + C) - D can
  // be written as `(A + B) + (C - D)`. This means you can do A + B and C - D at the same time, and
  // then adds the result together. Same number of operations, but if the processor can run
  // independent things in parallel (which most can), it runs faster.
  //
  // This doesn't help us on Intel, but might help us elsewhere: on Haswell, at least, | and ^ have
  // a super nice advantage in that more of them can be run at the same time (they can run on 3
  // ports, while + and - can run on 2)! This means that we can do A | B while we're still doing C,
  // saving us the cycle we would have earned by using +. Even more, using an instruction with a
  // wider array of ports can help *other* code run ahead, too, since these instructions can "get
  // out of the way," running on a port other instructions can't.
  // 
  // Epilogue II: One More Trick
  // ---------------------------
  //
  // There's one more relevant trick up our sleeve, it turns out: it turns out on Intel we can "pay
  // for" the (prev<1> + 128) instruction, because it can be used to save an instruction in
  // check_special_cases()--but we'll talk about that there :)
  //
  really_inline simd8<uint8_t> check_multibyte_lengths(simd8<uint8_t> input, simd8<uint8_t> prev_input, simd8<uint8_t> prev1) {
    simd8<uint8_t> prev2 = input.prev<2>(prev_input);
    simd8<uint8_t> prev3 = input.prev<3>(prev_input);

    // Cont is 10000000-101111111 (-65...-128)
    simd8<bool> is_continuation = simd8<int8_t>(input) < int8_t(-64);
    // must_be_continuation is architecture-specific because Intel doesn't have unsigned comparisons
    return simd8<uint8_t>(must_be_continuation(prev1, prev2, prev3) ^ is_continuation);
  }

  //
  // Return nonzero if there are incomplete multibyte characters at the end of the block:
  // e.g. if there is a 4-byte character, but it's 3 bytes from the end.
  //
  really_inline simd8<uint8_t> is_incomplete(simd8<uint8_t> input) {
    // If the previous input's last 3 bytes match this, they're too short (they ended at EOF):
    // ... 1111____ 111_____ 11______
    static const uint8_t max_array[32] = {
      255, 255, 255, 255, 255, 255, 255, 255,
      255, 255, 255, 255, 255, 255, 255, 255,
      255, 255, 255, 255, 255, 255, 255, 255,
      255, 255, 255, 255, 255, 0b11110000u-1, 0b11100000u-1, 0b11000000u-1
    };
    const simd8<uint8_t> max_value(&max_array[sizeof(max_array)-sizeof(simd8<uint8_t>)]);
    return input.gt_bits(max_value);
  }

  struct utf8_checker {
    // If this is nonzero, there has been a UTF-8 error.
    simd8<uint8_t> error;
    // The last input we received
    simd8<uint8_t> prev_input_block;
    // Whether the last input we received was incomplete (used for ASCII fast path)
    simd8<uint8_t> prev_incomplete;

    //
    // Check whether the current bytes are valid UTF-8.
    //
    really_inline void check_utf8_bytes(const simd8<uint8_t> input, const simd8<uint8_t> prev_input) {
      // Flip prev1...prev3 so we can easily determine if they are 2+, 3+ or 4+ lead bytes
      // (2, 3, 4-byte leads become large positive numbers instead of small negative numbers)
      simd8<uint8_t> prev1 = input.prev<1>(prev_input);
      this->error |= check_special_cases(input, prev1);
      this->error |= check_multibyte_lengths(input, prev_input, prev1);
    }

    // The only problem that can happen at EOF is that a multibyte character is too short.
    really_inline void check_eof() {
      // If the previous block had incomplete UTF-8 characters at the end, an ASCII block can't
      // possibly finish them.
      this->error |= this->prev_incomplete;
    }

    really_inline void check_next_input(simd8x64<uint8_t> input) {
      if (likely(is_ascii(input))) {
        // If the previous block had incomplete UTF-8 characters at the end, an ASCII block can't
        // possibly finish them.
        this->error |= this->prev_incomplete;
      } else {
        this->check_utf8_bytes(input.chunks[0], this->prev_input_block);
        for (int i=1; i<simd8x64<uint8_t>::NUM_CHUNKS; i++) {
          this->check_utf8_bytes(input.chunks[i], input.chunks[i-1]);
        }
        this->prev_incomplete = is_incomplete(input.chunks[simd8x64<uint8_t>::NUM_CHUNKS-1]);
        this->prev_input_block = input.chunks[simd8x64<uint8_t>::NUM_CHUNKS-1];
      }
    }

    really_inline ErrorValues errors() {
      return this->error.any_bits_set_anywhere() ? simdjson::UTF8_ERROR : simdjson::SUCCESS;
    }

  }; // struct utf8_checker
}

using utf8_validation::utf8_checker;
// This file contains the common code every implementation uses in stage1
// It is intended to be included multiple times and compiled multiple times
// We assume the file in which it is included already includes
// "simdjson/stage1_find_marks.h" (this simplifies amalgation)

namespace stage1 {

class bit_indexer {
public:
  uint32_t *tail;

  bit_indexer(uint32_t *index_buf) : tail(index_buf) {}

  // flatten out values in 'bits' assuming that they are are to have values of idx
  // plus their position in the bitvector, and store these indexes at
  // base_ptr[base] incrementing base as we go
  // will potentially store extra values beyond end of valid bits, so base_ptr
  // needs to be large enough to handle this
  really_inline void write_indexes(uint32_t idx, uint64_t bits) {
    // In some instances, the next branch is expensive because it is mispredicted.
    // Unfortunately, in other cases,
    // it helps tremendously.
    if (bits == 0)
        return;
    uint32_t cnt = hamming(bits);

    // Do the first 8 all together
    for (int i=0; i<8; i++) {
      this->tail[i] = idx + trailing_zeroes(bits);
      bits = clear_lowest_bit(bits);
    }

    // Do the next 8 all together (we hope in most cases it won't happen at all
    // and the branch is easily predicted).
    if (unlikely(cnt > 8)) {
      for (int i=8; i<16; i++) {
        this->tail[i] = idx + trailing_zeroes(bits);
        bits = clear_lowest_bit(bits);
      }

      // Most files don't have 16+ structurals per block, so we take several basically guaranteed
      // branch mispredictions here. 16+ structurals per block means either punctuation ({} [] , :)
      // or the start of a value ("abc" true 123) every four characters.
      if (unlikely(cnt > 16)) {
        uint32_t i = 16;
        do {
          this->tail[i] = idx + trailing_zeroes(bits);
          bits = clear_lowest_bit(bits);
          i++;
        } while (i < cnt);
      }
    }

    this->tail += cnt;
  }
};

class json_structural_scanner {
public:
  // Whether the first character of the next iteration is escaped.
  uint64_t prev_escaped = 0ULL;
  // Whether the last iteration was still inside a string (all 1's = true, all 0's = false).
  uint64_t prev_in_string = 0ULL;
  // Whether the last character of the previous iteration is a primitive value character
  // (anything except whitespace, braces, comma or colon).
  uint64_t prev_primitive = 0ULL;
  // Mask of structural characters from the last iteration.
  // Kept around for performance reasons, so we can call flatten_bits to soak up some unused
  // CPU capacity while the next iteration is busy with an expensive clmul in compute_quote_mask.
  uint64_t prev_structurals = 0;
  // Errors with unescaped characters in strings (ASCII codepoints < 0x20)
  uint64_t unescaped_chars_error = 0;
  bit_indexer structural_indexes;

  json_structural_scanner(uint32_t *_structural_indexes) : structural_indexes{_structural_indexes} {}

  //
  // Finish the scan and return any errors.
  //
  // This may detect errors as well, such as unclosed string and certain UTF-8 errors.
  // if streaming is set to true, an unclosed string is allowed.
  //
  really_inline ErrorValues detect_errors_on_eof(bool streaming = false);

  //
  // Return a mask of all string characters plus end quotes.
  //
  // prev_escaped is overflow saying whether the next character is escaped.
  // prev_in_string is overflow saying whether we're still in a string.
  //
  // Backslash sequences outside of quotes will be detected in stage 2.
  //
  really_inline uint64_t find_strings(const simd::simd8x64<uint8_t> in);

  //
  // Determine which characters are *structural*:
  // - braces: [] and {}
  // - the start of primitives (123, true, false, null)
  // - the start of invalid non-whitespace (+, &, ture, UTF-8)
  //
  // Also detects value sequence errors:
  // - two values with no separator between ("hello" "world")
  // - separators with no values ([1,] [1,,]and [,2])
  //
  // This method will find all of the above whether it is in a string or not.
  //
  // To reduce dependency on the expensive "what is in a string" computation, this method treats the
  // contents of a string the same as content outside. Errors and structurals inside the string or on
  // the trailing quote will need to be removed later when the correct string information is known.
  //
  really_inline uint64_t find_potential_structurals(const simd::simd8x64<uint8_t> in);

  //
  // Find the important bits of JSON in a STEP_SIZE-byte chunk, and add them to structural_indexes.
  //
  template<size_t STEP_SIZE>
  really_inline void scan_step(const uint8_t *buf, const size_t idx, utf8_checker &utf8_checker);

  //
  // Parse the entire input in STEP_SIZE-byte chunks.
  //
  template<size_t STEP_SIZE>
  really_inline void scan(const uint8_t *buf, const size_t len, utf8_checker &utf8_checker);
};

// Routines to print masks and text for debugging bitmask operations
UNUSED static char * format_input_text(const simd8x64<uint8_t> in) {
  static char *buf = (char*)malloc(sizeof(simd8x64<uint8_t>) + 1);
  in.store((uint8_t*)buf);
  for (size_t i=0; i<sizeof(simd8x64<uint8_t>); i++) {
    if (buf[i] < ' ') { buf[i] = '_'; }
  }
  buf[sizeof(simd8x64<uint8_t>)] = '\0';
  return buf;
}

UNUSED static char * format_mask(uint64_t mask) {
  static char *buf = (char*)malloc(64 + 1);
  for (size_t i=0; i<64; i++) {
    buf[i] = (mask & (size_t(1) << i)) ? 'X' : ' ';
  }
  buf[64] = '\0';
  return buf;
}

//
// Finds escaped characters (characters following \).
//
// Handles runs of backslashes like \\\" and \\\\" correctly (yielding 0101 and 01010, respectively).
//
// Does this by:
// - Shift the escape mask to get potentially escaped characters (characters after backslashes).
// - Mask escaped sequences that start on *even* bits with 1010101010 (odd bits are escaped, even bits are not)
// - Mask escaped sequences that start on *odd* bits with 0101010101 (even bits are escaped, odd bits are not)
//
// To distinguish between escaped sequences starting on even/odd bits, it finds the start of all
// escape sequences, filters out the ones that start on even bits, and adds that to the mask of
// escape sequences. This causes the addition to clear out the sequences starting on odd bits (since
// the start bit causes a carry), and leaves even-bit sequences alone.
//
// Example:
//
// text           |  \\\ | \\\"\\\" \\\" \\"\\" |
// escape         |  xxx |  xx xxx  xxx  xx xx  | Removed overflow backslash; will | it into follows_escape
// odd_starts     |  x   |  x       x       x   | escape & ~even_bits & ~follows_escape
// even_seq       |     c|    cxxx     c xx   c | c = carry bit -- will be masked out later
// invert_mask    |      |     cxxx     c xx   c| even_seq << 1
// follows_escape |   xx | x xx xxx  xxx  xx xx | Includes overflow bit
// escaped        |   x  | x x  x x  x x  x  x  |
// desired        |   x  | x x  x x  x x  x  x  |
// text           |  \\\ | \\\"\\\" \\\" \\"\\" |
//
really_inline uint64_t find_escaped(uint64_t escape, uint64_t &escaped_overflow) {
  // If there was overflow, pretend the first character isn't a backslash
  escape &= ~escaped_overflow;
  uint64_t follows_escape = escape << 1 | escaped_overflow;

  // Get sequences starting on even bits by clearing out the odd series using +
  const uint64_t even_bits = 0x5555555555555555ULL;
  uint64_t odd_sequence_starts = escape & ~even_bits & ~follows_escape;
  uint64_t sequences_starting_on_even_bits;
  escaped_overflow = add_overflow(odd_sequence_starts, escape, &sequences_starting_on_even_bits);
  uint64_t invert_mask = sequences_starting_on_even_bits << 1; // The mask we want to return is the *escaped* bits, not escapes.

  // Mask every other backslashed character as an escaped character
  // Flip the mask for sequences that start on even bits, to correct them
  return (even_bits ^ invert_mask) & follows_escape;
}

//
// Check if the current character immediately follows a matching character.
//
// For example, this checks for quotes with backslashes in front of them:
//
//     const uint64_t backslashed_quote = in.eq('"') & immediately_follows(in.eq('\'), prev_backslash);
//
really_inline uint64_t follows(const uint64_t match, uint64_t &overflow) {
  const uint64_t result = match << 1 | overflow;
  overflow = match >> 63;
  return result;
}

//
// Check if the current character follows a matching character, with possible "filler" between.
// For example, this checks for empty curly braces, e.g. 
//
//     in.eq('}') & follows(in.eq('['), in.eq(' '), prev_empty_array) // { <whitespace>* }
//
really_inline uint64_t follows(const uint64_t match, const uint64_t filler, uint64_t &overflow) {
  uint64_t follows_match = follows(match, overflow);
  uint64_t result;
  overflow |= add_overflow(follows_match, filler, &result);
  return result;
}

really_inline ErrorValues json_structural_scanner::detect_errors_on_eof(bool streaming) {
  if ((prev_in_string) and (not streaming)) {
    return UNCLOSED_STRING;
  }
  if (unescaped_chars_error) {
    return UNESCAPED_CHARS;
  }
  return SUCCESS;
}

//
// Return a mask of all string characters plus end quotes.
//
// prev_escaped is overflow saying whether the next character is escaped.
// prev_in_string is overflow saying whether we're still in a string.
//
// Backslash sequences outside of quotes will be detected in stage 2.
//
really_inline uint64_t json_structural_scanner::find_strings(const simd::simd8x64<uint8_t> in) {
  const uint64_t backslash = in.eq('\\');
  const uint64_t escaped = find_escaped(backslash, prev_escaped);
  const uint64_t quote = in.eq('"') & ~escaped;
  // prefix_xor flips on bits inside the string (and flips off the end quote).
  const uint64_t in_string = prefix_xor(quote) ^ prev_in_string;
  /* right shift of a signed value expected to be well-defined and standard
  * compliant as of C++20,
  * John Regher from Utah U. says this is fine code */
  prev_in_string = static_cast<uint64_t>(static_cast<int64_t>(in_string) >> 63);
  // Use ^ to turn the beginning quote off, and the end quote on.
  return in_string ^ quote;
}

//
// Determine which characters are *structural*:
// - braces: [] and {}
// - the start of primitives (123, true, false, null)
// - the start of invalid non-whitespace (+, &, ture, UTF-8)
//
// Also detects value sequence errors:
// - two values with no separator between ("hello" "world")
// - separators with no values ([1,] [1,,]and [,2])
//
// This method will find all of the above whether it is in a string or not.
//
// To reduce dependency on the expensive "what is in a string" computation, this method treats the
// contents of a string the same as content outside. Errors and structurals inside the string or on
// the trailing quote will need to be removed later when the correct string information is known.
//
really_inline uint64_t json_structural_scanner::find_potential_structurals(const simd::simd8x64<uint8_t> in) {
  // These use SIMD so let's kick them off before running the regular 64-bit stuff ...
  uint64_t whitespace, op;
  find_whitespace_and_operators(in, whitespace, op);

  // Detect the start of a run of primitive characters. Includes numbers, booleans, and strings (").
  // Everything except whitespace, braces, colon and comma.
  const uint64_t primitive = ~(op | whitespace);
  const uint64_t follows_primitive = follows(primitive, prev_primitive);
  const uint64_t start_primitive = primitive & ~follows_primitive;

  // Return final structurals
  return op | start_primitive;
}

//
// Find the important bits of JSON in a 128-byte chunk, and add them to structural_indexes.
//
// PERF NOTES:
// We pipe 2 inputs through these stages:
// 1. Load JSON into registers. This takes a long time and is highly parallelizable, so we load
//    2 inputs' worth at once so that by the time step 2 is looking for them input, it's available.
// 2. Scan the JSON for critical data: strings, primitives and operators. This is the critical path.
//    The output of step 1 depends entirely on this information. These functions don't quite use
//    up enough CPU: the second half of the functions is highly serial, only using 1 execution core
//    at a time. The second input's scans has some dependency on the first ones finishing it, but
//    they can make a lot of progress before they need that information.
// 3. Step 1 doesn't use enough capacity, so we run some extra stuff while we're waiting for that
//    to finish: utf-8 checks and generating the output from the last iteration.
// 
// The reason we run 2 inputs at a time, is steps 2 and 3 are *still* not enough to soak up all
// available capacity with just one input. Running 2 at a time seems to give the CPU a good enough
// workout.
//
template<>
really_inline void json_structural_scanner::scan_step<128>(const uint8_t *buf, const size_t idx, utf8_checker &utf8_checker) {
  //
  // Load up all 128 bytes into SIMD registers
  //
  simd::simd8x64<uint8_t> in_1(buf);
  simd::simd8x64<uint8_t> in_2(buf+64);

  //
  // Find the strings and potential structurals (operators / primitives).
  //
  // This will include false structurals that are *inside* strings--we'll filter strings out
  // before we return.
  //
  uint64_t string_1 = this->find_strings(in_1);
  uint64_t structurals_1 = this->find_potential_structurals(in_1);
  uint64_t string_2 = this->find_strings(in_2);
  uint64_t structurals_2 = this->find_potential_structurals(in_2);

  //
  // Do miscellaneous work while the processor is busy calculating strings and structurals.
  //
  // After that, weed out structurals that are inside strings and find invalid string characters.
  //
  uint64_t unescaped_1 = in_1.lteq(0x1F);
  utf8_checker.check_next_input(in_1);
  this->structural_indexes.write_indexes(idx-64, this->prev_structurals); // Output *last* iteration's structurals to ParsedJson
  this->prev_structurals = structurals_1 & ~string_1;
  this->unescaped_chars_error |= unescaped_1 & string_1;

  uint64_t unescaped_2 = in_2.lteq(0x1F);
  utf8_checker.check_next_input(in_2);
  this->structural_indexes.write_indexes(idx, this->prev_structurals); // Output *last* iteration's structurals to ParsedJson
  this->prev_structurals = structurals_2 & ~string_2;
  this->unescaped_chars_error |= unescaped_2 & string_2;
}

//
// Find the important bits of JSON in a 64-byte chunk, and add them to structural_indexes.
//
template<>
really_inline void json_structural_scanner::scan_step<64>(const uint8_t *buf, const size_t idx, utf8_checker &utf8_checker) {
  //
  // Load up bytes into SIMD registers
  //
  simd::simd8x64<uint8_t> in_1(buf);

  //
  // Find the strings and potential structurals (operators / primitives).
  //
  // This will include false structurals that are *inside* strings--we'll filter strings out
  // before we return.
  //
  uint64_t string_1 = this->find_strings(in_1);
  uint64_t structurals_1 = this->find_potential_structurals(in_1);

  //
  // Do miscellaneous work while the processor is busy calculating strings and structurals.
  //
  // After that, weed out structurals that are inside strings and find invalid string characters.
  //
  uint64_t unescaped_1 = in_1.lteq(0x1F);
  utf8_checker.check_next_input(in_1);
  this->structural_indexes.write_indexes(idx-64, this->prev_structurals); // Output *last* iteration's structurals to ParsedJson
  this->prev_structurals = structurals_1 & ~string_1;
  this->unescaped_chars_error |= unescaped_1 & string_1;
}

template<size_t STEP_SIZE>
really_inline void json_structural_scanner::scan(const uint8_t *buf, const size_t len, utf8_checker &utf8_checker) {
  size_t lenminusstep = len < STEP_SIZE ? 0 : len - STEP_SIZE;
  size_t idx = 0;

  for (; idx < lenminusstep; idx += STEP_SIZE) {
    this->scan_step<STEP_SIZE>(&buf[idx], idx, utf8_checker);
  }

  /* If we have a final chunk of less than STEP_SIZE bytes, pad it to STEP_SIZE with
  * spaces  before processing it (otherwise, we risk invalidating the UTF-8
  * checks). */
  if (likely(idx < len)) {
    uint8_t tmp_buf[STEP_SIZE];
    memset(tmp_buf, 0x20, STEP_SIZE);
    memcpy(tmp_buf, buf + idx, len - idx);
    this->scan_step<STEP_SIZE>(&tmp_buf[0], idx, utf8_checker);
    idx += STEP_SIZE;
  }

  /* finally, flatten out the remaining structurals from the last iteration */
  this->structural_indexes.write_indexes(idx-64, this->prev_structurals);
}

// Setting the streaming parameter to true allows the find_structural_bits to tolerate unclosed strings.
// The caller should still ensure that the input is valid UTF-8. If you are processing substrings,
// you may want to call on a function like trimmed_length_safe_utf8.
template<size_t STEP_SIZE>
int find_structural_bits(const uint8_t *buf, size_t len, simdjson::ParsedJson &pj, bool streaming) {
  if (unlikely(len > pj.byte_capacity)) {
    return simdjson::CAPACITY;
  }
  utf8_checker utf8_checker{};
  json_structural_scanner scanner{pj.structural_indexes.get()};
  scanner.scan<STEP_SIZE>(buf, len, utf8_checker);
  // we might tolerate an unclosed string if streaming is true
  simdjson::ErrorValues error = scanner.detect_errors_on_eof(streaming);
  if (unlikely(error != simdjson::SUCCESS)) {
    return error;
  }
  pj.n_structural_indexes = scanner.structural_indexes.tail - pj.structural_indexes.get();
  /* a valid JSON file cannot have zero structural indexes - we should have
   * found something */
  if (unlikely(pj.n_structural_indexes == 0u)) {
    return simdjson::EMPTY;
  }
  if (unlikely(pj.structural_indexes[pj.n_structural_indexes - 1] > len)) {
    return simdjson::UNEXPECTED_ERROR;
  }
  if (len != pj.structural_indexes[pj.n_structural_indexes - 1]) {
    /* the string might not be NULL terminated, but we add a virtual NULL
     * ending character. */
    pj.structural_indexes[pj.n_structural_indexes++] = len;
  }
  /* make it safe to dereference one beyond this array */
  pj.structural_indexes[pj.n_structural_indexes] = 0;
  return utf8_checker.errors();
}

} // namespace stage1

} // namespace haswell
UNTARGET_REGION

TARGET_HASWELL
namespace simdjson {

template <>
int find_structural_bits<Architecture::HASWELL>(const uint8_t *buf, size_t len, simdjson::ParsedJson &pj, bool streaming) {
  return haswell::stage1::find_structural_bits<128>(buf, len, pj, streaming);
}

} // namespace simdjson
UNTARGET_REGION

#endif // IS_X86_64
#endif // SIMDJSON_HASWELL_STAGE1_FIND_MARKS_H
/* end file src/haswell/stage1_find_marks.h */
/* begin file src/westmere/stage1_find_marks.h */
#ifndef SIMDJSON_WESTMERE_STAGE1_FIND_MARKS_H
#define SIMDJSON_WESTMERE_STAGE1_FIND_MARKS_H


#ifdef IS_X86_64


TARGET_WESTMERE
namespace simdjson::westmere {

using namespace simd;

really_inline void find_whitespace_and_operators(
  const simd8x64<uint8_t> in,
  uint64_t &whitespace, uint64_t &op) {

  // These lookups rely on the fact that anything < 127 will match the lower 4 bits, which is why
  // we can't use the generic lookup_16.
  auto whitespace_table = simd8<uint8_t>::repeat_16(' ', 100, 100, 100, 17, 100, 113, 2, 100, '\t', '\n', 112, 100, '\r', 100, 100);
  auto op_table = simd8<uint8_t>::repeat_16(',', '}', 0, 0, 0xc0u, 0, 0, 0, 0, 0, 0, 0, 0, 0, ':', '{');

  whitespace = in.map([&](simd8<uint8_t> _in) {
    return _in == simd8<uint8_t>(_mm_shuffle_epi8(whitespace_table, _in));
  }).to_bitmask();

  op = in.map([&](simd8<uint8_t> _in) {
    // | 32 handles the fact that { } and [ ] are exactly 32 bytes apart
    return (_in | 32) == simd8<uint8_t>(_mm_shuffle_epi8(op_table, _in-','));
  }).to_bitmask();
}

really_inline bool is_ascii(simd8x64<uint8_t> input) {
  simd8<uint8_t> bits = input.reduce([&](auto a,auto b) { return a|b; });
  return !bits.any_bits_set_anywhere(0b10000000u);
}

really_inline simd8<bool> must_be_continuation(simd8<uint8_t> prev1, simd8<uint8_t> prev2, simd8<uint8_t> prev3) {
  simd8<uint8_t> is_second_byte = prev1.saturating_sub(0b11000000u-1); // Only 11______ will be > 0
  simd8<uint8_t> is_third_byte  = prev2.saturating_sub(0b11100000u-1); // Only 111_____ will be > 0
  simd8<uint8_t> is_fourth_byte = prev3.saturating_sub(0b11110000u-1); // Only 1111____ will be > 0
  // Caller requires a bool (all 1's). All values resulting from the subtraction will be <= 64, so signed comparison is fine.
  return simd8<int8_t>(is_second_byte | is_third_byte | is_fourth_byte) > int8_t(0);
}

//
// Detect Unicode errors.
//
// UTF-8 is designed to allow multiple bytes and be compatible with ASCII. It's a fairly basic
// encoding that uses the first few bits on each byte to denote a "byte type", and all other bits
// are straight up concatenated into the final value. The first byte of a multibyte character is a
// "leading byte" and starts with N 1's, where N is the total number of bytes (110_____ = 2 byte
// lead). The remaining bytes of a multibyte character all start with 10. 1-byte characters just
// start with 0, because that's what ASCII looks like. Here's what each size 
//
// - ASCII (7 bits):              0_______
// - 2 byte character (11 bits):  110_____ 10______
// - 3 byte character (17 bits):  1110____ 10______ 10______
// - 4 byte character (23 bits):  11110___ 10______ 10______ 10______
// - 5+ byte character (illegal): 11111___ <illegal>
//
// There are 5 classes of error that can happen in Unicode:
//
// - TOO_SHORT: when you have a multibyte character with too few bytes (i.e. missing continuation).
//   We detect this by looking for new characters (lead bytes) inside the range of a multibyte
//   character.
//
//   e.g. 11000000 01100001 (2-byte character where second byte is ASCII)
//
// - TOO_LONG: when there are more bytes in your character than you need (i.e. extra continuation).
//   We detect this by requiring that the next byte after your multibyte character be a new
//   character--so a continuation after your character is wrong.
//
//   e.g. 11011111 10111111 10111111 (2-byte character followed by *another* continuation byte)
//
// - TOO_LARGE: Unicode only goes up to U+10FFFF. These characters are too large.
//
//   e.g. 11110111 10111111 10111111 10111111 (bigger than 10FFFF).
//
// - OVERLONG: multibyte characters with a bunch of leading zeroes, where you could have
//   used fewer bytes to make the same character. Like encoding an ASCII character in 4 bytes is
//   technically possible, but UTF-8 disallows it so that there is only one way to write an "a".
//
//   e.g. 11000001 10100001 (2-byte encoding of "a", which only requires 1 byte: 01100001)
//
// - SURROGATE: Unicode U+D800-U+DFFF is a *surrogate* character, reserved for use in UCS-2 and
//   WTF-8 encodings for characters with > 2 bytes. These are illegal in pure UTF-8.
//
//   e.g. 11101101 10100000 10000000 (U+D800)
//
// - INVALID_5_BYTE: 5-byte, 6-byte, 7-byte and 8-byte characters are unsupported; Unicode does not
//   support values with more than 23 bits (which a 4-byte character supports).
//
//   e.g. 11111000 10100000 10000000 10000000 10000000 (U+800000)
//   
// Legal utf-8 byte sequences per  http://www.unicode.org/versions/Unicode6.0.0/ch03.pdf - page 94:
// 
//   Code Points        1st       2s       3s       4s
//  U+0000..U+007F     00..7F
//  U+0080..U+07FF     C2..DF   80..BF
//  U+0800..U+0FFF     E0       A0..BF   80..BF
//  U+1000..U+CFFF     E1..EC   80..BF   80..BF
//  U+D000..U+D7FF     ED       80..9F   80..BF
//  U+E000..U+FFFF     EE..EF   80..BF   80..BF
//  U+10000..U+3FFFF   F0       90..BF   80..BF   80..BF
//  U+40000..U+FFFFF   F1..F3   80..BF   80..BF   80..BF
//  U+100000..U+10FFFF F4       80..8F   80..BF   80..BF
//
using namespace simd;

namespace utf8_validation {

  //
  // Find special case UTF-8 errors where the character is technically readable (has the right length)
  // but the *value* is disallowed.
  //
  // This includes overlong encodings, surrogates and values too large for Unicode.
  //
  // It turns out the bad character ranges can all be detected by looking at the first 12 bits of the
  // UTF-8 encoded character (i.e. all of byte 1, and the high 4 bits of byte 2). This algorithm does a
  // 3 4-bit table lookups, identifying which errors that 4 bits could match, and then &'s them together.
  // If all 3 lookups detect the same error, it's an error.
  //
  really_inline simd8<uint8_t> check_special_cases(const simd8<uint8_t> input, const simd8<uint8_t> prev1) {
    //
    // These are the errors we're going to match for bytes 1-2, by looking at the first three
    // nibbles of the character: <high bits of byte 1>> & <low bits of byte 1> & <high bits of byte 2>
    //
    static const int OVERLONG_2  = 0x01; // 1100000_ 10______ (technically we match 10______ but we could match ________, they both yield errors either way)
    static const int OVERLONG_3  = 0x02; // 11100000 100_____ ________
    static const int OVERLONG_4  = 0x04; // 11110000 1000____ ________ ________
    static const int SURROGATE   = 0x08; // 11101101 [101_]____
    static const int TOO_LARGE   = 0x10; // 11110100 (1001|101_)____
    static const int TOO_LARGE_2 = 0x20; // 1111(1___|011_|0101) 10______

    // After processing the rest of byte 1 (the low bits), we're still not done--we have to check
    // byte 2 to be sure which things are errors and which aren't.
    // Since high_bits is byte 5, byte 2 is high_bits.prev<3>
    static const int CARRY = OVERLONG_2 | TOO_LARGE_2;
    const simd8<uint8_t> byte_2_high = input.shr<4>().lookup_16<uint8_t>(
        // ASCII: ________ [0___]____
        CARRY, CARRY, CARRY, CARRY,
        // ASCII: ________ [0___]____
        CARRY, CARRY, CARRY, CARRY,
        // Continuations: ________ [10__]____
        CARRY | OVERLONG_3 | OVERLONG_4, // ________ [1000]____
        CARRY | OVERLONG_3 | TOO_LARGE,  // ________ [1001]____
        CARRY | TOO_LARGE  | SURROGATE,  // ________ [1010]____
        CARRY | TOO_LARGE  | SURROGATE,  // ________ [1011]____
        // Multibyte Leads: ________ [11__]____
        CARRY, CARRY, CARRY, CARRY
    );

    const simd8<uint8_t> byte_1_high = prev1.shr<4>().lookup_16<uint8_t>(
      // [0___]____ (ASCII)
      0, 0, 0, 0,                          
      0, 0, 0, 0,
      // [10__]____ (continuation)
      0, 0, 0, 0,
      // [11__]____ (2+-byte leads)
      OVERLONG_2, 0,                       // [110_]____ (2-byte lead)
      OVERLONG_3 | SURROGATE,              // [1110]____ (3-byte lead)
      OVERLONG_4 | TOO_LARGE | TOO_LARGE_2 // [1111]____ (4+-byte lead)
    );

    const simd8<uint8_t> byte_1_low = (prev1 & 0x0F).lookup_16<uint8_t>(
      // ____[00__] ________
      OVERLONG_2 | OVERLONG_3 | OVERLONG_4, // ____[0000] ________
      OVERLONG_2,                           // ____[0001] ________
      0, 0,
      // ____[01__] ________
      TOO_LARGE,                            // ____[0100] ________
      TOO_LARGE_2,
      TOO_LARGE_2,
      TOO_LARGE_2,
      // ____[10__] ________
      TOO_LARGE_2, TOO_LARGE_2, TOO_LARGE_2, TOO_LARGE_2,
      // ____[11__] ________
      TOO_LARGE_2,
      TOO_LARGE_2 | SURROGATE,                            // ____[1101] ________
      TOO_LARGE_2, TOO_LARGE_2
    );

    return byte_1_high & byte_1_low & byte_2_high;
  }

  //
  // Validate the length of multibyte characters (that each multibyte character has the right number
  // of continuation characters, and that all continuation characters are part of a multibyte
  // character).
  //
  // Algorithm
  // =========
  //
  // This algorithm compares *expected* continuation characters with *actual* continuation bytes,
  // and emits an error anytime there is a mismatch.
  //
  // For example, in the string "𝄞₿֏ab", which has a 4-, 3-, 2- and 1-byte
  // characters, the file will look like this:
  //
  // | Character             | 𝄞  |    |    |    | ₿  |    |    | ֏  |    | a  | b  |
  // |-----------------------|----|----|----|----|----|----|----|----|----|----|----|
  // | Character Length      |  4 |    |    |    |  3 |    |    |  2 |    |  1 |  1 |
  // | Byte                  | F0 | 9D | 84 | 9E | E2 | 82 | BF | D6 | 8F | 61 | 62 |
  // | is_second_byte        |    |  X |    |    |    |  X |    |    |  X |    |    |
  // | is_third_byte         |    |    |  X |    |    |    |  X |    |    |    |    |
  // | is_fourth_byte        |    |    |    |  X |    |    |    |    |    |    |    |
  // | expected_continuation |    |  X |  X |  X |    |  X |  X |    |  X |    |    |
  // | is_continuation       |    |  X |  X |  X |    |  X |  X |    |  X |    |    |
  //
  // The errors here are basically (Second Byte OR Third Byte OR Fourth Byte == Continuation):
  //
  // - **Extra Continuations:** Any continuation that is not a second, third or fourth byte is not
  //   part of a valid 2-, 3- or 4-byte character and is thus an error. It could be that it's just
  //   floating around extra outside of any character, or that there is an illegal 5-byte character,
  //   or maybe it's at the beginning of the file before any characters have started; but it's an
  //   error in all these cases.
  // - **Missing Continuations:** Any second, third or fourth byte that *isn't* a continuation is an error, because that means
  //   we started a new character before we were finished with the current one.
  //
  // Getting the Previous Bytes
  // --------------------------
  //
  // Because we want to know if a byte is the *second* (or third, or fourth) byte of a multibyte
  // character, we need to "shift the bytes" to find that out. This is what they mean:
  //
  // - `is_continuation`: if the current byte is a continuation.
  // - `is_second_byte`: if 1 byte back is the start of a 2-, 3- or 4-byte character.
  // - `is_third_byte`: if 2 bytes back is the start of a 3- or 4-byte character.
  // - `is_fourth_byte`: if 3 bytes back is the start of a 4-byte character.
  //
  // We use shuffles to go n bytes back, selecting part of the current `input` and part of the
  // `prev_input` (search for `.prev<1>`, `.prev<2>`, etc.). These are passed in by the caller
  // function, because the 1-byte-back data is used by other checks as well.
  //
  // Getting the Continuation Mask
  // -----------------------------
  //
  // Once we have the right bytes, we have to get the masks. To do this, we treat UTF-8 bytes as
  // numbers, using signed `<` and `>` operations to check if they are continuations or leads.
  // In fact, we treat the numbers as *signed*, partly because it helps us, and partly because
  // Intel's SIMD presently only offers signed `<` and `>` operations (not unsigned ones).
  //
  // In UTF-8, bytes that start with the bits 110, 1110 and 11110 are 2-, 3- and 4-byte "leads,"
  // respectively, meaning they expect to have 1, 2 and 3 "continuation bytes" after them.
  // Continuation bytes start with 10, and ASCII (1-byte characters) starts with 0.
  //
  // When treated as signed numbers, they look like this:
  //
  // | Type         | High Bits  | Binary Range | Signed |
  // |--------------|------------|--------------|--------|
  // | ASCII        | `0`        | `01111111`   |   127  |
  // |              |            | `00000000`   |     0  |
  // | 4+-Byte Lead | `1111`     | `11111111`   |    -1  |
  // |              |            | `11110000    |   -16  |
  // | 3-Byte Lead  | `1110`     | `11101111`   |   -17  |
  // |              |            | `11100000    |   -32  |
  // | 2-Byte Lead  | `110`      | `11011111`   |   -33  |
  // |              |            | `11000000    |   -64  |
  // | Continuation | `10`       | `10111111`   |   -65  |
  // |              |            | `10000000    |  -128  |
  //
  // This makes it pretty easy to get the continuation mask! It's just a single comparison:
  //
  // ```
  // is_continuation = input < -64`
  // ```
  //
  // We can do something similar for the others, but it takes two comparisons instead of one: "is
  // the start of a 4-byte character" is `< -32` and `> -65`, for example. And 2+ bytes is `< 0` and
  // `> -64`. Surely we can do better, they're right next to each other!
  //
  // Getting the is_xxx Masks: Shifting the Range
  // --------------------------------------------
  //
  // Notice *why* continuations were a single comparison. The actual *range* would require two
  // comparisons--`< -64` and `> -129`--but all characters are always greater than -128, so we get
  // that for free. In fact, if we had *unsigned* comparisons, 2+, 3+ and 4+ comparisons would be
  // just as easy: 4+ would be `> 239`, 3+ would be `> 223`, and 2+ would be `> 191`.
  //
  // Instead, we add 128 to each byte, shifting the range up to make comparison easy. This wraps
  // ASCII down into the negative, and puts 4+-Byte Lead at the top:
  //
  // | Type                 | High Bits  | Binary Range | Signed |
  // |----------------------|------------|--------------|-------|
  // | 4+-Byte Lead (+ 127) | `0111`     | `01111111`   |   127 |
  // |                      |            | `01110000    |   112 |
  // |----------------------|------------|--------------|-------|
  // | 3-Byte Lead (+ 127)  | `0110`     | `01101111`   |   111 |
  // |                      |            | `01100000    |    96 |
  // |----------------------|------------|--------------|-------|
  // | 2-Byte Lead (+ 127)  | `010`      | `01011111`   |    95 |
  // |                      |            | `01000000    |    64 |
  // |----------------------|------------|--------------|-------|
  // | Continuation (+ 127) | `00`       | `00111111`   |    63 |
  // |                      |            | `00000000    |     0 |
  // |----------------------|------------|--------------|-------|
  // | ASCII (+ 127)        | `1`        | `11111111`   |    -1 |
  // |                      |            | `10000000`   |  -128 |
  // |----------------------|------------|--------------|-------|
  // 
  // *Now* we can use signed `>` on all of them:
  //
  // ```
  // prev1 = input.prev<1>
  // prev2 = input.prev<2>
  // prev3 = input.prev<3>
  // prev1_flipped = input.prev<1>(prev_input) ^ 0x80; // Same as `+ 128`
  // prev2_flipped = input.prev<2>(prev_input) ^ 0x80; // Same as `+ 128`
  // prev3_flipped = input.prev<3>(prev_input) ^ 0x80; // Same as `+ 128`
  // is_second_byte = prev1_flipped > 63;  // 2+-byte lead
  // is_third_byte  = prev2_flipped > 95;  // 3+-byte lead
  // is_fourth_byte = prev3_flipped > 111; // 4+-byte lead
  // ```
  //
  // NOTE: we use `^ 0x80` instead of `+ 128` in the code, which accomplishes the same thing, and even takes the same number
  // of cycles as `+`, but on many Intel architectures can be parallelized better (you can do 3
  // `^`'s at a time on Haswell, but only 2 `+`'s).
  //
  // That doesn't look like it saved us any instructions, did it? Well, because we're adding the
  // same number to all of them, we can save one of those `+ 128` operations by assembling
  // `prev2_flipped` out of prev 1 and prev 3 instead of assembling it from input and adding 128
  // to it. One more instruction saved!
  //
  // ```
  // prev1 = input.prev<1>
  // prev3 = input.prev<3>
  // prev1_flipped = prev1 ^ 0x80; // Same as `+ 128`
  // prev3_flipped = prev3 ^ 0x80; // Same as `+ 128`
  // prev2_flipped = prev1_flipped.concat<2>(prev3_flipped): // <shuffle: take the first 2 bytes from prev1 and the rest from prev3  
  // ```
  //
  // ### Bringing It All Together: Detecting the Errors
  //
  // At this point, we have `is_continuation`, `is_first_byte`, `is_second_byte` and `is_third_byte`.
  // All we have left to do is check if they match!
  //
  // ```
  // return (is_second_byte | is_third_byte | is_fourth_byte) ^ is_continuation;
  // ```
  //
  // But wait--there's more. The above statement is only 3 operations, but they *cannot be done in
  // parallel*. You have to do 2 `|`'s and then 1 `&`. Haswell, at least, has 3 ports that can do
  // bitwise operations, and we're only using 1!
  //
  // Epilogue: Addition For Booleans
  // -------------------------------
  //
  // There is one big case the above code doesn't explicitly talk about--what if is_second_byte
  // and is_third_byte are BOTH true? That means there is a 3-byte and 2-byte character right next
  // to each other (or any combination), and the continuation could be part of either of them!
  // Our algorithm using `&` and `|` won't detect that the continuation byte is problematic.
  //
  // Never fear, though. If that situation occurs, we'll already have detected that the second
  // leading byte was an error, because it was supposed to be a part of the preceding multibyte
  // character, but it *wasn't a continuation*.
  //
  // We could stop here, but it turns out that we can fix it using `+` and `-` instead of `|` and
  // `&`, which is both interesting and possibly useful (even though we're not using it here). It
  // exploits the fact that in SIMD, a *true* value is -1, and a *false* value is 0. So those
  // comparisons were giving us numbers!
  //
  // Given that, if you do `is_second_byte + is_third_byte + is_fourth_byte`, under normal
  // circumstances you will either get 0 (0 + 0 + 0) or -1 (-1 + 0 + 0, etc.). Thus,
  // `(is_second_byte + is_third_byte + is_fourth_byte) - is_continuation` will yield 0 only if
  // *both* or *neither* are 0 (0-0 or -1 - -1). You'll get 1 or -1 if they are different. Because
  // *any* nonzero value is treated as an error (not just -1), we're just fine here :)
  //
  // Further, if *more than one* multibyte character overlaps,
  // `is_second_byte + is_third_byte + is_fourth_byte` will be -2 or -3! Subtracting `is_continuation`
  // from *that* is guaranteed to give you a nonzero value (-1, -2 or -3). So it'll always be
  // considered an error.
  //
  // One reason you might want to do this is parallelism. ^ and | are not associative, so
  // (A | B | C) ^ D will always be three operations in a row: either you do A | B -> | C -> ^ D, or
  // you do B | C -> | A -> ^ D. But addition and subtraction *are* associative: (A + B + C) - D can
  // be written as `(A + B) + (C - D)`. This means you can do A + B and C - D at the same time, and
  // then adds the result together. Same number of operations, but if the processor can run
  // independent things in parallel (which most can), it runs faster.
  //
  // This doesn't help us on Intel, but might help us elsewhere: on Haswell, at least, | and ^ have
  // a super nice advantage in that more of them can be run at the same time (they can run on 3
  // ports, while + and - can run on 2)! This means that we can do A | B while we're still doing C,
  // saving us the cycle we would have earned by using +. Even more, using an instruction with a
  // wider array of ports can help *other* code run ahead, too, since these instructions can "get
  // out of the way," running on a port other instructions can't.
  // 
  // Epilogue II: One More Trick
  // ---------------------------
  //
  // There's one more relevant trick up our sleeve, it turns out: it turns out on Intel we can "pay
  // for" the (prev<1> + 128) instruction, because it can be used to save an instruction in
  // check_special_cases()--but we'll talk about that there :)
  //
  really_inline simd8<uint8_t> check_multibyte_lengths(simd8<uint8_t> input, simd8<uint8_t> prev_input, simd8<uint8_t> prev1) {
    simd8<uint8_t> prev2 = input.prev<2>(prev_input);
    simd8<uint8_t> prev3 = input.prev<3>(prev_input);

    // Cont is 10000000-101111111 (-65...-128)
    simd8<bool> is_continuation = simd8<int8_t>(input) < int8_t(-64);
    // must_be_continuation is architecture-specific because Intel doesn't have unsigned comparisons
    return simd8<uint8_t>(must_be_continuation(prev1, prev2, prev3) ^ is_continuation);
  }

  //
  // Return nonzero if there are incomplete multibyte characters at the end of the block:
  // e.g. if there is a 4-byte character, but it's 3 bytes from the end.
  //
  really_inline simd8<uint8_t> is_incomplete(simd8<uint8_t> input) {
    // If the previous input's last 3 bytes match this, they're too short (they ended at EOF):
    // ... 1111____ 111_____ 11______
    static const uint8_t max_array[32] = {
      255, 255, 255, 255, 255, 255, 255, 255,
      255, 255, 255, 255, 255, 255, 255, 255,
      255, 255, 255, 255, 255, 255, 255, 255,
      255, 255, 255, 255, 255, 0b11110000u-1, 0b11100000u-1, 0b11000000u-1
    };
    const simd8<uint8_t> max_value(&max_array[sizeof(max_array)-sizeof(simd8<uint8_t>)]);
    return input.gt_bits(max_value);
  }

  struct utf8_checker {
    // If this is nonzero, there has been a UTF-8 error.
    simd8<uint8_t> error;
    // The last input we received
    simd8<uint8_t> prev_input_block;
    // Whether the last input we received was incomplete (used for ASCII fast path)
    simd8<uint8_t> prev_incomplete;

    //
    // Check whether the current bytes are valid UTF-8.
    //
    really_inline void check_utf8_bytes(const simd8<uint8_t> input, const simd8<uint8_t> prev_input) {
      // Flip prev1...prev3 so we can easily determine if they are 2+, 3+ or 4+ lead bytes
      // (2, 3, 4-byte leads become large positive numbers instead of small negative numbers)
      simd8<uint8_t> prev1 = input.prev<1>(prev_input);
      this->error |= check_special_cases(input, prev1);
      this->error |= check_multibyte_lengths(input, prev_input, prev1);
    }

    // The only problem that can happen at EOF is that a multibyte character is too short.
    really_inline void check_eof() {
      // If the previous block had incomplete UTF-8 characters at the end, an ASCII block can't
      // possibly finish them.
      this->error |= this->prev_incomplete;
    }

    really_inline void check_next_input(simd8x64<uint8_t> input) {
      if (likely(is_ascii(input))) {
        // If the previous block had incomplete UTF-8 characters at the end, an ASCII block can't
        // possibly finish them.
        this->error |= this->prev_incomplete;
      } else {
        this->check_utf8_bytes(input.chunks[0], this->prev_input_block);
        for (int i=1; i<simd8x64<uint8_t>::NUM_CHUNKS; i++) {
          this->check_utf8_bytes(input.chunks[i], input.chunks[i-1]);
        }
        this->prev_incomplete = is_incomplete(input.chunks[simd8x64<uint8_t>::NUM_CHUNKS-1]);
        this->prev_input_block = input.chunks[simd8x64<uint8_t>::NUM_CHUNKS-1];
      }
    }

    really_inline ErrorValues errors() {
      return this->error.any_bits_set_anywhere() ? simdjson::UTF8_ERROR : simdjson::SUCCESS;
    }

  }; // struct utf8_checker
}

using utf8_validation::utf8_checker;
// This file contains the common code every implementation uses in stage1
// It is intended to be included multiple times and compiled multiple times
// We assume the file in which it is included already includes
// "simdjson/stage1_find_marks.h" (this simplifies amalgation)

namespace stage1 {

class bit_indexer {
public:
  uint32_t *tail;

  bit_indexer(uint32_t *index_buf) : tail(index_buf) {}

  // flatten out values in 'bits' assuming that they are are to have values of idx
  // plus their position in the bitvector, and store these indexes at
  // base_ptr[base] incrementing base as we go
  // will potentially store extra values beyond end of valid bits, so base_ptr
  // needs to be large enough to handle this
  really_inline void write_indexes(uint32_t idx, uint64_t bits) {
    // In some instances, the next branch is expensive because it is mispredicted.
    // Unfortunately, in other cases,
    // it helps tremendously.
    if (bits == 0)
        return;
    uint32_t cnt = hamming(bits);

    // Do the first 8 all together
    for (int i=0; i<8; i++) {
      this->tail[i] = idx + trailing_zeroes(bits);
      bits = clear_lowest_bit(bits);
    }

    // Do the next 8 all together (we hope in most cases it won't happen at all
    // and the branch is easily predicted).
    if (unlikely(cnt > 8)) {
      for (int i=8; i<16; i++) {
        this->tail[i] = idx + trailing_zeroes(bits);
        bits = clear_lowest_bit(bits);
      }

      // Most files don't have 16+ structurals per block, so we take several basically guaranteed
      // branch mispredictions here. 16+ structurals per block means either punctuation ({} [] , :)
      // or the start of a value ("abc" true 123) every four characters.
      if (unlikely(cnt > 16)) {
        uint32_t i = 16;
        do {
          this->tail[i] = idx + trailing_zeroes(bits);
          bits = clear_lowest_bit(bits);
          i++;
        } while (i < cnt);
      }
    }

    this->tail += cnt;
  }
};

class json_structural_scanner {
public:
  // Whether the first character of the next iteration is escaped.
  uint64_t prev_escaped = 0ULL;
  // Whether the last iteration was still inside a string (all 1's = true, all 0's = false).
  uint64_t prev_in_string = 0ULL;
  // Whether the last character of the previous iteration is a primitive value character
  // (anything except whitespace, braces, comma or colon).
  uint64_t prev_primitive = 0ULL;
  // Mask of structural characters from the last iteration.
  // Kept around for performance reasons, so we can call flatten_bits to soak up some unused
  // CPU capacity while the next iteration is busy with an expensive clmul in compute_quote_mask.
  uint64_t prev_structurals = 0;
  // Errors with unescaped characters in strings (ASCII codepoints < 0x20)
  uint64_t unescaped_chars_error = 0;
  bit_indexer structural_indexes;

  json_structural_scanner(uint32_t *_structural_indexes) : structural_indexes{_structural_indexes} {}

  //
  // Finish the scan and return any errors.
  //
  // This may detect errors as well, such as unclosed string and certain UTF-8 errors.
  // if streaming is set to true, an unclosed string is allowed.
  //
  really_inline ErrorValues detect_errors_on_eof(bool streaming = false);

  //
  // Return a mask of all string characters plus end quotes.
  //
  // prev_escaped is overflow saying whether the next character is escaped.
  // prev_in_string is overflow saying whether we're still in a string.
  //
  // Backslash sequences outside of quotes will be detected in stage 2.
  //
  really_inline uint64_t find_strings(const simd::simd8x64<uint8_t> in);

  //
  // Determine which characters are *structural*:
  // - braces: [] and {}
  // - the start of primitives (123, true, false, null)
  // - the start of invalid non-whitespace (+, &, ture, UTF-8)
  //
  // Also detects value sequence errors:
  // - two values with no separator between ("hello" "world")
  // - separators with no values ([1,] [1,,]and [,2])
  //
  // This method will find all of the above whether it is in a string or not.
  //
  // To reduce dependency on the expensive "what is in a string" computation, this method treats the
  // contents of a string the same as content outside. Errors and structurals inside the string or on
  // the trailing quote will need to be removed later when the correct string information is known.
  //
  really_inline uint64_t find_potential_structurals(const simd::simd8x64<uint8_t> in);

  //
  // Find the important bits of JSON in a STEP_SIZE-byte chunk, and add them to structural_indexes.
  //
  template<size_t STEP_SIZE>
  really_inline void scan_step(const uint8_t *buf, const size_t idx, utf8_checker &utf8_checker);

  //
  // Parse the entire input in STEP_SIZE-byte chunks.
  //
  template<size_t STEP_SIZE>
  really_inline void scan(const uint8_t *buf, const size_t len, utf8_checker &utf8_checker);
};

// Routines to print masks and text for debugging bitmask operations
UNUSED static char * format_input_text(const simd8x64<uint8_t> in) {
  static char *buf = (char*)malloc(sizeof(simd8x64<uint8_t>) + 1);
  in.store((uint8_t*)buf);
  for (size_t i=0; i<sizeof(simd8x64<uint8_t>); i++) {
    if (buf[i] < ' ') { buf[i] = '_'; }
  }
  buf[sizeof(simd8x64<uint8_t>)] = '\0';
  return buf;
}

UNUSED static char * format_mask(uint64_t mask) {
  static char *buf = (char*)malloc(64 + 1);
  for (size_t i=0; i<64; i++) {
    buf[i] = (mask & (size_t(1) << i)) ? 'X' : ' ';
  }
  buf[64] = '\0';
  return buf;
}

//
// Finds escaped characters (characters following \).
//
// Handles runs of backslashes like \\\" and \\\\" correctly (yielding 0101 and 01010, respectively).
//
// Does this by:
// - Shift the escape mask to get potentially escaped characters (characters after backslashes).
// - Mask escaped sequences that start on *even* bits with 1010101010 (odd bits are escaped, even bits are not)
// - Mask escaped sequences that start on *odd* bits with 0101010101 (even bits are escaped, odd bits are not)
//
// To distinguish between escaped sequences starting on even/odd bits, it finds the start of all
// escape sequences, filters out the ones that start on even bits, and adds that to the mask of
// escape sequences. This causes the addition to clear out the sequences starting on odd bits (since
// the start bit causes a carry), and leaves even-bit sequences alone.
//
// Example:
//
// text           |  \\\ | \\\"\\\" \\\" \\"\\" |
// escape         |  xxx |  xx xxx  xxx  xx xx  | Removed overflow backslash; will | it into follows_escape
// odd_starts     |  x   |  x       x       x   | escape & ~even_bits & ~follows_escape
// even_seq       |     c|    cxxx     c xx   c | c = carry bit -- will be masked out later
// invert_mask    |      |     cxxx     c xx   c| even_seq << 1
// follows_escape |   xx | x xx xxx  xxx  xx xx | Includes overflow bit
// escaped        |   x  | x x  x x  x x  x  x  |
// desired        |   x  | x x  x x  x x  x  x  |
// text           |  \\\ | \\\"\\\" \\\" \\"\\" |
//
really_inline uint64_t find_escaped(uint64_t escape, uint64_t &escaped_overflow) {
  // If there was overflow, pretend the first character isn't a backslash
  escape &= ~escaped_overflow;
  uint64_t follows_escape = escape << 1 | escaped_overflow;

  // Get sequences starting on even bits by clearing out the odd series using +
  const uint64_t even_bits = 0x5555555555555555ULL;
  uint64_t odd_sequence_starts = escape & ~even_bits & ~follows_escape;
  uint64_t sequences_starting_on_even_bits;
  escaped_overflow = add_overflow(odd_sequence_starts, escape, &sequences_starting_on_even_bits);
  uint64_t invert_mask = sequences_starting_on_even_bits << 1; // The mask we want to return is the *escaped* bits, not escapes.

  // Mask every other backslashed character as an escaped character
  // Flip the mask for sequences that start on even bits, to correct them
  return (even_bits ^ invert_mask) & follows_escape;
}

//
// Check if the current character immediately follows a matching character.
//
// For example, this checks for quotes with backslashes in front of them:
//
//     const uint64_t backslashed_quote = in.eq('"') & immediately_follows(in.eq('\'), prev_backslash);
//
really_inline uint64_t follows(const uint64_t match, uint64_t &overflow) {
  const uint64_t result = match << 1 | overflow;
  overflow = match >> 63;
  return result;
}

//
// Check if the current character follows a matching character, with possible "filler" between.
// For example, this checks for empty curly braces, e.g. 
//
//     in.eq('}') & follows(in.eq('['), in.eq(' '), prev_empty_array) // { <whitespace>* }
//
really_inline uint64_t follows(const uint64_t match, const uint64_t filler, uint64_t &overflow) {
  uint64_t follows_match = follows(match, overflow);
  uint64_t result;
  overflow |= add_overflow(follows_match, filler, &result);
  return result;
}

really_inline ErrorValues json_structural_scanner::detect_errors_on_eof(bool streaming) {
  if ((prev_in_string) and (not streaming)) {
    return UNCLOSED_STRING;
  }
  if (unescaped_chars_error) {
    return UNESCAPED_CHARS;
  }
  return SUCCESS;
}

//
// Return a mask of all string characters plus end quotes.
//
// prev_escaped is overflow saying whether the next character is escaped.
// prev_in_string is overflow saying whether we're still in a string.
//
// Backslash sequences outside of quotes will be detected in stage 2.
//
really_inline uint64_t json_structural_scanner::find_strings(const simd::simd8x64<uint8_t> in) {
  const uint64_t backslash = in.eq('\\');
  const uint64_t escaped = find_escaped(backslash, prev_escaped);
  const uint64_t quote = in.eq('"') & ~escaped;
  // prefix_xor flips on bits inside the string (and flips off the end quote).
  const uint64_t in_string = prefix_xor(quote) ^ prev_in_string;
  /* right shift of a signed value expected to be well-defined and standard
  * compliant as of C++20,
  * John Regher from Utah U. says this is fine code */
  prev_in_string = static_cast<uint64_t>(static_cast<int64_t>(in_string) >> 63);
  // Use ^ to turn the beginning quote off, and the end quote on.
  return in_string ^ quote;
}

//
// Determine which characters are *structural*:
// - braces: [] and {}
// - the start of primitives (123, true, false, null)
// - the start of invalid non-whitespace (+, &, ture, UTF-8)
//
// Also detects value sequence errors:
// - two values with no separator between ("hello" "world")
// - separators with no values ([1,] [1,,]and [,2])
//
// This method will find all of the above whether it is in a string or not.
//
// To reduce dependency on the expensive "what is in a string" computation, this method treats the
// contents of a string the same as content outside. Errors and structurals inside the string or on
// the trailing quote will need to be removed later when the correct string information is known.
//
really_inline uint64_t json_structural_scanner::find_potential_structurals(const simd::simd8x64<uint8_t> in) {
  // These use SIMD so let's kick them off before running the regular 64-bit stuff ...
  uint64_t whitespace, op;
  find_whitespace_and_operators(in, whitespace, op);

  // Detect the start of a run of primitive characters. Includes numbers, booleans, and strings (").
  // Everything except whitespace, braces, colon and comma.
  const uint64_t primitive = ~(op | whitespace);
  const uint64_t follows_primitive = follows(primitive, prev_primitive);
  const uint64_t start_primitive = primitive & ~follows_primitive;

  // Return final structurals
  return op | start_primitive;
}

//
// Find the important bits of JSON in a 128-byte chunk, and add them to structural_indexes.
//
// PERF NOTES:
// We pipe 2 inputs through these stages:
// 1. Load JSON into registers. This takes a long time and is highly parallelizable, so we load
//    2 inputs' worth at once so that by the time step 2 is looking for them input, it's available.
// 2. Scan the JSON for critical data: strings, primitives and operators. This is the critical path.
//    The output of step 1 depends entirely on this information. These functions don't quite use
//    up enough CPU: the second half of the functions is highly serial, only using 1 execution core
//    at a time. The second input's scans has some dependency on the first ones finishing it, but
//    they can make a lot of progress before they need that information.
// 3. Step 1 doesn't use enough capacity, so we run some extra stuff while we're waiting for that
//    to finish: utf-8 checks and generating the output from the last iteration.
// 
// The reason we run 2 inputs at a time, is steps 2 and 3 are *still* not enough to soak up all
// available capacity with just one input. Running 2 at a time seems to give the CPU a good enough
// workout.
//
template<>
really_inline void json_structural_scanner::scan_step<128>(const uint8_t *buf, const size_t idx, utf8_checker &utf8_checker) {
  //
  // Load up all 128 bytes into SIMD registers
  //
  simd::simd8x64<uint8_t> in_1(buf);
  simd::simd8x64<uint8_t> in_2(buf+64);

  //
  // Find the strings and potential structurals (operators / primitives).
  //
  // This will include false structurals that are *inside* strings--we'll filter strings out
  // before we return.
  //
  uint64_t string_1 = this->find_strings(in_1);
  uint64_t structurals_1 = this->find_potential_structurals(in_1);
  uint64_t string_2 = this->find_strings(in_2);
  uint64_t structurals_2 = this->find_potential_structurals(in_2);

  //
  // Do miscellaneous work while the processor is busy calculating strings and structurals.
  //
  // After that, weed out structurals that are inside strings and find invalid string characters.
  //
  uint64_t unescaped_1 = in_1.lteq(0x1F);
  utf8_checker.check_next_input(in_1);
  this->structural_indexes.write_indexes(idx-64, this->prev_structurals); // Output *last* iteration's structurals to ParsedJson
  this->prev_structurals = structurals_1 & ~string_1;
  this->unescaped_chars_error |= unescaped_1 & string_1;

  uint64_t unescaped_2 = in_2.lteq(0x1F);
  utf8_checker.check_next_input(in_2);
  this->structural_indexes.write_indexes(idx, this->prev_structurals); // Output *last* iteration's structurals to ParsedJson
  this->prev_structurals = structurals_2 & ~string_2;
  this->unescaped_chars_error |= unescaped_2 & string_2;
}

//
// Find the important bits of JSON in a 64-byte chunk, and add them to structural_indexes.
//
template<>
really_inline void json_structural_scanner::scan_step<64>(const uint8_t *buf, const size_t idx, utf8_checker &utf8_checker) {
  //
  // Load up bytes into SIMD registers
  //
  simd::simd8x64<uint8_t> in_1(buf);

  //
  // Find the strings and potential structurals (operators / primitives).
  //
  // This will include false structurals that are *inside* strings--we'll filter strings out
  // before we return.
  //
  uint64_t string_1 = this->find_strings(in_1);
  uint64_t structurals_1 = this->find_potential_structurals(in_1);

  //
  // Do miscellaneous work while the processor is busy calculating strings and structurals.
  //
  // After that, weed out structurals that are inside strings and find invalid string characters.
  //
  uint64_t unescaped_1 = in_1.lteq(0x1F);
  utf8_checker.check_next_input(in_1);
  this->structural_indexes.write_indexes(idx-64, this->prev_structurals); // Output *last* iteration's structurals to ParsedJson
  this->prev_structurals = structurals_1 & ~string_1;
  this->unescaped_chars_error |= unescaped_1 & string_1;
}

template<size_t STEP_SIZE>
really_inline void json_structural_scanner::scan(const uint8_t *buf, const size_t len, utf8_checker &utf8_checker) {
  size_t lenminusstep = len < STEP_SIZE ? 0 : len - STEP_SIZE;
  size_t idx = 0;

  for (; idx < lenminusstep; idx += STEP_SIZE) {
    this->scan_step<STEP_SIZE>(&buf[idx], idx, utf8_checker);
  }

  /* If we have a final chunk of less than STEP_SIZE bytes, pad it to STEP_SIZE with
  * spaces  before processing it (otherwise, we risk invalidating the UTF-8
  * checks). */
  if (likely(idx < len)) {
    uint8_t tmp_buf[STEP_SIZE];
    memset(tmp_buf, 0x20, STEP_SIZE);
    memcpy(tmp_buf, buf + idx, len - idx);
    this->scan_step<STEP_SIZE>(&tmp_buf[0], idx, utf8_checker);
    idx += STEP_SIZE;
  }

  /* finally, flatten out the remaining structurals from the last iteration */
  this->structural_indexes.write_indexes(idx-64, this->prev_structurals);
}

// Setting the streaming parameter to true allows the find_structural_bits to tolerate unclosed strings.
// The caller should still ensure that the input is valid UTF-8. If you are processing substrings,
// you may want to call on a function like trimmed_length_safe_utf8.
template<size_t STEP_SIZE>
int find_structural_bits(const uint8_t *buf, size_t len, simdjson::ParsedJson &pj, bool streaming) {
  if (unlikely(len > pj.byte_capacity)) {
    return simdjson::CAPACITY;
  }
  utf8_checker utf8_checker{};
  json_structural_scanner scanner{pj.structural_indexes.get()};
  scanner.scan<STEP_SIZE>(buf, len, utf8_checker);
  // we might tolerate an unclosed string if streaming is true
  simdjson::ErrorValues error = scanner.detect_errors_on_eof(streaming);
  if (unlikely(error != simdjson::SUCCESS)) {
    return error;
  }
  pj.n_structural_indexes = scanner.structural_indexes.tail - pj.structural_indexes.get();
  /* a valid JSON file cannot have zero structural indexes - we should have
   * found something */
  if (unlikely(pj.n_structural_indexes == 0u)) {
    return simdjson::EMPTY;
  }
  if (unlikely(pj.structural_indexes[pj.n_structural_indexes - 1] > len)) {
    return simdjson::UNEXPECTED_ERROR;
  }
  if (len != pj.structural_indexes[pj.n_structural_indexes - 1]) {
    /* the string might not be NULL terminated, but we add a virtual NULL
     * ending character. */
    pj.structural_indexes[pj.n_structural_indexes++] = len;
  }
  /* make it safe to dereference one beyond this array */
  pj.structural_indexes[pj.n_structural_indexes] = 0;
  return utf8_checker.errors();
}

} // namespace stage1

} // namespace westmere
UNTARGET_REGION

TARGET_WESTMERE
namespace simdjson {

template <>
int find_structural_bits<Architecture::WESTMERE>(const uint8_t *buf, size_t len, simdjson::ParsedJson &pj, bool streaming) {
  return westmere::stage1::find_structural_bits<64>(buf, len, pj, streaming);
}

} // namespace simdjson
UNTARGET_REGION

#endif // IS_X86_64
#endif // SIMDJSON_WESTMERE_STAGE1_FIND_MARKS_H
/* end file src/westmere/stage1_find_marks.h */
/* begin file src/stage1_find_marks.cpp */
/* end file src/stage1_find_marks.cpp */
/* begin file src/arm64/stringparsing.h */
#ifndef SIMDJSON_ARM64_STRINGPARSING_H
#define SIMDJSON_ARM64_STRINGPARSING_H


#ifdef IS_ARM64


namespace simdjson::arm64 {

using namespace simd;

// Holds backslashes and quotes locations.
struct parse_string_helper {
  uint32_t bs_bits;
  uint32_t quote_bits;
  static const uint32_t BYTES_PROCESSED = 32;
};

really_inline parse_string_helper find_bs_bits_and_quote_bits(const uint8_t *src, uint8_t *dst) {
  // this can read up to 31 bytes beyond the buffer size, but we require
  // SIMDJSON_PADDING of padding
  static_assert(SIMDJSON_PADDING >= (parse_string_helper::BYTES_PROCESSED - 1));
  simd8<uint8_t> v0(src);
  simd8<uint8_t> v1(src + sizeof(v0));
  v0.store(dst);
  v1.store(dst + sizeof(v0));

  // Getting a 64-bit bitmask is much cheaper than multiple 16-bit bitmasks on ARM; therefore, we
  // smash them together into a 64-byte mask and get the bitmask from there.
  uint64_t bs_and_quote = simd8x64<bool>(v0 == '\\', v1 == '\\', v0 == '"', v1 == '"').to_bitmask();
  return {
    static_cast<uint32_t>(bs_and_quote),      // bs_bits
    static_cast<uint32_t>(bs_and_quote >> 32) // quote_bits
  };
}

// This file contains the common code every implementation uses
// It is intended to be included multiple times and compiled multiple times
// We assume the file in which it is include already includes
// "stringparsing.h" (this simplifies amalgation)

// begin copypasta
// These chars yield themselves: " \ /
// b -> backspace, f -> formfeed, n -> newline, r -> cr, t -> horizontal tab
// u not handled in this table as it's complex
static const uint8_t escape_map[256] = {
    0, 0, 0,    0, 0,    0, 0,    0, 0, 0, 0, 0, 0,    0, 0,    0, // 0x0.
    0, 0, 0,    0, 0,    0, 0,    0, 0, 0, 0, 0, 0,    0, 0,    0,
    0, 0, 0x22, 0, 0,    0, 0,    0, 0, 0, 0, 0, 0,    0, 0,    0x2f,
    0, 0, 0,    0, 0,    0, 0,    0, 0, 0, 0, 0, 0,    0, 0,    0,

    0, 0, 0,    0, 0,    0, 0,    0, 0, 0, 0, 0, 0,    0, 0,    0, // 0x4.
    0, 0, 0,    0, 0,    0, 0,    0, 0, 0, 0, 0, 0x5c, 0, 0,    0, // 0x5.
    0, 0, 0x08, 0, 0,    0, 0x0c, 0, 0, 0, 0, 0, 0,    0, 0x0a, 0, // 0x6.
    0, 0, 0x0d, 0, 0x09, 0, 0,    0, 0, 0, 0, 0, 0,    0, 0,    0, // 0x7.

    0, 0, 0,    0, 0,    0, 0,    0, 0, 0, 0, 0, 0,    0, 0,    0,
    0, 0, 0,    0, 0,    0, 0,    0, 0, 0, 0, 0, 0,    0, 0,    0,
    0, 0, 0,    0, 0,    0, 0,    0, 0, 0, 0, 0, 0,    0, 0,    0,
    0, 0, 0,    0, 0,    0, 0,    0, 0, 0, 0, 0, 0,    0, 0,    0,

    0, 0, 0,    0, 0,    0, 0,    0, 0, 0, 0, 0, 0,    0, 0,    0,
    0, 0, 0,    0, 0,    0, 0,    0, 0, 0, 0, 0, 0,    0, 0,    0,
    0, 0, 0,    0, 0,    0, 0,    0, 0, 0, 0, 0, 0,    0, 0,    0,
    0, 0, 0,    0, 0,    0, 0,    0, 0, 0, 0, 0, 0,    0, 0,    0,
};

// handle a unicode codepoint
// write appropriate values into dest
// src will advance 6 bytes or 12 bytes
// dest will advance a variable amount (return via pointer)
// return true if the unicode codepoint was valid
// We work in little-endian then swap at write time
WARN_UNUSED
really_inline bool handle_unicode_codepoint(const uint8_t **src_ptr,
                                            uint8_t **dst_ptr) {
  // hex_to_u32_nocheck fills high 16 bits of the return value with 1s if the
  // conversion isn't valid; we defer the check for this to inside the
  // multilingual plane check
  uint32_t code_point = hex_to_u32_nocheck(*src_ptr + 2);
  *src_ptr += 6;
  // check for low surrogate for characters outside the Basic
  // Multilingual Plane.
  if (code_point >= 0xd800 && code_point < 0xdc00) {
    if (((*src_ptr)[0] != '\\') || (*src_ptr)[1] != 'u') {
      return false;
    }
    uint32_t code_point_2 = hex_to_u32_nocheck(*src_ptr + 2);

    // if the first code point is invalid we will get here, as we will go past
    // the check for being outside the Basic Multilingual plane. If we don't
    // find a \u immediately afterwards we fail out anyhow, but if we do,
    // this check catches both the case of the first code point being invalid
    // or the second code point being invalid.
    if ((code_point | code_point_2) >> 16) {
      return false;
    }

    code_point =
        (((code_point - 0xd800) << 10) | (code_point_2 - 0xdc00)) + 0x10000;
    *src_ptr += 6;
  }
  size_t offset = codepoint_to_utf8(code_point, *dst_ptr);
  *dst_ptr += offset;
  return offset > 0;
}

WARN_UNUSED really_inline bool parse_string(UNUSED const uint8_t *buf,
                                            UNUSED size_t len, ParsedJson &pj,
                                            UNUSED const uint32_t depth,
                                            UNUSED uint32_t offset) {
  pj.write_tape(pj.current_string_buf_loc - pj.string_buf.get(), '"');
  const uint8_t *src = &buf[offset + 1]; /* we know that buf at offset is a " */
  uint8_t *dst = pj.current_string_buf_loc + sizeof(uint32_t);
  const uint8_t *const start_of_string = dst;
  while (1) {
    parse_string_helper helper = find_bs_bits_and_quote_bits(src, dst);
    if (((helper.bs_bits - 1) & helper.quote_bits) != 0) {
      /* we encountered quotes first. Move dst to point to quotes and exit
       */

      /* find out where the quote is... */
      auto quote_dist = trailing_zeroes(helper.quote_bits);

      /* NULL termination is still handy if you expect all your strings to
       * be NULL terminated? */
      /* It comes at a small cost */
      dst[quote_dist] = 0;

      uint32_t str_length = (dst - start_of_string) + quote_dist;
      memcpy(pj.current_string_buf_loc, &str_length, sizeof(str_length));
      /*****************************
       * Above, check for overflow in case someone has a crazy string
       * (>=4GB?)                 _
       * But only add the overflow check when the document itself exceeds
       * 4GB
       * Currently unneeded because we refuse to parse docs larger or equal
       * to 4GB.
       ****************************/

      /* we advance the point, accounting for the fact that we have a NULL
       * termination         */
      pj.current_string_buf_loc = dst + quote_dist + 1;
      return true;
    }
    if (((helper.quote_bits - 1) & helper.bs_bits) != 0) {
      /* find out where the backspace is */
      auto bs_dist = trailing_zeroes(helper.bs_bits);
      uint8_t escape_char = src[bs_dist + 1];
      /* we encountered backslash first. Handle backslash */
      if (escape_char == 'u') {
        /* move src/dst up to the start; they will be further adjusted
           within the unicode codepoint handling code. */
        src += bs_dist;
        dst += bs_dist;
        if (!handle_unicode_codepoint(&src, &dst)) {
          return false;
        }
      } else {
        /* simple 1:1 conversion. Will eat bs_dist+2 characters in input and
         * write bs_dist+1 characters to output
         * note this may reach beyond the part of the buffer we've actually
         * seen. I think this is ok */
        uint8_t escape_result = escape_map[escape_char];
        if (escape_result == 0u) {
          return false; /* bogus escape value is an error */
        }
        dst[bs_dist] = escape_result;
        src += bs_dist + 2;
        dst += bs_dist + 1;
      }
    } else {
      /* they are the same. Since they can't co-occur, it means we
       * encountered neither. */
      src += parse_string_helper::BYTES_PROCESSED;
      dst += parse_string_helper::BYTES_PROCESSED;
    }
  }
  /* can't be reached */
  return true;
}

}
// namespace simdjson::amd64

#endif // IS_ARM64
#endif
/* end file src/arm64/stringparsing.h */
/* begin file src/haswell/stringparsing.h */
#ifndef SIMDJSON_HASWELL_STRINGPARSING_H
#define SIMDJSON_HASWELL_STRINGPARSING_H


#ifdef IS_X86_64


TARGET_HASWELL
namespace simdjson::haswell {

using namespace simd;

// Holds backslashes and quotes locations.
struct parse_string_helper {
  uint32_t bs_bits;
  uint32_t quote_bits;
  static const uint32_t BYTES_PROCESSED = 32;
};

really_inline parse_string_helper find_bs_bits_and_quote_bits(const uint8_t *src, uint8_t *dst) {
  // this can read up to 15 bytes beyond the buffer size, but we require
  // SIMDJSON_PADDING of padding
  static_assert(SIMDJSON_PADDING >= (parse_string_helper::BYTES_PROCESSED - 1));
  simd8<uint8_t> v(src);
  // store to dest unconditionally - we can overwrite the bits we don't like later
  v.store(dst);
  return {
      (uint32_t)(v == '\\').to_bitmask(),     // bs_bits
      (uint32_t)(v == '"').to_bitmask(), // quote_bits
  };
}

// This file contains the common code every implementation uses
// It is intended to be included multiple times and compiled multiple times
// We assume the file in which it is include already includes
// "stringparsing.h" (this simplifies amalgation)

// begin copypasta
// These chars yield themselves: " \ /
// b -> backspace, f -> formfeed, n -> newline, r -> cr, t -> horizontal tab
// u not handled in this table as it's complex
static const uint8_t escape_map[256] = {
    0, 0, 0,    0, 0,    0, 0,    0, 0, 0, 0, 0, 0,    0, 0,    0, // 0x0.
    0, 0, 0,    0, 0,    0, 0,    0, 0, 0, 0, 0, 0,    0, 0,    0,
    0, 0, 0x22, 0, 0,    0, 0,    0, 0, 0, 0, 0, 0,    0, 0,    0x2f,
    0, 0, 0,    0, 0,    0, 0,    0, 0, 0, 0, 0, 0,    0, 0,    0,

    0, 0, 0,    0, 0,    0, 0,    0, 0, 0, 0, 0, 0,    0, 0,    0, // 0x4.
    0, 0, 0,    0, 0,    0, 0,    0, 0, 0, 0, 0, 0x5c, 0, 0,    0, // 0x5.
    0, 0, 0x08, 0, 0,    0, 0x0c, 0, 0, 0, 0, 0, 0,    0, 0x0a, 0, // 0x6.
    0, 0, 0x0d, 0, 0x09, 0, 0,    0, 0, 0, 0, 0, 0,    0, 0,    0, // 0x7.

    0, 0, 0,    0, 0,    0, 0,    0, 0, 0, 0, 0, 0,    0, 0,    0,
    0, 0, 0,    0, 0,    0, 0,    0, 0, 0, 0, 0, 0,    0, 0,    0,
    0, 0, 0,    0, 0,    0, 0,    0, 0, 0, 0, 0, 0,    0, 0,    0,
    0, 0, 0,    0, 0,    0, 0,    0, 0, 0, 0, 0, 0,    0, 0,    0,

    0, 0, 0,    0, 0,    0, 0,    0, 0, 0, 0, 0, 0,    0, 0,    0,
    0, 0, 0,    0, 0,    0, 0,    0, 0, 0, 0, 0, 0,    0, 0,    0,
    0, 0, 0,    0, 0,    0, 0,    0, 0, 0, 0, 0, 0,    0, 0,    0,
    0, 0, 0,    0, 0,    0, 0,    0, 0, 0, 0, 0, 0,    0, 0,    0,
};

// handle a unicode codepoint
// write appropriate values into dest
// src will advance 6 bytes or 12 bytes
// dest will advance a variable amount (return via pointer)
// return true if the unicode codepoint was valid
// We work in little-endian then swap at write time
WARN_UNUSED
really_inline bool handle_unicode_codepoint(const uint8_t **src_ptr,
                                            uint8_t **dst_ptr) {
  // hex_to_u32_nocheck fills high 16 bits of the return value with 1s if the
  // conversion isn't valid; we defer the check for this to inside the
  // multilingual plane check
  uint32_t code_point = hex_to_u32_nocheck(*src_ptr + 2);
  *src_ptr += 6;
  // check for low surrogate for characters outside the Basic
  // Multilingual Plane.
  if (code_point >= 0xd800 && code_point < 0xdc00) {
    if (((*src_ptr)[0] != '\\') || (*src_ptr)[1] != 'u') {
      return false;
    }
    uint32_t code_point_2 = hex_to_u32_nocheck(*src_ptr + 2);

    // if the first code point is invalid we will get here, as we will go past
    // the check for being outside the Basic Multilingual plane. If we don't
    // find a \u immediately afterwards we fail out anyhow, but if we do,
    // this check catches both the case of the first code point being invalid
    // or the second code point being invalid.
    if ((code_point | code_point_2) >> 16) {
      return false;
    }

    code_point =
        (((code_point - 0xd800) << 10) | (code_point_2 - 0xdc00)) + 0x10000;
    *src_ptr += 6;
  }
  size_t offset = codepoint_to_utf8(code_point, *dst_ptr);
  *dst_ptr += offset;
  return offset > 0;
}

WARN_UNUSED really_inline bool parse_string(UNUSED const uint8_t *buf,
                                            UNUSED size_t len, ParsedJson &pj,
                                            UNUSED const uint32_t depth,
                                            UNUSED uint32_t offset) {
  pj.write_tape(pj.current_string_buf_loc - pj.string_buf.get(), '"');
  const uint8_t *src = &buf[offset + 1]; /* we know that buf at offset is a " */
  uint8_t *dst = pj.current_string_buf_loc + sizeof(uint32_t);
  const uint8_t *const start_of_string = dst;
  while (1) {
    parse_string_helper helper = find_bs_bits_and_quote_bits(src, dst);
    if (((helper.bs_bits - 1) & helper.quote_bits) != 0) {
      /* we encountered quotes first. Move dst to point to quotes and exit
       */

      /* find out where the quote is... */
      auto quote_dist = trailing_zeroes(helper.quote_bits);

      /* NULL termination is still handy if you expect all your strings to
       * be NULL terminated? */
      /* It comes at a small cost */
      dst[quote_dist] = 0;

      uint32_t str_length = (dst - start_of_string) + quote_dist;
      memcpy(pj.current_string_buf_loc, &str_length, sizeof(str_length));
      /*****************************
       * Above, check for overflow in case someone has a crazy string
       * (>=4GB?)                 _
       * But only add the overflow check when the document itself exceeds
       * 4GB
       * Currently unneeded because we refuse to parse docs larger or equal
       * to 4GB.
       ****************************/

      /* we advance the point, accounting for the fact that we have a NULL
       * termination         */
      pj.current_string_buf_loc = dst + quote_dist + 1;
      return true;
    }
    if (((helper.quote_bits - 1) & helper.bs_bits) != 0) {
      /* find out where the backspace is */
      auto bs_dist = trailing_zeroes(helper.bs_bits);
      uint8_t escape_char = src[bs_dist + 1];
      /* we encountered backslash first. Handle backslash */
      if (escape_char == 'u') {
        /* move src/dst up to the start; they will be further adjusted
           within the unicode codepoint handling code. */
        src += bs_dist;
        dst += bs_dist;
        if (!handle_unicode_codepoint(&src, &dst)) {
          return false;
        }
      } else {
        /* simple 1:1 conversion. Will eat bs_dist+2 characters in input and
         * write bs_dist+1 characters to output
         * note this may reach beyond the part of the buffer we've actually
         * seen. I think this is ok */
        uint8_t escape_result = escape_map[escape_char];
        if (escape_result == 0u) {
          return false; /* bogus escape value is an error */
        }
        dst[bs_dist] = escape_result;
        src += bs_dist + 2;
        dst += bs_dist + 1;
      }
    } else {
      /* they are the same. Since they can't co-occur, it means we
       * encountered neither. */
      src += parse_string_helper::BYTES_PROCESSED;
      dst += parse_string_helper::BYTES_PROCESSED;
    }
  }
  /* can't be reached */
  return true;
}

} // namespace simdjson::haswell
UNTARGET_REGION

#endif // IS_X86_64

#endif
/* end file src/haswell/stringparsing.h */
/* begin file src/westmere/stringparsing.h */
#ifndef SIMDJSON_WESTMERE_STRINGPARSING_H
#define SIMDJSON_WESTMERE_STRINGPARSING_H


#ifdef IS_X86_64


TARGET_WESTMERE
namespace simdjson::westmere {

using namespace simd;

// Holds backslashes and quotes locations.
struct parse_string_helper {
  uint32_t bs_bits;
  uint32_t quote_bits;
  static const uint32_t BYTES_PROCESSED = 32;
};

really_inline parse_string_helper find_bs_bits_and_quote_bits(const uint8_t *src, uint8_t *dst) {
  // this can read up to 31 bytes beyond the buffer size, but we require
  // SIMDJSON_PADDING of padding
  static_assert(SIMDJSON_PADDING >= (parse_string_helper::BYTES_PROCESSED - 1));
  simd8<uint8_t> v0(src);
  simd8<uint8_t> v1(src + 16);
  v0.store(dst);
  v1.store(dst + 16);
  uint64_t bs_and_quote = simd8x64<bool>(v0 == '\\', v1 == '\\', v0 == '"', v1 == '"').to_bitmask();
  return {
    static_cast<uint32_t>(bs_and_quote),      // bs_bits
    static_cast<uint32_t>(bs_and_quote >> 32) // quote_bits
  };
}

// This file contains the common code every implementation uses
// It is intended to be included multiple times and compiled multiple times
// We assume the file in which it is include already includes
// "stringparsing.h" (this simplifies amalgation)

// begin copypasta
// These chars yield themselves: " \ /
// b -> backspace, f -> formfeed, n -> newline, r -> cr, t -> horizontal tab
// u not handled in this table as it's complex
static const uint8_t escape_map[256] = {
    0, 0, 0,    0, 0,    0, 0,    0, 0, 0, 0, 0, 0,    0, 0,    0, // 0x0.
    0, 0, 0,    0, 0,    0, 0,    0, 0, 0, 0, 0, 0,    0, 0,    0,
    0, 0, 0x22, 0, 0,    0, 0,    0, 0, 0, 0, 0, 0,    0, 0,    0x2f,
    0, 0, 0,    0, 0,    0, 0,    0, 0, 0, 0, 0, 0,    0, 0,    0,

    0, 0, 0,    0, 0,    0, 0,    0, 0, 0, 0, 0, 0,    0, 0,    0, // 0x4.
    0, 0, 0,    0, 0,    0, 0,    0, 0, 0, 0, 0, 0x5c, 0, 0,    0, // 0x5.
    0, 0, 0x08, 0, 0,    0, 0x0c, 0, 0, 0, 0, 0, 0,    0, 0x0a, 0, // 0x6.
    0, 0, 0x0d, 0, 0x09, 0, 0,    0, 0, 0, 0, 0, 0,    0, 0,    0, // 0x7.

    0, 0, 0,    0, 0,    0, 0,    0, 0, 0, 0, 0, 0,    0, 0,    0,
    0, 0, 0,    0, 0,    0, 0,    0, 0, 0, 0, 0, 0,    0, 0,    0,
    0, 0, 0,    0, 0,    0, 0,    0, 0, 0, 0, 0, 0,    0, 0,    0,
    0, 0, 0,    0, 0,    0, 0,    0, 0, 0, 0, 0, 0,    0, 0,    0,

    0, 0, 0,    0, 0,    0, 0,    0, 0, 0, 0, 0, 0,    0, 0,    0,
    0, 0, 0,    0, 0,    0, 0,    0, 0, 0, 0, 0, 0,    0, 0,    0,
    0, 0, 0,    0, 0,    0, 0,    0, 0, 0, 0, 0, 0,    0, 0,    0,
    0, 0, 0,    0, 0,    0, 0,    0, 0, 0, 0, 0, 0,    0, 0,    0,
};

// handle a unicode codepoint
// write appropriate values into dest
// src will advance 6 bytes or 12 bytes
// dest will advance a variable amount (return via pointer)
// return true if the unicode codepoint was valid
// We work in little-endian then swap at write time
WARN_UNUSED
really_inline bool handle_unicode_codepoint(const uint8_t **src_ptr,
                                            uint8_t **dst_ptr) {
  // hex_to_u32_nocheck fills high 16 bits of the return value with 1s if the
  // conversion isn't valid; we defer the check for this to inside the
  // multilingual plane check
  uint32_t code_point = hex_to_u32_nocheck(*src_ptr + 2);
  *src_ptr += 6;
  // check for low surrogate for characters outside the Basic
  // Multilingual Plane.
  if (code_point >= 0xd800 && code_point < 0xdc00) {
    if (((*src_ptr)[0] != '\\') || (*src_ptr)[1] != 'u') {
      return false;
    }
    uint32_t code_point_2 = hex_to_u32_nocheck(*src_ptr + 2);

    // if the first code point is invalid we will get here, as we will go past
    // the check for being outside the Basic Multilingual plane. If we don't
    // find a \u immediately afterwards we fail out anyhow, but if we do,
    // this check catches both the case of the first code point being invalid
    // or the second code point being invalid.
    if ((code_point | code_point_2) >> 16) {
      return false;
    }

    code_point =
        (((code_point - 0xd800) << 10) | (code_point_2 - 0xdc00)) + 0x10000;
    *src_ptr += 6;
  }
  size_t offset = codepoint_to_utf8(code_point, *dst_ptr);
  *dst_ptr += offset;
  return offset > 0;
}

WARN_UNUSED really_inline bool parse_string(UNUSED const uint8_t *buf,
                                            UNUSED size_t len, ParsedJson &pj,
                                            UNUSED const uint32_t depth,
                                            UNUSED uint32_t offset) {
  pj.write_tape(pj.current_string_buf_loc - pj.string_buf.get(), '"');
  const uint8_t *src = &buf[offset + 1]; /* we know that buf at offset is a " */
  uint8_t *dst = pj.current_string_buf_loc + sizeof(uint32_t);
  const uint8_t *const start_of_string = dst;
  while (1) {
    parse_string_helper helper = find_bs_bits_and_quote_bits(src, dst);
    if (((helper.bs_bits - 1) & helper.quote_bits) != 0) {
      /* we encountered quotes first. Move dst to point to quotes and exit
       */

      /* find out where the quote is... */
      auto quote_dist = trailing_zeroes(helper.quote_bits);

      /* NULL termination is still handy if you expect all your strings to
       * be NULL terminated? */
      /* It comes at a small cost */
      dst[quote_dist] = 0;

      uint32_t str_length = (dst - start_of_string) + quote_dist;
      memcpy(pj.current_string_buf_loc, &str_length, sizeof(str_length));
      /*****************************
       * Above, check for overflow in case someone has a crazy string
       * (>=4GB?)                 _
       * But only add the overflow check when the document itself exceeds
       * 4GB
       * Currently unneeded because we refuse to parse docs larger or equal
       * to 4GB.
       ****************************/

      /* we advance the point, accounting for the fact that we have a NULL
       * termination         */
      pj.current_string_buf_loc = dst + quote_dist + 1;
      return true;
    }
    if (((helper.quote_bits - 1) & helper.bs_bits) != 0) {
      /* find out where the backspace is */
      auto bs_dist = trailing_zeroes(helper.bs_bits);
      uint8_t escape_char = src[bs_dist + 1];
      /* we encountered backslash first. Handle backslash */
      if (escape_char == 'u') {
        /* move src/dst up to the start; they will be further adjusted
           within the unicode codepoint handling code. */
        src += bs_dist;
        dst += bs_dist;
        if (!handle_unicode_codepoint(&src, &dst)) {
          return false;
        }
      } else {
        /* simple 1:1 conversion. Will eat bs_dist+2 characters in input and
         * write bs_dist+1 characters to output
         * note this may reach beyond the part of the buffer we've actually
         * seen. I think this is ok */
        uint8_t escape_result = escape_map[escape_char];
        if (escape_result == 0u) {
          return false; /* bogus escape value is an error */
        }
        dst[bs_dist] = escape_result;
        src += bs_dist + 2;
        dst += bs_dist + 1;
      }
    } else {
      /* they are the same. Since they can't co-occur, it means we
       * encountered neither. */
      src += parse_string_helper::BYTES_PROCESSED;
      dst += parse_string_helper::BYTES_PROCESSED;
    }
  }
  /* can't be reached */
  return true;
}

} // namespace simdjson::westmere
UNTARGET_REGION

#endif // IS_X86_64

#endif
/* end file src/westmere/stringparsing.h */
/* begin file src/stage2_build_tape.cpp */
#include <cassert>
#include <cstring>


using namespace simdjson;

WARN_UNUSED
really_inline bool is_valid_true_atom(const uint8_t *loc) {
  uint32_t tv = *reinterpret_cast<const uint32_t *>("true");
  uint32_t error = 0;
  uint32_t
      locval; // we want to avoid unaligned 64-bit loads (undefined in C/C++)
  // this can read up to 3 bytes beyond the buffer size, but we require
  // SIMDJSON_PADDING of padding
  static_assert(sizeof(uint32_t) <= SIMDJSON_PADDING);
  std::memcpy(&locval, loc, sizeof(uint32_t));
  error = locval ^ tv;
  error |= is_not_structural_or_whitespace(loc[4]);
  return error == 0;
}

WARN_UNUSED
really_inline bool is_valid_false_atom(const uint8_t *loc) {
  // assume that loc starts with "f"
  uint32_t fv = *reinterpret_cast<const uint32_t *>("alse");
  uint32_t error = 0;
  uint32_t
      locval; // we want to avoid unaligned 32-bit loads (undefined in C/C++)
  // this can read up to 4 bytes beyond the buffer size, but we require
  // SIMDJSON_PADDING of padding
  static_assert(sizeof(uint32_t) <= SIMDJSON_PADDING);
  std::memcpy(&locval, loc + 1, sizeof(uint32_t));
  error = locval ^ fv;
  error |= is_not_structural_or_whitespace(loc[5]);
  return error == 0;
}

WARN_UNUSED
really_inline bool is_valid_null_atom(const uint8_t *loc) {
  uint32_t nv = *reinterpret_cast<const uint32_t *>("null");
  uint32_t error = 0;
  uint32_t
      locval; // we want to avoid unaligned 32-bit loads (undefined in C/C++)
  // this can read up to 2 bytes beyond the buffer size, but we require
  // SIMDJSON_PADDING of padding
  static_assert(sizeof(uint32_t) - 1 <= SIMDJSON_PADDING);
  std::memcpy(&locval, loc, sizeof(uint32_t));
  error = locval ^ nv;
  error |= is_not_structural_or_whitespace(loc[4]);
  return error == 0;
}

#ifdef JSON_TEST_STRINGS
void found_string(const uint8_t *buf, const uint8_t *parsed_begin,
                  const uint8_t *parsed_end);
void found_bad_string(const uint8_t *buf);
#endif

/* end file src/stage2_build_tape.cpp */
/* begin file src/arm64/stage2_build_tape.h */
#ifndef SIMDJSON_ARM64_STAGE2_BUILD_TAPE_H
#define SIMDJSON_ARM64_STAGE2_BUILD_TAPE_H


#ifdef IS_ARM64


namespace simdjson::arm64 {

// This file contains the common code every implementation uses for stage2
// It is intended to be included multiple times and compiled multiple times
// We assume the file in which it is include already includes
// "simdjson/stage2_build_tape.h" (this simplifies amalgation)

namespace stage2 {

#ifdef SIMDJSON_USE_COMPUTED_GOTO
typedef void* ret_address;
#define INIT_ADDRESSES() { &&array_begin, &&array_continue, &&error, &&finish, &&object_begin, &&object_continue }
#define GOTO(address) { goto *(address); }
#define CONTINUE(address) { goto *(address); }
#else
typedef char ret_address;
#define INIT_ADDRESSES() { '[', 'a', 'e', 'f', '{', 'o' };
#define GOTO(address)                 \
  {                                   \
    switch(address) {                 \
      case '[': goto array_begin;     \
      case 'a': goto array_continue;  \
      case 'e': goto error;           \
      case 'f': goto finish;          \
      case '{': goto object_begin;    \
      case 'o': goto object_continue; \
    }                                 \
  }
// For the more constrained pop_scope() situation
#define CONTINUE(address)             \
  {                                   \
    switch(address) {                 \
      case 'a': goto array_continue;  \
      case 'o': goto object_continue; \
      case 'f': goto finish;          \
    }                                 \
  }
#endif

struct unified_machine_addresses {
  ret_address array_begin;
  ret_address array_continue;
  ret_address error;
  ret_address finish;
  ret_address object_begin;
  ret_address object_continue;
};

#undef FAIL_IF
#define FAIL_IF(EXPR) { if (EXPR) { return addresses.error; } }

// This is just so we can call parse_string() from parser.parse_string() without conflict.
WARN_UNUSED really_inline bool
really_parse_string(const uint8_t *buf, size_t len, ParsedJson &pj, uint32_t depth, uint32_t idx) {
  return parse_string(buf, len, pj, depth, idx);
}
WARN_UNUSED really_inline bool
really_parse_number(const uint8_t *const buf, ParsedJson &pj, const uint32_t offset, bool found_minus) {
  return parse_number(buf, pj, offset, found_minus);
}

struct structural_parser {
  const uint8_t* const buf;
  const size_t len;
  ParsedJson &pj;
  size_t i; // next structural index
  size_t idx; // location of the structural character in the input (buf)
  uint8_t c;    // used to track the (structural) character we are looking at
  uint32_t depth = 0; // could have an arbitrary starting depth

  really_inline structural_parser(const uint8_t *_buf, size_t _len, ParsedJson &_pj, uint32_t _i = 0) : buf{_buf}, len{_len}, pj{_pj}, i{_i} {}

  WARN_UNUSED really_inline int set_error_code(ErrorValues error_code) {
    pj.error_code = error_code;
    return error_code;
  }

  really_inline char advance_char() {
    idx = pj.structural_indexes[i++];
    c = buf[idx];
    return c;
  }

  template<typename F>
  really_inline bool with_space_terminated_copy(const F& f) {
    /**
    * We need to make a copy to make sure that the string is space terminated.
    * This is not about padding the input, which should already padded up
    * to len + SIMDJSON_PADDING. However, we have no control at this stage
    * on how the padding was done. What if the input string was padded with nulls?
    * It is quite common for an input string to have an extra null character (C string).
    * We do not want to allow 9\0 (where \0 is the null character) inside a JSON
    * document, but the string "9\0" by itself is fine. So we make a copy and
    * pad the input with spaces when we know that there is just one input element.
    * This copy is relatively expensive, but it will almost never be called in
    * practice unless you are in the strange scenario where you have many JSON
    * documents made of single atoms.
    */
    char *copy = static_cast<char *>(malloc(len + SIMDJSON_PADDING));
    if (copy == nullptr) {
      return true;
    }
    memcpy(copy, buf, len);
    memset(copy + len, ' ', SIMDJSON_PADDING);
    bool result = f(reinterpret_cast<const uint8_t*>(copy), idx);
    free(copy);
    return result;
  }

  WARN_UNUSED really_inline bool push_start_scope(ret_address continue_state, char type) {
    pj.containing_scope_offset[depth] = pj.get_current_loc();
    pj.ret_address[depth] = continue_state;
    depth++;
    pj.write_tape(0, type);
    return depth >= pj.depth_capacity;
  }

  WARN_UNUSED really_inline bool push_start_scope(ret_address continue_state) {
    return push_start_scope(continue_state, c);
  }

  WARN_UNUSED really_inline bool push_scope(ret_address continue_state) {
    pj.containing_scope_offset[depth] = pj.get_current_loc();
    pj.write_tape(0, c); // Do this as early as possible
    pj.ret_address[depth] = continue_state;
    depth++;
    return depth >= pj.depth_capacity;
  }

  WARN_UNUSED really_inline ret_address pop_scope() {
    // write our tape location to the header scope
    depth--;
    pj.write_tape(pj.containing_scope_offset[depth], c);
    pj.annotate_previous_loc(pj.containing_scope_offset[depth], pj.get_current_loc());
    return pj.ret_address[depth];
  }
  really_inline void pop_root_scope() {
    // write our tape location to the header scope
    // The root scope gets written *at* the previous location.
    depth--;
    pj.annotate_previous_loc(pj.containing_scope_offset[depth], pj.get_current_loc());
    pj.write_tape(pj.containing_scope_offset[depth], 'r');
  }

  WARN_UNUSED really_inline bool parse_string() {
    return !really_parse_string(buf, len, pj, depth, idx);
  }

  WARN_UNUSED really_inline bool parse_number(const uint8_t *copy, uint32_t offset, bool found_minus) {
    return !really_parse_number(copy, pj, offset, found_minus);
  }
  WARN_UNUSED really_inline bool parse_number(bool found_minus) {
    return parse_number(buf, idx, found_minus);
  }

  WARN_UNUSED really_inline bool parse_atom(const uint8_t *copy, uint32_t offset) {
    switch (c) {
      case 't':
        if (!is_valid_true_atom(copy + offset)) { return true; };
        break;
      case 'f':
        if (!is_valid_false_atom(copy + offset)) { return true; }
        break;
      case 'n':
        if (!is_valid_null_atom(copy + offset)) { return true; }
        break;
      default:
        return false;
    }
    pj.write_tape(0, c);
    return false;
  }

  WARN_UNUSED really_inline bool parse_atom() {
    return parse_atom(buf, idx);
  }

  WARN_UNUSED really_inline ret_address parse_value(const unified_machine_addresses &addresses, ret_address continue_state) {
    switch (c) {
    case '"':
      FAIL_IF( parse_string() );
      return continue_state;
    case 't': case 'f': case 'n':
      FAIL_IF( parse_atom() );
      return continue_state;
    case '0': case '1': case '2': case '3': case '4':
    case '5': case '6': case '7': case '8': case '9':
      FAIL_IF( parse_number(false) );
      return continue_state;
    case '-':
      FAIL_IF( parse_number(true) );
      return continue_state;
    case '{':
      FAIL_IF( push_scope(continue_state) );
      return addresses.object_begin;
    case '[':
      FAIL_IF( push_scope(continue_state) );
      return addresses.array_begin;
    default:
      return addresses.error;
    }
  }

  WARN_UNUSED really_inline int finish() {
    // the string might not be NULL terminated.
    if ( i + 1 != pj.n_structural_indexes ) {
      return set_error_code(TAPE_ERROR);
    }
    pop_root_scope();
    if (depth != 0) {
      return set_error_code(TAPE_ERROR);
    }
    if (pj.containing_scope_offset[depth] != 0) {
      return set_error_code(TAPE_ERROR);
    }

    pj.valid = true;
    return set_error_code(SUCCESS);
  }

  WARN_UNUSED really_inline int error() {
    /* We do not need the next line because this is done by pj.init(),
    * pessimistically.
    * pj.is_valid  = false;
    * At this point in the code, we have all the time in the world.
    * Note that we know exactly where we are in the document so we could,
    * without any overhead on the processing code, report a specific
    * location.
    * We could even trigger special code paths to assess what happened
    * carefully,
    * all without any added cost. */
    if (depth >= pj.depth_capacity) {
      return set_error_code(DEPTH_ERROR);
    }
    switch (c) {
    case '"':
      return set_error_code(STRING_ERROR);
    case '0':
    case '1':
    case '2':
    case '3':
    case '4':
    case '5':
    case '6':
    case '7':
    case '8':
    case '9':
    case '-':
      return set_error_code(NUMBER_ERROR);
    case 't':
      return set_error_code(T_ATOM_ERROR);
    case 'n':
      return set_error_code(N_ATOM_ERROR);
    case 'f':
      return set_error_code(F_ATOM_ERROR);
    default:
      return set_error_code(TAPE_ERROR);
    }
  }

  WARN_UNUSED really_inline int start(ret_address finish_state) {
    pj.init(); // sets is_valid to false
    if (len > pj.byte_capacity) {
      return CAPACITY;
    }
    // Advance to the first character as soon as possible
    advance_char();
    // Push the root scope (there is always at least one scope)
    if (push_start_scope(finish_state, 'r')) {
      return DEPTH_ERROR;
    }
    return SUCCESS;
  }
};

// Redefine FAIL_IF to use goto since it'll be used inside the function now
#undef FAIL_IF
#define FAIL_IF(EXPR) { if (EXPR) { goto error; } }

/************
 * The JSON is parsed to a tape, see the accompanying tape.md file
 * for documentation.
 ***********/
WARN_UNUSED  int
unified_machine(const uint8_t *buf, size_t len, ParsedJson &pj) {
  static constexpr unified_machine_addresses addresses = INIT_ADDRESSES();
  structural_parser parser(buf, len, pj);
  int result = parser.start(addresses.finish);
  if (result) { return result; }

  //
  // Read first value
  //
  switch (parser.c) {
  case '{':
    FAIL_IF( parser.push_start_scope(addresses.finish) );
    goto object_begin;
  case '[':
    FAIL_IF( parser.push_start_scope(addresses.finish) );
    goto array_begin;
  case '"':
    FAIL_IF( parser.parse_string() );
    goto finish;
  case 't': case 'f': case 'n':
    FAIL_IF(
      parser.with_space_terminated_copy([&](auto copy, auto idx) {
        return parser.parse_atom(copy, idx);
      })
    );
    goto finish;
  case '0': case '1': case '2': case '3': case '4':
  case '5': case '6': case '7': case '8': case '9':
    FAIL_IF(
      parser.with_space_terminated_copy([&](auto copy, auto idx) {
        return parser.parse_number(copy, idx, false);
      })
    );
    goto finish;
  case '-':
    FAIL_IF(
      parser.with_space_terminated_copy([&](auto copy, auto idx) {
        return parser.parse_number(copy, idx, true);
      })
    );
    goto finish;
  default:
    goto error;
  }

//
// Object parser states
//
object_begin:
  parser.advance_char();
  switch (parser.c) {
  case '"': {
    FAIL_IF( parser.parse_string() );
    goto object_key_state;
  }
  case '}':
    goto scope_end; // could also go to object_continue
  default:
    goto error;
  }

object_key_state:
  FAIL_IF( parser.advance_char() != ':' );
  parser.advance_char();
  GOTO( parser.parse_value(addresses, addresses.object_continue) );

object_continue:
  switch (parser.advance_char()) {
  case ',':
    FAIL_IF( parser.advance_char() != '"' );
    FAIL_IF( parser.parse_string() );
    goto object_key_state;
  case '}':
    goto scope_end;
  default:
    goto error;
  }

scope_end:
  CONTINUE( parser.pop_scope() );

//
// Array parser states
//
array_begin:
  if (parser.advance_char() == ']') {
    goto scope_end; // could also go to array_continue
  }

main_array_switch:
  /* we call update char on all paths in, so we can peek at parser.c on the
   * on paths that can accept a close square brace (post-, and at start) */
  GOTO( parser.parse_value(addresses, addresses.array_continue) );

array_continue:
  switch (parser.advance_char()) {
  case ',':
    parser.advance_char();
    goto main_array_switch;
  case ']':
    goto scope_end;
  default:
    goto error;
  }

finish:
  return parser.finish();

error:
  return parser.error();
}

} // namespace stage2
namespace stage2 {

struct streaming_structural_parser: structural_parser {
  really_inline streaming_structural_parser(const uint8_t *_buf, size_t _len, ParsedJson &_pj, size_t _i) : structural_parser(_buf, _len, _pj, _i) {}

  // override to add streaming
  WARN_UNUSED really_inline int start(ret_address finish_parser) {
    pj.init(); // sets is_valid to false
    // Capacity ain't no thang for streaming, so we don't check it.
    // Advance to the first character as soon as possible
    advance_char();
    // Push the root scope (there is always at least one scope)
    if (push_start_scope(finish_parser, 'r')) {
      return DEPTH_ERROR;
    }
    return SUCCESS;
  }

  // override to add streaming
  WARN_UNUSED really_inline int finish() {
    if ( i + 1 > pj.n_structural_indexes ) {
      return set_error_code(TAPE_ERROR);
    }
    pop_root_scope();
    if (depth != 0) {
      return set_error_code(TAPE_ERROR);
    }
    if (pj.containing_scope_offset[depth] != 0) {
      return set_error_code(TAPE_ERROR);
    }
    bool finished = i + 1 == pj.n_structural_indexes;
    pj.valid = true;
    return set_error_code(finished ? SUCCESS : SUCCESS_AND_HAS_MORE);
  }
};

/************
 * The JSON is parsed to a tape, see the accompanying tape.md file
 * for documentation.
 ***********/
WARN_UNUSED  int
unified_machine(const uint8_t *buf, size_t len, ParsedJson &pj, size_t &next_json) {
  static constexpr unified_machine_addresses addresses = INIT_ADDRESSES();
  streaming_structural_parser parser(buf, len, pj, next_json);
  int result = parser.start(addresses.finish);
  if (result) { return result; }
  //
  // Read first value
  //
  switch (parser.c) {
  case '{':
    FAIL_IF( parser.push_start_scope(addresses.finish) );
    goto object_begin;
  case '[':
    FAIL_IF( parser.push_start_scope(addresses.finish) );
    goto array_begin;
  case '"':
    FAIL_IF( parser.parse_string() );
    goto finish;
  case 't': case 'f': case 'n':
    FAIL_IF(
      parser.with_space_terminated_copy([&](auto copy, auto idx) {
        return parser.parse_atom(copy, idx);
      })
    );
    goto finish;
  case '0': case '1': case '2': case '3': case '4':
  case '5': case '6': case '7': case '8': case '9':
    FAIL_IF(
      parser.with_space_terminated_copy([&](auto copy, auto idx) {
        return parser.parse_number(copy, idx, false);
      })
    );
    goto finish;
  case '-':
    FAIL_IF(
      parser.with_space_terminated_copy([&](auto copy, auto idx) {
        return parser.parse_number(copy, idx, true);
      })
    );
    goto finish;
  default:
    goto error;
  }

//
// Object parser parsers
//
object_begin:
  parser.advance_char();
  switch (parser.c) {
  case '"': {
    FAIL_IF( parser.parse_string() );
    goto object_key_parser;
  }
  case '}':
    goto scope_end; // could also go to object_continue
  default:
    goto error;
  }

object_key_parser:
  FAIL_IF( parser.advance_char() != ':' );
  parser.advance_char();
  GOTO( parser.parse_value(addresses, addresses.object_continue) );

object_continue:
  switch (parser.advance_char()) {
  case ',':
    FAIL_IF( parser.advance_char() != '"' );
    FAIL_IF( parser.parse_string() );
    goto object_key_parser;
  case '}':
    goto scope_end;
  default:
    goto error;
  }

scope_end:
  CONTINUE( parser.pop_scope() );

//
// Array parser parsers
//
array_begin:
  if (parser.advance_char() == ']') {
    goto scope_end; // could also go to array_continue
  }

main_array_switch:
  /* we call update char on all paths in, so we can peek at parser.c on the
   * on paths that can accept a close square brace (post-, and at start) */
  GOTO( parser.parse_value(addresses, addresses.array_continue) );

array_continue:
  switch (parser.advance_char()) {
  case ',':
    parser.advance_char();
    goto main_array_switch;
  case ']':
    goto scope_end;
  default:
    goto error;
  }

finish:
  next_json = parser.i;
  return parser.finish();

error:
  return parser.error();
}

} // namespace stage2

} // namespace simdjson::arm64

namespace simdjson {

template <>
WARN_UNUSED int
unified_machine<Architecture::ARM64>(const uint8_t *buf, size_t len, ParsedJson &pj) {
  return arm64::stage2::unified_machine(buf, len, pj);
}

template <>
WARN_UNUSED int
unified_machine<Architecture::ARM64>(const uint8_t *buf, size_t len, ParsedJson &pj, size_t &next_json) {
    return arm64::stage2::unified_machine(buf, len, pj, next_json);
}

} // namespace simdjson

#endif // IS_ARM64

#endif // SIMDJSON_ARM64_STAGE2_BUILD_TAPE_H
/* end file src/arm64/stage2_build_tape.h */
/* begin file src/haswell/stage2_build_tape.h */
#ifndef SIMDJSON_HASWELL_STAGE2_BUILD_TAPE_H
#define SIMDJSON_HASWELL_STAGE2_BUILD_TAPE_H


#ifdef IS_X86_64


TARGET_HASWELL
namespace simdjson::haswell {

// This file contains the common code every implementation uses for stage2
// It is intended to be included multiple times and compiled multiple times
// We assume the file in which it is include already includes
// "simdjson/stage2_build_tape.h" (this simplifies amalgation)

namespace stage2 {

#ifdef SIMDJSON_USE_COMPUTED_GOTO
typedef void* ret_address;
#define INIT_ADDRESSES() { &&array_begin, &&array_continue, &&error, &&finish, &&object_begin, &&object_continue }
#define GOTO(address) { goto *(address); }
#define CONTINUE(address) { goto *(address); }
#else
typedef char ret_address;
#define INIT_ADDRESSES() { '[', 'a', 'e', 'f', '{', 'o' };
#define GOTO(address)                 \
  {                                   \
    switch(address) {                 \
      case '[': goto array_begin;     \
      case 'a': goto array_continue;  \
      case 'e': goto error;           \
      case 'f': goto finish;          \
      case '{': goto object_begin;    \
      case 'o': goto object_continue; \
    }                                 \
  }
// For the more constrained pop_scope() situation
#define CONTINUE(address)             \
  {                                   \
    switch(address) {                 \
      case 'a': goto array_continue;  \
      case 'o': goto object_continue; \
      case 'f': goto finish;          \
    }                                 \
  }
#endif

struct unified_machine_addresses {
  ret_address array_begin;
  ret_address array_continue;
  ret_address error;
  ret_address finish;
  ret_address object_begin;
  ret_address object_continue;
};

#undef FAIL_IF
#define FAIL_IF(EXPR) { if (EXPR) { return addresses.error; } }

// This is just so we can call parse_string() from parser.parse_string() without conflict.
WARN_UNUSED really_inline bool
really_parse_string(const uint8_t *buf, size_t len, ParsedJson &pj, uint32_t depth, uint32_t idx) {
  return parse_string(buf, len, pj, depth, idx);
}
WARN_UNUSED really_inline bool
really_parse_number(const uint8_t *const buf, ParsedJson &pj, const uint32_t offset, bool found_minus) {
  return parse_number(buf, pj, offset, found_minus);
}

struct structural_parser {
  const uint8_t* const buf;
  const size_t len;
  ParsedJson &pj;
  size_t i; // next structural index
  size_t idx; // location of the structural character in the input (buf)
  uint8_t c;    // used to track the (structural) character we are looking at
  uint32_t depth = 0; // could have an arbitrary starting depth

  really_inline structural_parser(const uint8_t *_buf, size_t _len, ParsedJson &_pj, uint32_t _i = 0) : buf{_buf}, len{_len}, pj{_pj}, i{_i} {}

  WARN_UNUSED really_inline int set_error_code(ErrorValues error_code) {
    pj.error_code = error_code;
    return error_code;
  }

  really_inline char advance_char() {
    idx = pj.structural_indexes[i++];
    c = buf[idx];
    return c;
  }

  template<typename F>
  really_inline bool with_space_terminated_copy(const F& f) {
    /**
    * We need to make a copy to make sure that the string is space terminated.
    * This is not about padding the input, which should already padded up
    * to len + SIMDJSON_PADDING. However, we have no control at this stage
    * on how the padding was done. What if the input string was padded with nulls?
    * It is quite common for an input string to have an extra null character (C string).
    * We do not want to allow 9\0 (where \0 is the null character) inside a JSON
    * document, but the string "9\0" by itself is fine. So we make a copy and
    * pad the input with spaces when we know that there is just one input element.
    * This copy is relatively expensive, but it will almost never be called in
    * practice unless you are in the strange scenario where you have many JSON
    * documents made of single atoms.
    */
    char *copy = static_cast<char *>(malloc(len + SIMDJSON_PADDING));
    if (copy == nullptr) {
      return true;
    }
    memcpy(copy, buf, len);
    memset(copy + len, ' ', SIMDJSON_PADDING);
    bool result = f(reinterpret_cast<const uint8_t*>(copy), idx);
    free(copy);
    return result;
  }

  WARN_UNUSED really_inline bool push_start_scope(ret_address continue_state, char type) {
    pj.containing_scope_offset[depth] = pj.get_current_loc();
    pj.ret_address[depth] = continue_state;
    depth++;
    pj.write_tape(0, type);
    return depth >= pj.depth_capacity;
  }

  WARN_UNUSED really_inline bool push_start_scope(ret_address continue_state) {
    return push_start_scope(continue_state, c);
  }

  WARN_UNUSED really_inline bool push_scope(ret_address continue_state) {
    pj.containing_scope_offset[depth] = pj.get_current_loc();
    pj.write_tape(0, c); // Do this as early as possible
    pj.ret_address[depth] = continue_state;
    depth++;
    return depth >= pj.depth_capacity;
  }

  WARN_UNUSED really_inline ret_address pop_scope() {
    // write our tape location to the header scope
    depth--;
    pj.write_tape(pj.containing_scope_offset[depth], c);
    pj.annotate_previous_loc(pj.containing_scope_offset[depth], pj.get_current_loc());
    return pj.ret_address[depth];
  }
  really_inline void pop_root_scope() {
    // write our tape location to the header scope
    // The root scope gets written *at* the previous location.
    depth--;
    pj.annotate_previous_loc(pj.containing_scope_offset[depth], pj.get_current_loc());
    pj.write_tape(pj.containing_scope_offset[depth], 'r');
  }

  WARN_UNUSED really_inline bool parse_string() {
    return !really_parse_string(buf, len, pj, depth, idx);
  }

  WARN_UNUSED really_inline bool parse_number(const uint8_t *copy, uint32_t offset, bool found_minus) {
    return !really_parse_number(copy, pj, offset, found_minus);
  }
  WARN_UNUSED really_inline bool parse_number(bool found_minus) {
    return parse_number(buf, idx, found_minus);
  }

  WARN_UNUSED really_inline bool parse_atom(const uint8_t *copy, uint32_t offset) {
    switch (c) {
      case 't':
        if (!is_valid_true_atom(copy + offset)) { return true; };
        break;
      case 'f':
        if (!is_valid_false_atom(copy + offset)) { return true; }
        break;
      case 'n':
        if (!is_valid_null_atom(copy + offset)) { return true; }
        break;
      default:
        return false;
    }
    pj.write_tape(0, c);
    return false;
  }

  WARN_UNUSED really_inline bool parse_atom() {
    return parse_atom(buf, idx);
  }

  WARN_UNUSED really_inline ret_address parse_value(const unified_machine_addresses &addresses, ret_address continue_state) {
    switch (c) {
    case '"':
      FAIL_IF( parse_string() );
      return continue_state;
    case 't': case 'f': case 'n':
      FAIL_IF( parse_atom() );
      return continue_state;
    case '0': case '1': case '2': case '3': case '4':
    case '5': case '6': case '7': case '8': case '9':
      FAIL_IF( parse_number(false) );
      return continue_state;
    case '-':
      FAIL_IF( parse_number(true) );
      return continue_state;
    case '{':
      FAIL_IF( push_scope(continue_state) );
      return addresses.object_begin;
    case '[':
      FAIL_IF( push_scope(continue_state) );
      return addresses.array_begin;
    default:
      return addresses.error;
    }
  }

  WARN_UNUSED really_inline int finish() {
    // the string might not be NULL terminated.
    if ( i + 1 != pj.n_structural_indexes ) {
      return set_error_code(TAPE_ERROR);
    }
    pop_root_scope();
    if (depth != 0) {
      return set_error_code(TAPE_ERROR);
    }
    if (pj.containing_scope_offset[depth] != 0) {
      return set_error_code(TAPE_ERROR);
    }

    pj.valid = true;
    return set_error_code(SUCCESS);
  }

  WARN_UNUSED really_inline int error() {
    /* We do not need the next line because this is done by pj.init(),
    * pessimistically.
    * pj.is_valid  = false;
    * At this point in the code, we have all the time in the world.
    * Note that we know exactly where we are in the document so we could,
    * without any overhead on the processing code, report a specific
    * location.
    * We could even trigger special code paths to assess what happened
    * carefully,
    * all without any added cost. */
    if (depth >= pj.depth_capacity) {
      return set_error_code(DEPTH_ERROR);
    }
    switch (c) {
    case '"':
      return set_error_code(STRING_ERROR);
    case '0':
    case '1':
    case '2':
    case '3':
    case '4':
    case '5':
    case '6':
    case '7':
    case '8':
    case '9':
    case '-':
      return set_error_code(NUMBER_ERROR);
    case 't':
      return set_error_code(T_ATOM_ERROR);
    case 'n':
      return set_error_code(N_ATOM_ERROR);
    case 'f':
      return set_error_code(F_ATOM_ERROR);
    default:
      return set_error_code(TAPE_ERROR);
    }
  }

  WARN_UNUSED really_inline int start(ret_address finish_state) {
    pj.init(); // sets is_valid to false
    if (len > pj.byte_capacity) {
      return CAPACITY;
    }
    // Advance to the first character as soon as possible
    advance_char();
    // Push the root scope (there is always at least one scope)
    if (push_start_scope(finish_state, 'r')) {
      return DEPTH_ERROR;
    }
    return SUCCESS;
  }
};

// Redefine FAIL_IF to use goto since it'll be used inside the function now
#undef FAIL_IF
#define FAIL_IF(EXPR) { if (EXPR) { goto error; } }

/************
 * The JSON is parsed to a tape, see the accompanying tape.md file
 * for documentation.
 ***********/
WARN_UNUSED  int
unified_machine(const uint8_t *buf, size_t len, ParsedJson &pj) {
  static constexpr unified_machine_addresses addresses = INIT_ADDRESSES();
  structural_parser parser(buf, len, pj);
  int result = parser.start(addresses.finish);
  if (result) { return result; }

  //
  // Read first value
  //
  switch (parser.c) {
  case '{':
    FAIL_IF( parser.push_start_scope(addresses.finish) );
    goto object_begin;
  case '[':
    FAIL_IF( parser.push_start_scope(addresses.finish) );
    goto array_begin;
  case '"':
    FAIL_IF( parser.parse_string() );
    goto finish;
  case 't': case 'f': case 'n':
    FAIL_IF(
      parser.with_space_terminated_copy([&](auto copy, auto idx) {
        return parser.parse_atom(copy, idx);
      })
    );
    goto finish;
  case '0': case '1': case '2': case '3': case '4':
  case '5': case '6': case '7': case '8': case '9':
    FAIL_IF(
      parser.with_space_terminated_copy([&](auto copy, auto idx) {
        return parser.parse_number(copy, idx, false);
      })
    );
    goto finish;
  case '-':
    FAIL_IF(
      parser.with_space_terminated_copy([&](auto copy, auto idx) {
        return parser.parse_number(copy, idx, true);
      })
    );
    goto finish;
  default:
    goto error;
  }

//
// Object parser states
//
object_begin:
  parser.advance_char();
  switch (parser.c) {
  case '"': {
    FAIL_IF( parser.parse_string() );
    goto object_key_state;
  }
  case '}':
    goto scope_end; // could also go to object_continue
  default:
    goto error;
  }

object_key_state:
  FAIL_IF( parser.advance_char() != ':' );
  parser.advance_char();
  GOTO( parser.parse_value(addresses, addresses.object_continue) );

object_continue:
  switch (parser.advance_char()) {
  case ',':
    FAIL_IF( parser.advance_char() != '"' );
    FAIL_IF( parser.parse_string() );
    goto object_key_state;
  case '}':
    goto scope_end;
  default:
    goto error;
  }

scope_end:
  CONTINUE( parser.pop_scope() );

//
// Array parser states
//
array_begin:
  if (parser.advance_char() == ']') {
    goto scope_end; // could also go to array_continue
  }

main_array_switch:
  /* we call update char on all paths in, so we can peek at parser.c on the
   * on paths that can accept a close square brace (post-, and at start) */
  GOTO( parser.parse_value(addresses, addresses.array_continue) );

array_continue:
  switch (parser.advance_char()) {
  case ',':
    parser.advance_char();
    goto main_array_switch;
  case ']':
    goto scope_end;
  default:
    goto error;
  }

finish:
  return parser.finish();

error:
  return parser.error();
}

} // namespace stage2
namespace stage2 {

struct streaming_structural_parser: structural_parser {
  really_inline streaming_structural_parser(const uint8_t *_buf, size_t _len, ParsedJson &_pj, size_t _i) : structural_parser(_buf, _len, _pj, _i) {}

  // override to add streaming
  WARN_UNUSED really_inline int start(ret_address finish_parser) {
    pj.init(); // sets is_valid to false
    // Capacity ain't no thang for streaming, so we don't check it.
    // Advance to the first character as soon as possible
    advance_char();
    // Push the root scope (there is always at least one scope)
    if (push_start_scope(finish_parser, 'r')) {
      return DEPTH_ERROR;
    }
    return SUCCESS;
  }

  // override to add streaming
  WARN_UNUSED really_inline int finish() {
    if ( i + 1 > pj.n_structural_indexes ) {
      return set_error_code(TAPE_ERROR);
    }
    pop_root_scope();
    if (depth != 0) {
      return set_error_code(TAPE_ERROR);
    }
    if (pj.containing_scope_offset[depth] != 0) {
      return set_error_code(TAPE_ERROR);
    }
    bool finished = i + 1 == pj.n_structural_indexes;
    pj.valid = true;
    return set_error_code(finished ? SUCCESS : SUCCESS_AND_HAS_MORE);
  }
};

/************
 * The JSON is parsed to a tape, see the accompanying tape.md file
 * for documentation.
 ***********/
WARN_UNUSED  int
unified_machine(const uint8_t *buf, size_t len, ParsedJson &pj, size_t &next_json) {
  static constexpr unified_machine_addresses addresses = INIT_ADDRESSES();
  streaming_structural_parser parser(buf, len, pj, next_json);
  int result = parser.start(addresses.finish);
  if (result) { return result; }
  //
  // Read first value
  //
  switch (parser.c) {
  case '{':
    FAIL_IF( parser.push_start_scope(addresses.finish) );
    goto object_begin;
  case '[':
    FAIL_IF( parser.push_start_scope(addresses.finish) );
    goto array_begin;
  case '"':
    FAIL_IF( parser.parse_string() );
    goto finish;
  case 't': case 'f': case 'n':
    FAIL_IF(
      parser.with_space_terminated_copy([&](auto copy, auto idx) {
        return parser.parse_atom(copy, idx);
      })
    );
    goto finish;
  case '0': case '1': case '2': case '3': case '4':
  case '5': case '6': case '7': case '8': case '9':
    FAIL_IF(
      parser.with_space_terminated_copy([&](auto copy, auto idx) {
        return parser.parse_number(copy, idx, false);
      })
    );
    goto finish;
  case '-':
    FAIL_IF(
      parser.with_space_terminated_copy([&](auto copy, auto idx) {
        return parser.parse_number(copy, idx, true);
      })
    );
    goto finish;
  default:
    goto error;
  }

//
// Object parser parsers
//
object_begin:
  parser.advance_char();
  switch (parser.c) {
  case '"': {
    FAIL_IF( parser.parse_string() );
    goto object_key_parser;
  }
  case '}':
    goto scope_end; // could also go to object_continue
  default:
    goto error;
  }

object_key_parser:
  FAIL_IF( parser.advance_char() != ':' );
  parser.advance_char();
  GOTO( parser.parse_value(addresses, addresses.object_continue) );

object_continue:
  switch (parser.advance_char()) {
  case ',':
    FAIL_IF( parser.advance_char() != '"' );
    FAIL_IF( parser.parse_string() );
    goto object_key_parser;
  case '}':
    goto scope_end;
  default:
    goto error;
  }

scope_end:
  CONTINUE( parser.pop_scope() );

//
// Array parser parsers
//
array_begin:
  if (parser.advance_char() == ']') {
    goto scope_end; // could also go to array_continue
  }

main_array_switch:
  /* we call update char on all paths in, so we can peek at parser.c on the
   * on paths that can accept a close square brace (post-, and at start) */
  GOTO( parser.parse_value(addresses, addresses.array_continue) );

array_continue:
  switch (parser.advance_char()) {
  case ',':
    parser.advance_char();
    goto main_array_switch;
  case ']':
    goto scope_end;
  default:
    goto error;
  }

finish:
  next_json = parser.i;
  return parser.finish();

error:
  return parser.error();
}

} // namespace stage2

} // namespace simdjson::haswell
UNTARGET_REGION

TARGET_HASWELL
namespace simdjson {

template <>
WARN_UNUSED int
unified_machine<Architecture::HASWELL>(const uint8_t *buf, size_t len, ParsedJson &pj) {
  return haswell::stage2::unified_machine(buf, len, pj);
}

template <>
WARN_UNUSED int
unified_machine<Architecture::HASWELL>(const uint8_t *buf, size_t len, ParsedJson &pj, size_t &next_json) {
  return haswell::stage2::unified_machine(buf, len, pj, next_json);
}

} // namespace simdjson
UNTARGET_REGION

#endif // IS_X86_64

#endif // SIMDJSON_HASWELL_STAGE2_BUILD_TAPE_H
/* end file src/haswell/stage2_build_tape.h */
/* begin file src/westmere/stage2_build_tape.h */
#ifndef SIMDJSON_WESTMERE_STAGE2_BUILD_TAPE_H
#define SIMDJSON_WESTMERE_STAGE2_BUILD_TAPE_H


#ifdef IS_X86_64


TARGET_WESTMERE
namespace simdjson::westmere {

// This file contains the common code every implementation uses for stage2
// It is intended to be included multiple times and compiled multiple times
// We assume the file in which it is include already includes
// "simdjson/stage2_build_tape.h" (this simplifies amalgation)

namespace stage2 {

#ifdef SIMDJSON_USE_COMPUTED_GOTO
typedef void* ret_address;
#define INIT_ADDRESSES() { &&array_begin, &&array_continue, &&error, &&finish, &&object_begin, &&object_continue }
#define GOTO(address) { goto *(address); }
#define CONTINUE(address) { goto *(address); }
#else
typedef char ret_address;
#define INIT_ADDRESSES() { '[', 'a', 'e', 'f', '{', 'o' };
#define GOTO(address)                 \
  {                                   \
    switch(address) {                 \
      case '[': goto array_begin;     \
      case 'a': goto array_continue;  \
      case 'e': goto error;           \
      case 'f': goto finish;          \
      case '{': goto object_begin;    \
      case 'o': goto object_continue; \
    }                                 \
  }
// For the more constrained pop_scope() situation
#define CONTINUE(address)             \
  {                                   \
    switch(address) {                 \
      case 'a': goto array_continue;  \
      case 'o': goto object_continue; \
      case 'f': goto finish;          \
    }                                 \
  }
#endif

struct unified_machine_addresses {
  ret_address array_begin;
  ret_address array_continue;
  ret_address error;
  ret_address finish;
  ret_address object_begin;
  ret_address object_continue;
};

#undef FAIL_IF
#define FAIL_IF(EXPR) { if (EXPR) { return addresses.error; } }

// This is just so we can call parse_string() from parser.parse_string() without conflict.
WARN_UNUSED really_inline bool
really_parse_string(const uint8_t *buf, size_t len, ParsedJson &pj, uint32_t depth, uint32_t idx) {
  return parse_string(buf, len, pj, depth, idx);
}
WARN_UNUSED really_inline bool
really_parse_number(const uint8_t *const buf, ParsedJson &pj, const uint32_t offset, bool found_minus) {
  return parse_number(buf, pj, offset, found_minus);
}

struct structural_parser {
  const uint8_t* const buf;
  const size_t len;
  ParsedJson &pj;
  size_t i; // next structural index
  size_t idx; // location of the structural character in the input (buf)
  uint8_t c;    // used to track the (structural) character we are looking at
  uint32_t depth = 0; // could have an arbitrary starting depth

  really_inline structural_parser(const uint8_t *_buf, size_t _len, ParsedJson &_pj, uint32_t _i = 0) : buf{_buf}, len{_len}, pj{_pj}, i{_i} {}

  WARN_UNUSED really_inline int set_error_code(ErrorValues error_code) {
    pj.error_code = error_code;
    return error_code;
  }

  really_inline char advance_char() {
    idx = pj.structural_indexes[i++];
    c = buf[idx];
    return c;
  }

  template<typename F>
  really_inline bool with_space_terminated_copy(const F& f) {
    /**
    * We need to make a copy to make sure that the string is space terminated.
    * This is not about padding the input, which should already padded up
    * to len + SIMDJSON_PADDING. However, we have no control at this stage
    * on how the padding was done. What if the input string was padded with nulls?
    * It is quite common for an input string to have an extra null character (C string).
    * We do not want to allow 9\0 (where \0 is the null character) inside a JSON
    * document, but the string "9\0" by itself is fine. So we make a copy and
    * pad the input with spaces when we know that there is just one input element.
    * This copy is relatively expensive, but it will almost never be called in
    * practice unless you are in the strange scenario where you have many JSON
    * documents made of single atoms.
    */
    char *copy = static_cast<char *>(malloc(len + SIMDJSON_PADDING));
    if (copy == nullptr) {
      return true;
    }
    memcpy(copy, buf, len);
    memset(copy + len, ' ', SIMDJSON_PADDING);
    bool result = f(reinterpret_cast<const uint8_t*>(copy), idx);
    free(copy);
    return result;
  }

  WARN_UNUSED really_inline bool push_start_scope(ret_address continue_state, char type) {
    pj.containing_scope_offset[depth] = pj.get_current_loc();
    pj.ret_address[depth] = continue_state;
    depth++;
    pj.write_tape(0, type);
    return depth >= pj.depth_capacity;
  }

  WARN_UNUSED really_inline bool push_start_scope(ret_address continue_state) {
    return push_start_scope(continue_state, c);
  }

  WARN_UNUSED really_inline bool push_scope(ret_address continue_state) {
    pj.containing_scope_offset[depth] = pj.get_current_loc();
    pj.write_tape(0, c); // Do this as early as possible
    pj.ret_address[depth] = continue_state;
    depth++;
    return depth >= pj.depth_capacity;
  }

  WARN_UNUSED really_inline ret_address pop_scope() {
    // write our tape location to the header scope
    depth--;
    pj.write_tape(pj.containing_scope_offset[depth], c);
    pj.annotate_previous_loc(pj.containing_scope_offset[depth], pj.get_current_loc());
    return pj.ret_address[depth];
  }
  really_inline void pop_root_scope() {
    // write our tape location to the header scope
    // The root scope gets written *at* the previous location.
    depth--;
    pj.annotate_previous_loc(pj.containing_scope_offset[depth], pj.get_current_loc());
    pj.write_tape(pj.containing_scope_offset[depth], 'r');
  }

  WARN_UNUSED really_inline bool parse_string() {
    return !really_parse_string(buf, len, pj, depth, idx);
  }

  WARN_UNUSED really_inline bool parse_number(const uint8_t *copy, uint32_t offset, bool found_minus) {
    return !really_parse_number(copy, pj, offset, found_minus);
  }
  WARN_UNUSED really_inline bool parse_number(bool found_minus) {
    return parse_number(buf, idx, found_minus);
  }

  WARN_UNUSED really_inline bool parse_atom(const uint8_t *copy, uint32_t offset) {
    switch (c) {
      case 't':
        if (!is_valid_true_atom(copy + offset)) { return true; };
        break;
      case 'f':
        if (!is_valid_false_atom(copy + offset)) { return true; }
        break;
      case 'n':
        if (!is_valid_null_atom(copy + offset)) { return true; }
        break;
      default:
        return false;
    }
    pj.write_tape(0, c);
    return false;
  }

  WARN_UNUSED really_inline bool parse_atom() {
    return parse_atom(buf, idx);
  }

  WARN_UNUSED really_inline ret_address parse_value(const unified_machine_addresses &addresses, ret_address continue_state) {
    switch (c) {
    case '"':
      FAIL_IF( parse_string() );
      return continue_state;
    case 't': case 'f': case 'n':
      FAIL_IF( parse_atom() );
      return continue_state;
    case '0': case '1': case '2': case '3': case '4':
    case '5': case '6': case '7': case '8': case '9':
      FAIL_IF( parse_number(false) );
      return continue_state;
    case '-':
      FAIL_IF( parse_number(true) );
      return continue_state;
    case '{':
      FAIL_IF( push_scope(continue_state) );
      return addresses.object_begin;
    case '[':
      FAIL_IF( push_scope(continue_state) );
      return addresses.array_begin;
    default:
      return addresses.error;
    }
  }

  WARN_UNUSED really_inline int finish() {
    // the string might not be NULL terminated.
    if ( i + 1 != pj.n_structural_indexes ) {
      return set_error_code(TAPE_ERROR);
    }
    pop_root_scope();
    if (depth != 0) {
      return set_error_code(TAPE_ERROR);
    }
    if (pj.containing_scope_offset[depth] != 0) {
      return set_error_code(TAPE_ERROR);
    }

    pj.valid = true;
    return set_error_code(SUCCESS);
  }

  WARN_UNUSED really_inline int error() {
    /* We do not need the next line because this is done by pj.init(),
    * pessimistically.
    * pj.is_valid  = false;
    * At this point in the code, we have all the time in the world.
    * Note that we know exactly where we are in the document so we could,
    * without any overhead on the processing code, report a specific
    * location.
    * We could even trigger special code paths to assess what happened
    * carefully,
    * all without any added cost. */
    if (depth >= pj.depth_capacity) {
      return set_error_code(DEPTH_ERROR);
    }
    switch (c) {
    case '"':
      return set_error_code(STRING_ERROR);
    case '0':
    case '1':
    case '2':
    case '3':
    case '4':
    case '5':
    case '6':
    case '7':
    case '8':
    case '9':
    case '-':
      return set_error_code(NUMBER_ERROR);
    case 't':
      return set_error_code(T_ATOM_ERROR);
    case 'n':
      return set_error_code(N_ATOM_ERROR);
    case 'f':
      return set_error_code(F_ATOM_ERROR);
    default:
      return set_error_code(TAPE_ERROR);
    }
  }

  WARN_UNUSED really_inline int start(ret_address finish_state) {
    pj.init(); // sets is_valid to false
    if (len > pj.byte_capacity) {
      return CAPACITY;
    }
    // Advance to the first character as soon as possible
    advance_char();
    // Push the root scope (there is always at least one scope)
    if (push_start_scope(finish_state, 'r')) {
      return DEPTH_ERROR;
    }
    return SUCCESS;
  }
};

// Redefine FAIL_IF to use goto since it'll be used inside the function now
#undef FAIL_IF
#define FAIL_IF(EXPR) { if (EXPR) { goto error; } }

/************
 * The JSON is parsed to a tape, see the accompanying tape.md file
 * for documentation.
 ***********/
WARN_UNUSED  int
unified_machine(const uint8_t *buf, size_t len, ParsedJson &pj) {
  static constexpr unified_machine_addresses addresses = INIT_ADDRESSES();
  structural_parser parser(buf, len, pj);
  int result = parser.start(addresses.finish);
  if (result) { return result; }

  //
  // Read first value
  //
  switch (parser.c) {
  case '{':
    FAIL_IF( parser.push_start_scope(addresses.finish) );
    goto object_begin;
  case '[':
    FAIL_IF( parser.push_start_scope(addresses.finish) );
    goto array_begin;
  case '"':
    FAIL_IF( parser.parse_string() );
    goto finish;
  case 't': case 'f': case 'n':
    FAIL_IF(
      parser.with_space_terminated_copy([&](auto copy, auto idx) {
        return parser.parse_atom(copy, idx);
      })
    );
    goto finish;
  case '0': case '1': case '2': case '3': case '4':
  case '5': case '6': case '7': case '8': case '9':
    FAIL_IF(
      parser.with_space_terminated_copy([&](auto copy, auto idx) {
        return parser.parse_number(copy, idx, false);
      })
    );
    goto finish;
  case '-':
    FAIL_IF(
      parser.with_space_terminated_copy([&](auto copy, auto idx) {
        return parser.parse_number(copy, idx, true);
      })
    );
    goto finish;
  default:
    goto error;
  }

//
// Object parser states
//
object_begin:
  parser.advance_char();
  switch (parser.c) {
  case '"': {
    FAIL_IF( parser.parse_string() );
    goto object_key_state;
  }
  case '}':
    goto scope_end; // could also go to object_continue
  default:
    goto error;
  }

object_key_state:
  FAIL_IF( parser.advance_char() != ':' );
  parser.advance_char();
  GOTO( parser.parse_value(addresses, addresses.object_continue) );

object_continue:
  switch (parser.advance_char()) {
  case ',':
    FAIL_IF( parser.advance_char() != '"' );
    FAIL_IF( parser.parse_string() );
    goto object_key_state;
  case '}':
    goto scope_end;
  default:
    goto error;
  }

scope_end:
  CONTINUE( parser.pop_scope() );

//
// Array parser states
//
array_begin:
  if (parser.advance_char() == ']') {
    goto scope_end; // could also go to array_continue
  }

main_array_switch:
  /* we call update char on all paths in, so we can peek at parser.c on the
   * on paths that can accept a close square brace (post-, and at start) */
  GOTO( parser.parse_value(addresses, addresses.array_continue) );

array_continue:
  switch (parser.advance_char()) {
  case ',':
    parser.advance_char();
    goto main_array_switch;
  case ']':
    goto scope_end;
  default:
    goto error;
  }

finish:
  return parser.finish();

error:
  return parser.error();
}

} // namespace stage2
namespace stage2 {

struct streaming_structural_parser: structural_parser {
  really_inline streaming_structural_parser(const uint8_t *_buf, size_t _len, ParsedJson &_pj, size_t _i) : structural_parser(_buf, _len, _pj, _i) {}

  // override to add streaming
  WARN_UNUSED really_inline int start(ret_address finish_parser) {
    pj.init(); // sets is_valid to false
    // Capacity ain't no thang for streaming, so we don't check it.
    // Advance to the first character as soon as possible
    advance_char();
    // Push the root scope (there is always at least one scope)
    if (push_start_scope(finish_parser, 'r')) {
      return DEPTH_ERROR;
    }
    return SUCCESS;
  }

  // override to add streaming
  WARN_UNUSED really_inline int finish() {
    if ( i + 1 > pj.n_structural_indexes ) {
      return set_error_code(TAPE_ERROR);
    }
    pop_root_scope();
    if (depth != 0) {
      return set_error_code(TAPE_ERROR);
    }
    if (pj.containing_scope_offset[depth] != 0) {
      return set_error_code(TAPE_ERROR);
    }
    bool finished = i + 1 == pj.n_structural_indexes;
    pj.valid = true;
    return set_error_code(finished ? SUCCESS : SUCCESS_AND_HAS_MORE);
  }
};

/************
 * The JSON is parsed to a tape, see the accompanying tape.md file
 * for documentation.
 ***********/
WARN_UNUSED  int
unified_machine(const uint8_t *buf, size_t len, ParsedJson &pj, size_t &next_json) {
  static constexpr unified_machine_addresses addresses = INIT_ADDRESSES();
  streaming_structural_parser parser(buf, len, pj, next_json);
  int result = parser.start(addresses.finish);
  if (result) { return result; }
  //
  // Read first value
  //
  switch (parser.c) {
  case '{':
    FAIL_IF( parser.push_start_scope(addresses.finish) );
    goto object_begin;
  case '[':
    FAIL_IF( parser.push_start_scope(addresses.finish) );
    goto array_begin;
  case '"':
    FAIL_IF( parser.parse_string() );
    goto finish;
  case 't': case 'f': case 'n':
    FAIL_IF(
      parser.with_space_terminated_copy([&](auto copy, auto idx) {
        return parser.parse_atom(copy, idx);
      })
    );
    goto finish;
  case '0': case '1': case '2': case '3': case '4':
  case '5': case '6': case '7': case '8': case '9':
    FAIL_IF(
      parser.with_space_terminated_copy([&](auto copy, auto idx) {
        return parser.parse_number(copy, idx, false);
      })
    );
    goto finish;
  case '-':
    FAIL_IF(
      parser.with_space_terminated_copy([&](auto copy, auto idx) {
        return parser.parse_number(copy, idx, true);
      })
    );
    goto finish;
  default:
    goto error;
  }

//
// Object parser parsers
//
object_begin:
  parser.advance_char();
  switch (parser.c) {
  case '"': {
    FAIL_IF( parser.parse_string() );
    goto object_key_parser;
  }
  case '}':
    goto scope_end; // could also go to object_continue
  default:
    goto error;
  }

object_key_parser:
  FAIL_IF( parser.advance_char() != ':' );
  parser.advance_char();
  GOTO( parser.parse_value(addresses, addresses.object_continue) );

object_continue:
  switch (parser.advance_char()) {
  case ',':
    FAIL_IF( parser.advance_char() != '"' );
    FAIL_IF( parser.parse_string() );
    goto object_key_parser;
  case '}':
    goto scope_end;
  default:
    goto error;
  }

scope_end:
  CONTINUE( parser.pop_scope() );

//
// Array parser parsers
//
array_begin:
  if (parser.advance_char() == ']') {
    goto scope_end; // could also go to array_continue
  }

main_array_switch:
  /* we call update char on all paths in, so we can peek at parser.c on the
   * on paths that can accept a close square brace (post-, and at start) */
  GOTO( parser.parse_value(addresses, addresses.array_continue) );

array_continue:
  switch (parser.advance_char()) {
  case ',':
    parser.advance_char();
    goto main_array_switch;
  case ']':
    goto scope_end;
  default:
    goto error;
  }

finish:
  next_json = parser.i;
  return parser.finish();

error:
  return parser.error();
}

} // namespace stage2

} // namespace simdjson::westmere
UNTARGET_REGION

TARGET_WESTMERE
namespace simdjson {

template <>
WARN_UNUSED int
unified_machine<Architecture::WESTMERE>(const uint8_t *buf, size_t len, ParsedJson &pj) {
  return westmere::stage2::unified_machine(buf, len, pj);
}

template <>
WARN_UNUSED int
unified_machine<Architecture::WESTMERE>(const uint8_t *buf, size_t len, ParsedJson &pj, size_t &next_json) {
    return westmere::stage2::unified_machine(buf, len, pj, next_json);
}


} // namespace simdjson
UNTARGET_REGION

#endif // IS_X86_64

#endif // SIMDJSON_WESTMERE_STAGE2_BUILD_TAPE_H
/* end file src/westmere/stage2_build_tape.h */
/* begin file src/parsedjson.cpp */

namespace simdjson {

WARN_UNUSED
bool ParsedJson::allocate_capacity(size_t len, size_t max_depth) {
  if (max_depth <= 0) {
    max_depth = 1; // don't let the user allocate nothing
  }
  if (len <= 0) {
    len = 64; // allocating 0 bytes is wasteful.
  }
  if (len > SIMDJSON_MAXSIZE_BYTES) {
    return false;
  }
  if ((len <= byte_capacity) && (max_depth <= depth_capacity)) {
    return true;
  }
  deallocate();
  valid = false;
  byte_capacity = 0; // will only set it to len after allocations are a success
  n_structural_indexes = 0;
  uint32_t max_structures = ROUNDUP_N(len, 64) + 2 + 7;
  structural_indexes.reset( new (std::nothrow) uint32_t[max_structures]);

  // a pathological input like "[[[[..." would generate len tape elements, so
  // need a capacity of at least len + 1, but it is also possible to do
  // worse with "[7,7,7,7,6,7,7,7,6,7,7,6,[7,7,7,7,6,7,7,7,6,7,7,6,7,7,7,7,7,7,6" 
  //where len + 1 tape elements are
  // generated, see issue https://github.com/lemire/simdjson/issues/345
  size_t local_tape_capacity = ROUNDUP_N(len + 2, 64);
  // a document with only zero-length strings... could have len/3 string
  // and we would need len/3 * 5 bytes on the string buffer
  size_t local_string_capacity = ROUNDUP_N(5 * len / 3 + 32, 64);
  string_buf.reset( new (std::nothrow) uint8_t[local_string_capacity]);
  tape.reset(new (std::nothrow) uint64_t[local_tape_capacity]);
  containing_scope_offset.reset(new (std::nothrow) uint32_t[max_depth]);
#ifdef SIMDJSON_USE_COMPUTED_GOTO
  //ret_address = new (std::nothrow) void *[max_depth];
  ret_address.reset(new (std::nothrow) void *[max_depth]);
#else
  ret_address.reset(new (std::nothrow) char[max_depth]);
#endif
  if (!string_buf || !tape ||
      !containing_scope_offset || !ret_address ||
      !structural_indexes) {
    // Could not allocate memory
    return false;
  }
  /*
  // We do not need to initialize this content for parsing, though we could
  // need to initialize it for safety.
  memset(string_buf, 0 , local_string_capacity);
  memset(structural_indexes, 0, max_structures * sizeof(uint32_t));
  memset(tape, 0, local_tape_capacity * sizeof(uint64_t));
  */
  byte_capacity = len;
  depth_capacity = max_depth;
  tape_capacity = local_tape_capacity;
  string_capacity = local_string_capacity;
  return true;
}

bool ParsedJson::is_valid() const { return valid; }

int ParsedJson::get_error_code() const { return error_code; }

std::string ParsedJson::get_error_message() const {
  return error_message(error_code);
}

void ParsedJson::deallocate() {
  byte_capacity = 0;
  depth_capacity = 0;
  tape_capacity = 0;
  string_capacity = 0;
  ret_address.reset();
  containing_scope_offset.reset();
  tape.reset();
  string_buf.reset();
  structural_indexes.reset();
  valid = false;
}

void ParsedJson::init() {
  current_string_buf_loc = string_buf.get();
  current_loc = 0;
  valid = false;
}

WARN_UNUSED
bool ParsedJson::print_json(std::ostream &os) const {
  if (!valid) {
    return false;
  }
  uint32_t string_length;
  size_t tape_idx = 0;
  uint64_t tape_val = tape[tape_idx];
  uint8_t type = (tape_val >> 56);
  size_t how_many = 0;
  if (type == 'r') {
    how_many = tape_val & JSON_VALUE_MASK;
  } else {
    // Error: no starting root node?
    return false;
  }
  if (how_many > tape_capacity) {
    // We may be exceeding the tape capacity. Is this a valid document?
    return false;
  }
  tape_idx++;
  std::unique_ptr<bool[]> in_object(new bool[depth_capacity]);
  std::unique_ptr<size_t[]> in_object_idx(new size_t[depth_capacity]);
  int depth = 1; // only root at level 0
  in_object_idx[depth] = 0;
  in_object[depth] = false;
  for (; tape_idx < how_many; tape_idx++) {
    tape_val = tape[tape_idx];
    uint64_t payload = tape_val & JSON_VALUE_MASK;
    type = (tape_val >> 56);
    if (!in_object[depth]) {
      if ((in_object_idx[depth] > 0) && (type != ']')) {
        os << ",";
      }
      in_object_idx[depth]++;
    } else { // if (in_object) {
      if ((in_object_idx[depth] > 0) && ((in_object_idx[depth] & 1) == 0) &&
          (type != '}')) {
        os << ",";
      }
      if (((in_object_idx[depth] & 1) == 1)) {
        os << ":";
      }
      in_object_idx[depth]++;
    }
    switch (type) {
    case '"': // we have a string
      os << '"';
      memcpy(&string_length, string_buf.get() + payload, sizeof(uint32_t));
      print_with_escapes(
          (const unsigned char *)(string_buf.get() + payload + sizeof(uint32_t)),
          os, string_length);
      os << '"';
      break;
    case 'l': // we have a long int
      if (tape_idx + 1 >= how_many) {
        return false;
      }
      os << static_cast<int64_t>(tape[++tape_idx]);
      break;
    case 'u':
      if (tape_idx + 1 >= how_many) {
        return false;
      }
      os << tape[++tape_idx];
      break;
    case 'd': // we have a double
      if (tape_idx + 1 >= how_many) {
        return false;
      }
      double answer;
      memcpy(&answer, &tape[++tape_idx], sizeof(answer));
      os << answer;
      break;
    case 'n': // we have a null
      os << "null";
      break;
    case 't': // we have a true
      os << "true";
      break;
    case 'f': // we have a false
      os << "false";
      break;
    case '{': // we have an object
      os << '{';
      depth++;
      in_object[depth] = true;
      in_object_idx[depth] = 0;
      break;
    case '}': // we end an object
      depth--;
      os << '}';
      break;
    case '[': // we start an array
      os << '[';
      depth++;
      in_object[depth] = false;
      in_object_idx[depth] = 0;
      break;
    case ']': // we end an array
      depth--;
      os << ']';
      break;
    case 'r': // we start and end with the root node
      // should we be hitting the root node?
      return false;
    default:
      // bug?
      return false;
    }
  }
  return true;
}

WARN_UNUSED
bool ParsedJson::dump_raw_tape(std::ostream &os) const {
  if (!valid) {
    return false;
  }
  uint32_t string_length;
  size_t tape_idx = 0;
  uint64_t tape_val = tape[tape_idx];
  uint8_t type = (tape_val >> 56);
  os << tape_idx << " : " << type;
  tape_idx++;
  size_t how_many = 0;
  if (type == 'r') {
    how_many = tape_val & JSON_VALUE_MASK;
  } else {
    // Error: no starting root node?
    return false;
  }
  os << "\t// pointing to " << how_many << " (right after last node)\n";
  uint64_t payload;
  for (; tape_idx < how_many; tape_idx++) {
    os << tape_idx << " : ";
    tape_val = tape[tape_idx];
    payload = tape_val & JSON_VALUE_MASK;
    type = (tape_val >> 56);
    switch (type) {
    case '"': // we have a string
      os << "string \"";
      memcpy(&string_length, string_buf.get() + payload, sizeof(uint32_t));
      print_with_escapes(
          (const unsigned char *)(string_buf.get() + payload + sizeof(uint32_t)),
                  os,
          string_length);
      os << '"';
      os << '\n';
      break;
    case 'l': // we have a long int
      if (tape_idx + 1 >= how_many) {
        return false;
      }
      os << "integer " << static_cast<int64_t>(tape[++tape_idx]) << "\n";
      break;
    case 'u': // we have a long uint
      if (tape_idx + 1 >= how_many) {
        return false;
      }
      os << "unsigned integer " << tape[++tape_idx] << "\n";
      break;
    case 'd': // we have a double
      os << "float ";
      if (tape_idx + 1 >= how_many) {
        return false;
      }
      double answer;
      memcpy(&answer, &tape[++tape_idx], sizeof(answer));
      os << answer << '\n';
      break;
    case 'n': // we have a null
      os << "null\n";
      break;
    case 't': // we have a true
      os << "true\n";
      break;
    case 'f': // we have a false
      os << "false\n";
      break;
    case '{': // we have an object
      os << "{\t// pointing to next tape location " << payload
         << " (first node after the scope) \n";
      break;
    case '}': // we end an object
      os << "}\t// pointing to previous tape location " << payload
         << " (start of the scope) \n";
      break;
    case '[': // we start an array
      os << "[\t// pointing to next tape location " << payload
         << " (first node after the scope) \n";
      break;
    case ']': // we end an array
      os << "]\t// pointing to previous tape location " << payload
         << " (start of the scope) \n";
      break;
    case 'r': // we start and end with the root node
      // should we be hitting the root node?
      return false;
    default:
      return false;
    }
  }
  tape_val = tape[tape_idx];
  payload = tape_val & JSON_VALUE_MASK;
  type = (tape_val >> 56);
  os << tape_idx << " : " << type << "\t// pointing to " << payload
     << " (start root)\n";
  return true;
}
} // namespace simdjson
/* end file src/parsedjson.cpp */
/* begin file src/parsedjsoniterator.cpp */

namespace simdjson {
template class ParsedJson::BasicIterator<DEFAULT_MAX_DEPTH>;
} // namespace simdjson
/* end file src/parsedjsoniterator.cpp */<|MERGE_RESOLUTION|>--- conflicted
+++ resolved
@@ -1,8 +1,4 @@
-<<<<<<< HEAD
-/* auto-generated on Wed Jan 29 16:06:12 EST 2020. Do not edit! */
-=======
-/* auto-generated on Mon Jan 27 10:35:34 EST 2020. Do not edit! */
->>>>>>> e695a19d
+/* auto-generated on Wed Jan 29 16:08:03 EST 2020. Do not edit! */
 #include "simdjson.h"
 
 /* used for http://dmalloc.com/ Dmalloc - Debug Malloc Library */
@@ -1382,41 +1378,6 @@
 size_t JsonStream::get_n_bytes_parsed() const {
     return n_bytes_parsed;
 }
-<<<<<<< HEAD
-=======
-
-//// TODO: generalize this set of functions.  We don't want to have a copy in jsonparser.cpp
-void find_the_best_supported_implementation() {
-    uint32_t supports = detect_supported_architectures();
-    // Order from best to worst (within architecture)
-#ifdef IS_X86_64
-    constexpr uint32_t haswell_flags =
-            instruction_set::AVX2 | instruction_set::PCLMULQDQ |
-            instruction_set::BMI1 | instruction_set::BMI2;
-    constexpr uint32_t westmere_flags =
-            instruction_set::SSE42 | instruction_set::PCLMULQDQ;
-    if ((haswell_flags & supports) == haswell_flags) {
-        best_stage1 = simdjson::find_structural_bits<Architecture ::HASWELL>;
-        best_stage2 = simdjson::unified_machine<Architecture ::HASWELL>;
-        return;
-    }
-    if ((westmere_flags & supports) == westmere_flags) {
-        best_stage1 = simdjson::find_structural_bits<Architecture ::WESTMERE>;
-        best_stage2 = simdjson::unified_machine<Architecture ::WESTMERE>;
-        return;
-    }
-#endif
-#ifdef IS_ARM64
-    if (supports & instruction_set::NEON) {
-        best_stage1 = simdjson::find_structural_bits<Architecture ::ARM64>;
-        best_stage2 = simdjson::unified_machine<Architecture ::ARM64>;
-        return;
-    }
-#endif
-    // we throw an exception since this should not be recoverable
-    throw new std::runtime_error("unsupported architecture");
-}
->>>>>>> e695a19d
 /* end file src/jsonstream.cpp */
 /* begin file src/arm64/bitmanipulation.h */
 #ifndef SIMDJSON_ARM64_BITMANIPULATION_H
