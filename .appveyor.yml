version: '{build}'
branches: { only: [ master ] }
configuration: Release
image: Visual Studio 2019
platform: x64

environment:
  matrix:
<<<<<<< HEAD
    - SIMDJSON_BUILD_STATIC: ON
      SIMDJSON_ENABLE_THREADS: OFF
      SIMDJSON_PLATFORM: x64
      CMAKE_EXTRA_ARGS:
    - SIMDJSON_BUILD_STATIC: ON
      SIMDJSON_ENABLE_THREADS: OFF
      SIMDJSON_PLATFORM: Win32
      CMAKE_EXTRA_ARGS:
    - SIMDJSON_BUILD_STATIC: OFF
      SIMDJSON_ENABLE_THREADS: ON
      SIMDJSON_PLATFORM: x64
      CMAKE_EXTRA_ARGS:
    - SIMDJSON_BUILD_STATIC: OFF
      SIMDJSON_ENABLE_THREADS: ON
      SIMDJSON_PLATFORM: x64
      CMAKE_EXTRA_ARGS: -T ClangCL
=======
    - job_name: VS2019
      CMAKE_ARGS: -DSIMDJSON_CHECKPERF_BRANCH=jkeiser/parse-t
    - job_name: VS2017 (Static, No Threads)
      image: Visual Studio 2017
      CMAKE_ARGS: -DSIMDJSON_BUILD_STATIC=ON -DSIMDJSON_ENABLE_THREADS=OFF
      CTEST_ARGS: -E checkperf
    - job_name: VS2019 (Win32)
      platform: Win32
      CMAKE_ARGS: -DSIMDJSON_BUILD_STATIC=OFF -DSIMDJSON_ENABLE_THREADS=ON # This should be the default. Testing anyway.
      CTEST_ARGS: -E checkperf
>>>>>>> 0e6ea76e

# Under visual studio 2019, LLVM clang comes preinstalled according
# to this grid: https://www.appveyor.com/docs/windows-images-software/#llvm
build_script:
  - set
  - mkdir build
  - cd build
  - cmake --version
<<<<<<< HEAD
  - cmake %CMAKE_EXTRA_ARGS% -DSIMDJSON_BUILD_STATIC=%SIMDJSON_BUILD_STATIC% -DSIMDJSON_ENABLE_THREADS=%SIMDJSON_ENABLE_THREADS% -DCMAKE_BUILD_TYPE=%Configuration% -DCMAKE_GENERATOR_PLATFORM=%SIMDJSON_PLATFORM% ..
=======
  - cmake -A %Platform% %CMAKE_ARGS% --parallel ..
>>>>>>> 0e6ea76e
  - cmake -LH ..
  - cmake --build . --config %Configuration% --verbose --parallel

test_script:
<<<<<<< HEAD
  - ctest --output-on-failure -C %Configuration% --verbose --parallel

=======
  - ctest --output-on-failure -C %Configuration% --verbose %CTEST_ARGS% --parallel
    
clone_folder: c:\projects\simdjson
>>>>>>> 0e6ea76e
matrix:
  fast_finish: true<|MERGE_RESOLUTION|>--- conflicted
+++ resolved
@@ -6,26 +6,10 @@
 
 environment:
   matrix:
-<<<<<<< HEAD
-    - SIMDJSON_BUILD_STATIC: ON
-      SIMDJSON_ENABLE_THREADS: OFF
-      SIMDJSON_PLATFORM: x64
-      CMAKE_EXTRA_ARGS:
-    - SIMDJSON_BUILD_STATIC: ON
-      SIMDJSON_ENABLE_THREADS: OFF
-      SIMDJSON_PLATFORM: Win32
-      CMAKE_EXTRA_ARGS:
-    - SIMDJSON_BUILD_STATIC: OFF
-      SIMDJSON_ENABLE_THREADS: ON
-      SIMDJSON_PLATFORM: x64
-      CMAKE_EXTRA_ARGS:
-    - SIMDJSON_BUILD_STATIC: OFF
-      SIMDJSON_ENABLE_THREADS: ON
-      SIMDJSON_PLATFORM: x64
-      CMAKE_EXTRA_ARGS: -T ClangCL
-=======
     - job_name: VS2019
       CMAKE_ARGS: -DSIMDJSON_CHECKPERF_BRANCH=jkeiser/parse-t
+    - job_name: VS2019CLANG
+      CMAKE_ARGS: -T ClangCL
     - job_name: VS2017 (Static, No Threads)
       image: Visual Studio 2017
       CMAKE_ARGS: -DSIMDJSON_BUILD_STATIC=ON -DSIMDJSON_ENABLE_THREADS=OFF
@@ -34,31 +18,20 @@
       platform: Win32
       CMAKE_ARGS: -DSIMDJSON_BUILD_STATIC=OFF -DSIMDJSON_ENABLE_THREADS=ON # This should be the default. Testing anyway.
       CTEST_ARGS: -E checkperf
->>>>>>> 0e6ea76e
 
-# Under visual studio 2019, LLVM clang comes preinstalled according
-# to this grid: https://www.appveyor.com/docs/windows-images-software/#llvm
 build_script:
   - set
   - mkdir build
   - cd build
   - cmake --version
-<<<<<<< HEAD
-  - cmake %CMAKE_EXTRA_ARGS% -DSIMDJSON_BUILD_STATIC=%SIMDJSON_BUILD_STATIC% -DSIMDJSON_ENABLE_THREADS=%SIMDJSON_ENABLE_THREADS% -DCMAKE_BUILD_TYPE=%Configuration% -DCMAKE_GENERATOR_PLATFORM=%SIMDJSON_PLATFORM% ..
-=======
   - cmake -A %Platform% %CMAKE_ARGS% --parallel ..
->>>>>>> 0e6ea76e
   - cmake -LH ..
   - cmake --build . --config %Configuration% --verbose --parallel
 
 test_script:
-<<<<<<< HEAD
-  - ctest --output-on-failure -C %Configuration% --verbose --parallel
-
-=======
   - ctest --output-on-failure -C %Configuration% --verbose %CTEST_ARGS% --parallel
     
 clone_folder: c:\projects\simdjson
->>>>>>> 0e6ea76e
+
 matrix:
   fast_finish: true